/*
 * MacroQuest: The extension platform for EverQuest
 * Copyright (C) 2002-2022 MacroQuest Authors
 *
 * This program is free software; you can redistribute it and/or modify
 * it under the terms of the GNU General Public License, version 2, as published by
 * the Free Software Foundation.
 *
 * This program is distributed in the hope that it will be useful,
 * but WITHOUT ANY WARRANTY; without even the implied warranty of
 * MERCHANTABILITY or FITNESS FOR A PARTICULAR PURPOSE.  See the
 * GNU General Public License for more details.
 */

<<<<<<< HEAD
#include "loader/ImGui.h"
#include "loader/MacroQuest.h"
#include "loader/PostOffice.h"
#include "loader/Crashpad.h"
#include "loader/LoaderAutoLogin.h"
=======
// Uncomment to see super spammy read/write trace logging
//#define SPDLOG_ACTIVE_LEVEL SPDLOG_LEVEL_TRACE

>>>>>>> 877f893a
#include "routing/PostOffice.h"
#include "loader/PostOffice.h"
#include "loader/MacroQuest.h"

#include "mq/base/String.h"

#include <date/date.h>
#include <fmt/format.h>
#include <spdlog/spdlog.h>
#include <spdlog/sinks/wincolor_sink.h>
#include <spdlog/sinks/basic_file_sink.h>
#include <shellapi.h>
#include <memory>

<<<<<<< HEAD
using namespace mq;
using namespace mq::postoffice;

class LauncherPostOffice : public PostOffice
{
	struct ClientIdentification
	{
		uint32_t pid;
		std::string account;
		std::string server;
		std::string character;
	};

	std::unordered_map<uint32_t, ClientIdentification> m_identities;
	mq::ci_unordered::map<std::string, uint32_t> m_names;
	bool m_running = false;
	std::thread m_thread;
	std::thread::id m_threadId;
=======
#include <variant>

static std::unordered_map<uint32_t, PostOfficeConfig> s_postOfficeConfigs;

static std::optional<std::string> s_iniLocation;

void SetPostOfficeIni(std::string_view ini)
{
	s_iniLocation = ini;
}

void RemovePostOffice(uint32_t index);
>>>>>>> 877f893a

namespace mq::postoffice {

<<<<<<< HEAD
	class PipeEventsHandler : public mq::NamedPipeEvents
	{
	public:
		PipeEventsHandler(LauncherPostOffice* postOffice) : m_postOffice(postOffice) {}

		virtual void OnIncomingMessage(mq::PipeMessagePtr message) override
=======
bool LauncherPostOffice::IsRecipient(const proto::routing::Address& address, const ActorIdentification& id)
{
	SPDLOG_TRACE("{}: Testing address [{}] against id [{}]", GetName(), address.ShortDebugString(), id.ToString());

	std::string uuid = address.uuid();
	return std::visit(overload{
		[&address, &uuid, &c = id.container](const ActorContainer::Process& proc)
>>>>>>> 877f893a
		{
			if (!uuid.empty() && c.uuid != uuid)
				return false;

			if (!address.has_peer() && !address.has_process())
				return true;

<<<<<<< HEAD
			case mq::MQMessageId::MSG_ROUTE:
			{
				auto envelope = ProtoMessage::Parse<proto::routing::Envelope>(message);
				const auto& address = envelope.address();
				if ((address.has_pid() && address.pid() == GetCurrentProcessId()) || (address.has_name() && ci_equals(address.name(), "launcher")))
				{
					auto routing_failed = [&envelope](int status, PipeMessagePtr message)
						{
							RoutingFailed(envelope, status, std::move(message), nullptr);
						};

					if (address.has_mailbox())
					{
						// this is a local message
						m_postOffice->DeliverTo(address.mailbox(), std::move(message), routing_failed);
					}
					else
					{
						// This is a failsafe action, we shouldn't expect to be here often. For this code to
						// be reached, we would have to have a client that packages a message in an envelope
						// that is intended to be parsed directly by the server and not routed anywhere (so
						// no mailbox routing information is included), rather than just send the message
						m_postOffice->DeliverTo("pipe_server", std::move(message), routing_failed);
					}
				}
				else
				{
					// all we have to do here is route, this is the same as if an internal mailbox is
					// attempting to route a message
					m_postOffice->RouteMessage(std::move(message));
				}
				break;
			}
=======
			return (address.has_process() && address.process().pid() == proc.PID);
		},
		[&address, &uuid, &c = id.container](const ActorContainer::Network& network)
		{
			if (!uuid.empty() && c.uuid != uuid)
				return false;
>>>>>>> 877f893a

			if (!address.has_peer() && !address.has_process())
				return true;

			return (address.has_peer() && address.peer().ip() == network.IP && address.peer().port() == network.Port);
		}
	}, id.container.value) && std::visit(overload{
		[&address](const std::string& name)
		{
			if (!address.has_name() && !address.has_client())
				return true;

			return (address.has_name() && ci_equals(name, address.name()));
		},
		[&address](const ActorIdentification::Client& client)
		{
			if (!address.has_name() && !address.has_client())
				return true;

			return (address.has_client() &&
				(!address.client().has_account() || ci_equals(client.account, address.client().account())) &&
				(!address.client().has_server() || ci_equals(client.server, address.client().server())) &&
				(!address.client().has_character() || ci_equals(client.character, address.client().character())));
		}
	}, id.address);
}

auto LauncherPostOffice::FindIdentity(
	const proto::routing::Address& address,
	const std::unordered_map<std::string, ActorIdentification>::iterator& from)
{
	return std::find_if(from, m_identities.end(),
		[&address, this](const std::pair<std::string, ActorIdentification>& pair)
		{ return IsRecipient(address, pair.second); });
}

MessagePtr FillAddress(MessagePtr message, const ActorIdentification& identity)
{
	proto::routing::Address& address = *message->mutable_address();
	identity.BuildAddress(address);

	return message;
}

// This is called when a dropbox registered to this post office attempts to send a message
void LauncherPostOffice::RouteMessage(MessagePtr message)
{
	if (std::this_thread::get_id() == m_threadId)
	{
		ProcessOutgoingMessage(std::move(message));
	}
	else
	{
		{
			std::unique_lock lock(m_outgoingMutex);
			m_outgoingMessages.push_back(std::move(message));
		}

		RequestProcessEvents();
	}
}

void LauncherPostOffice::ProcessOutgoing()
{
	std::unique_lock lock(m_outgoingMutex);

	if (!m_outgoingMessages.empty())
	{
		std::vector<MessagePtr> outgoing;
		std::swap(outgoing, m_outgoingMessages);

		lock.unlock();

		for (auto& message : outgoing)
			ProcessOutgoingMessage(std::move(message));
	}
}

void LauncherPostOffice::ProcessOutgoingMessage(MessagePtr message)
{
	SPDLOG_TRACE("{}: Routing message to=[{}] seq={}", GetName(), message->address().ShortDebugString(), message->sequence());

	// if we have a PID here, we could still have multiple names on the same PID, so we can't
	// avoid the loop
	if (message->mode() == static_cast<uint32_t>(MQRequestMode::CallAndResponse))
	{
		const auto identity = FindIdentity(message->address(), m_identities.begin());

		if (identity == m_identities.end())
			RoutingFailed(MsgError_RoutingFailed, std::move(message), "Failed to find identity in post office");
		else if (FindIdentity(message->address(), std::next(identity)) != m_identities.end())
			RoutingFailed(MsgError_AmbiguousRecipient, std::move(message), "Multiple recipients match identity");
		else
			SendMessage(identity->second.container, std::move(message));
	}
	else
	{
		// we don't have a PID or a name and this is not an RPC, so we will send this message to 
		// all clients that match the address -- it's important to copy these messages
		for (const auto& [_, identity] : m_identities)
		{
			if (IsRecipient(message->address(), identity))
				SendMessage(identity.container, FillAddress(std::make_unique<proto::routing::Envelope>(*message), identity));
		}
	}
}

void LauncherPostOffice::ProcessIdentities()
{
	std::unique_lock lock(m_identityMutex);

	if (!m_identityActions.empty())
	{
		std::vector<std::pair<IdentityAction, ActorIdentification>> actions;
		std::swap(actions, m_identityActions);

		lock.unlock();

		for (auto& [action, id] : actions)
		{
			switch (action)
			{
			case IdentityAction::Add:
				ProcessAddIdentity(id);
				break;

			case IdentityAction::MassAdd:
				ProcessSendIdentities(id.container);
				break;

			case IdentityAction::Drop:
				ProcessDropIdentity(id);
				break;

			case IdentityAction::MassDrop:
				ProcessDropContainer(id.container);
				break;

			default: break;
			}
		}
	}
}

// It's worthwhile to note for these next few functions that the identity.address == m_id.address
// check is the detection mechanism for only sending identity updates to peers that can actually
// use them. The assumption is that all routing peers will have the same name ("launcher" nominally)
void LauncherPostOffice::AddIdentity(const ActorIdentification& id)
{
	SPDLOG_TRACE("{}: Requesting Add Identity {}", GetName(), id);
	if (std::this_thread::get_id() == m_threadId)
	{
		ProcessAddIdentity(id);
	}
	else
	{
		{
			std::unique_lock lock(m_identityMutex);
			m_identityActions.emplace_back(IdentityAction::Add, id);
		}

<<<<<<< HEAD
	static void RoutingFailed(
		const proto::routing::Envelope& envelope,
		int status,
		PipeMessagePtr message,
		const PipeMessageResponseCb& callback)
=======
		RequestProcessEvents();
	}
}

void LauncherPostOffice::ProcessAddIdentity(const ActorIdentification& id)
{
	SPDLOG_TRACE("{}: Processing Add Identity {}", GetName(), id);
	// test for duplicates, update if different
	bool send_updates = true;
	auto ident_it = m_identities.find(id.container.uuid);
	if (ident_it != m_identities.end())
>>>>>>> 877f893a
	{
		if (ident_it->second != id)
		{
			SPDLOG_TRACE("{}: Got Updated identification new=[{}] old=[{}]", GetName(), id, ident_it->second);

			auto stat_it = m_stats.find(id.container.uuid);
			if (stat_it == m_stats.end())
				m_stats.emplace(id.container.uuid, ActorStats{ id });
			else
				stat_it->second.Identity = id;

			ident_it->second = id;
		}
		else
		{
			SPDLOG_TRACE("{}: Got duplicate identification from {}, doing nothing", GetName(), id);
			send_updates = false;
		}
	}
	else
	{
		SPDLOG_TRACE("{}: Got New identification from [{}]", GetName(), id);
		m_stats.emplace(id.container.uuid, ActorStats{ id });
		m_identities.emplace(id.container.uuid, id);
	}

	if (send_updates && id.container.IsLocal())
	{
		for (const auto& [uuid, identity] : m_identities)
			if (identity.address == m_id.address && uuid != m_id.container.uuid && uuid != id.container.uuid)
				SendIdentification(identity.container, id);
	}
}

<<<<<<< HEAD
	void RouteMessage(PipeMessagePtr message, const PipeMessageResponseCb& callback) override
=======
void LauncherPostOffice::DropIdentity(const ActorIdentification& id)
{
	SPDLOG_TRACE("{}: Requesting Drop Identity {}", GetName(), id);
	if (id.address == m_id.address)
	{
		// if this is dropping another launcher, then everything it routes also needs to be dropped
		DropContainer(id.container);
	}
	else if (std::this_thread::get_id() == m_threadId)
	{
		ProcessDropIdentity(id);
	}
	else
>>>>>>> 877f893a
	{
		{
			std::unique_lock lock(m_identityMutex);
			m_identityActions.emplace_back(IdentityAction::Drop, id);
		}

<<<<<<< HEAD
			auto routing_failed = [&envelope, callback](int status, PipeMessagePtr message)
				{
					RoutingFailed(envelope, status, std::move(message), callback);
				};

			auto single_send = [callback](const PipeConnectionPtr& connection, PipeMessagePtr message)
				{
					connection->SendMessageWithResponse(std::move(message), callback);
				};
=======
		RequestProcessEvents();
	}
}

void LauncherPostOffice::ProcessDropIdentity(const ActorIdentification& id)
{
	SPDLOG_TRACE("{}: Processing Drop Identity {}", GetName(), id);
	for (auto ident_it = m_identities.begin(); ident_it != m_identities.end();)
	{
		if (ident_it->second.IsDuplicate(id))
			ident_it = m_identities.erase(ident_it);
		else
			++ident_it;
	}
>>>>>>> 877f893a

	if (id.container.IsLocal())
	{
		for (const auto& [uuid, identity] : m_identities)
			if (identity.address == m_id.address && uuid != m_id.container.uuid)
				DropIdentification(identity.container, id);
	}
}

void LauncherPostOffice::DropContainer(const ActorContainer& container)
{
	SPDLOG_TRACE("{}: Requesting Drop Container {}", GetName(), container);
	if (std::this_thread::get_id() == m_threadId)
	{
		ProcessDropContainer(container);
	}
	else
	{
		{
			std::unique_lock lock(m_identityMutex);
			m_identityActions.emplace_back(IdentityAction::MassDrop, ActorIdentification{container, ""});
		}

		RequestProcessEvents();
	}
}

<<<<<<< HEAD
	void RouteMessage(PipeMessagePtr message)
	{
		auto envelope = ProtoMessage::Parse<proto::routing::Envelope>(message);
		const auto& address = envelope.address();

		auto routing_failed = [&envelope](int status, PipeMessagePtr message)
			{
				RoutingFailed(envelope, status, std::move(message), nullptr);
			};

		auto single_send = [](const PipeConnectionPtr& connection, PipeMessagePtr message)
			{
				connection->SendMessage(std::move(message));
			};
=======
void LauncherPostOffice::ProcessDropContainer(const ActorContainer& container)
{
	SPDLOG_TRACE("{}: Processing Drop Container {}", GetName(), container);
	if (container.IsLocal())
	{
		std::vector<ActorIdentification> to_erase;
		auto it = std::find_if(m_identities.begin(), m_identities.end(),
			[&container](const std::pair<std::string, ActorIdentification>& pair)
			{ return pair.second.container.IsIn(container); });
>>>>>>> 877f893a

		while (it != m_identities.end())
		{
			to_erase.emplace_back(std::move(it->second));
			it = std::find_if(m_identities.erase(it), m_identities.end(),
				[&container](const std::pair<std::string, ActorIdentification>& pair)
				{ return pair.second.container.IsIn(container); });
		}

		for (const auto& [uuid, identity] : m_identities)
			if (identity.address == m_id.address && uuid != m_id.container.uuid)
				for (const auto& dropped : to_erase)
					DropIdentification(identity.container, dropped);
	}

	// always remove explicit drops from identities
	auto iter = m_identities.find(container.uuid);
	if (iter != m_identities.end())
		m_identities.erase(iter);

	std::visit(overload{
		[this](const ActorContainer::Process&) {},
		[this](const ActorContainer::Network& net)
		{
			std::unique_lock lock(m_processMutex);
			m_reconnectingHosts.emplace_back(NetworkAddress{net.IP, net.Port});
		}
	}, container.value);
}

void LauncherPostOffice::SendIdentities(const ActorContainer& requester)
{
	SPDLOG_TRACE("{}: Requesting Send Identities from {}", GetName(), requester);
	if (std::this_thread::get_id() == m_threadId)
	{
		ProcessSendIdentities(requester);
	}
	else
	{
		{
			std::unique_lock lock(m_identityMutex);
			m_identityActions.emplace_back(IdentityAction::MassAdd, ActorIdentification{requester, ""});
		}

		RequestProcessEvents();
	}
}

void LauncherPostOffice::ProcessSendIdentities(const ActorContainer& requester)
{
	SPDLOG_TRACE("{}: Processing Send Identities from {}", GetName(), requester);
	for (const auto& [_, client] : m_identities)
		if (client.container.IsLocal())
			SendIdentification(requester, client);
}

void LauncherPostOffice::ProcessReconnects()
{
	std::unique_lock lock(m_processMutex);

	if (!m_reconnectingHosts.empty())
	{
		std::vector<NetworkAddress> hosts;
		std::swap(hosts, m_reconnectingHosts);

		lock.unlock();

		for (const auto& host : hosts)
		{
				AddNetworkHost(host.IP, host.Port);
			}
		}
	}

void LauncherPostOffice::FillAndSend(MessagePtr message, const std::function<bool(const ActorIdentification&)>& predicate)
{
	std::vector<const ActorIdentification*> identities;
	for (const auto& [_, identity] : m_identities)
	{
		if (predicate(identity))
			identities.emplace_back(&identity);
	}

	if (message->mode() == static_cast<uint32_t>(MQRequestMode::CallAndResponse) && identities.size() != 1)
	{
		if (identities.size() > 1)
			RoutingFailed(MsgError_AmbiguousRecipient, std::move(message), "Multiple recipients match identity");
		else
			RoutingFailed(MsgError_RoutingFailed, std::move(message), "No recipients match identity");
	}
	else if (identities.size() == 1)
	{
		// minor optimization, this lets us move
		auto identity = identities.front();
		SendMessage(identity->container, FillAddress(std::move(message), *identity));
	}
	else
	{
		for (auto identity : identities)
			SendMessage(identity->container, FillAddress(std::make_unique<proto::routing::Envelope>(*message), *identity));
	}
}

void LauncherPostOffice::RouteFromConnection(MessagePtr message)
{
	// it's safe to assume that any RPC requests will get routed back to the originating connection, so there is no
	// need to handle callbacks here, we can just allow the connections to handle them when the reply is sent back
	// over the connection (via route). What we _do_ need here is early detection of multiple recipients if the
	// message is an RPC and sending it back if it's ambiguous

	SPDLOG_TRACE("{}: Routing received message: to=[{}] from=[{}] seq={}", GetName(),
		message->address().ShortDebugString(), message->return_address().ShortDebugString(), message->sequence());

	if (message->has_return_address() && message->return_address().has_uuid())
		AddReceiveStat(message->return_address().uuid());

	const auto& address = message->address();

	std::string uuid = address.uuid();
	if ((!uuid.empty() && uuid == m_id.container.uuid) ||
		uuid.empty() && address.has_process() && address.process().pid() == GetCurrentProcessId() && address.has_name() && address.name() == "launcher")
	{
		// we are explicitly sending to this launcher, so route entirely internally
		const auto mailbox = address.has_mailbox() ? address.mailbox() : "post_office";
		SPDLOG_TRACE("{}: Internal pipe message received in launcher, routing to mailbox {} seq={}", GetName(), mailbox, message->sequence());

		// This is already an explicit address, so just package up the envelope into a message and deliver it
		DeliverTo(mailbox, std::move(message));
	}
	else if (address.has_process() || (address.has_peer() && address.peer().ip() == "127.0.0.1" && address.peer().port() == m_peerConnection->GetPort()))
	{
		// this message is intended to be routed locally and not relayed to external peers
		SPDLOG_TRACE("{}: Routing message to local connections ({}) seq={}", GetName(), address.ShortDebugString(), message->sequence());
		proto::routing::Address local_address;
		local_address.set_mailbox(address.mailbox());
		if (address.has_name())
			local_address.set_name(address.name());
		else if (address.has_client())
			*local_address.mutable_client() = address.client();

		FillAndSend(std::move(message),
			[&local_address, this](const auto& identity)
			{ return identity.container.IsLocal() && IsRecipient(local_address, identity); });
	}
	else
	{
		// This message isn't addressed specifically to a container, so find all identities that
		// should receive this message and send to each one
		SPDLOG_TRACE("{}: Routing message to [{}] seq={}", GetName(), address.ShortDebugString(), message->sequence());

		FillAndSend(std::move(message),
			[&address, this](const auto& identity)
			{ return IsRecipient(address, identity); });
	}

	RequestProcessEvents();
}

void LauncherPostOffice::AddNetworkHost(const std::string& address, uint16_t port) const
{
	m_peerConnection->AddHost(address, port);
}

void LauncherPostOffice::RemoveNetworkHost(const std::string& address, uint16_t port) const
{
	m_peerConnection->RemoveHost(address, port);
}

void LauncherPostOffice::AddConfiguredHosts()
{
	// it does not make sense for this port to be 0 since we are trying to connect to a peer with
	// a live port, so assume 0 means connect to the same port as this
	const uint16_t default_port = GetPeerPort();

	if (m_config.Peers)
	{
		for (const auto& [address, port] : *m_config.Peers)
		{
			AddNetworkHost(address, port > 0 ? port : default_port);
		}
	}
	else if (s_iniLocation)
	{
		for (const auto& [address, port_raw] : GetPrivateProfileKeyValues("NetworkPeers", *s_iniLocation))
		{
			const uint16_t port = static_cast<uint16_t>(GetUIntFromString(port_raw, 0));
			AddNetworkHost(address, port > 0 ? port : default_port);
		}
	}
}

uint16_t LauncherPostOffice::GetPeerPort() const
{
	return m_config.PeerPort;
}

void LauncherPostOffice::OnDeliver(const std::string& localAddress, MessagePtr& message)
{
	RequestProcessEvents();
}

uint32_t LauncherPostOffice::GetIdentityCount()
{
	return (uint32_t)m_identities.size();
}

std::vector<const ActorStats*> LauncherPostOffice::GetStats()
{
	auto now = std::chrono::system_clock::now();
	auto lookback = now - std::chrono::seconds(m_statsLookbackSeconds);

	std::vector<const ActorStats*> stats;
	stats.reserve(m_stats.size());

	for (auto& [_, stat] : m_stats)
	{
		stat.Sent.erase(std::remove_if(stat.Sent.begin(), stat.Sent.end(),
			[&lookback](const std::chrono::system_clock::time_point& t) { return t < lookback; }),
			stat.Sent.end());

		stat.Received.erase(std::remove_if(stat.Received.begin(), stat.Received.end(),
			[&lookback](const std::chrono::system_clock::time_point& t) { return t < lookback; }),
			stat.Received.end());

		stats.push_back(&stat);
	}

	return stats;
}

void LauncherPostOffice::Initialize()
{
	// request IDs from all pre-existing connections
	// we could theoretically just ask a single peer but this will guarantee we have all
	// potential addresses
	for (const auto& [_, id] : m_identities)
		if (!m_id.IsDuplicate(id)) RequestIdentities(id.container);
}

void LauncherPostOffice::Shutdown()
{
	if (!m_running)
		return;

	SPDLOG_INFO("{}: Shutting down post office", GetName());
	m_running = false;
	m_needsProcessing.notify_one();
	m_thread.join();

	RemovePostOffice(m_config.Index);
}

void LauncherPostOffice::RequestProcessEvents()
{
	{
		std::unique_lock<std::mutex> lock(m_processMutex);
		m_hasMessages = true;
	}

	m_needsProcessing.notify_one();
}

LauncherPostOffice::LauncherPostOffice(const PostOfficeConfig& config)
	: PostOffice(ActorIdentification(ActorContainer(ActorContainer::Process{ GetCurrentProcessId() }, CreateUUID()), "launcher"))
	, m_config(config)
	, m_localConnection(std::make_unique<LocalConnection>(this))
	, m_peerConnection(std::make_unique<PeerConnection>(this))
{
	m_config.PeerPort = m_peerConnection->GetPort();
	SPDLOG_INFO("{}: Starting Post Office on pipe {} and port {}", GetName(), m_config.PipeName, m_config.PeerPort);

	m_name = fmt::format("{} [{}]", m_config.Name, m_config.PeerPort);

	m_thread = std::thread(
		[this]
		{
			m_stats.emplace(m_id.container.uuid, ActorStats{ m_id });
			m_identities.emplace(m_id.container.uuid, m_id);

			AddConfiguredHosts();

			using fSetThreadDescription = HRESULT(WINAPI*)(HANDLE, PCWSTR);
			fSetThreadDescription SetThreadDescription = nullptr;
			if (auto kernel = GetModuleHandleA("kernel32.dll"))
				SetThreadDescription = (fSetThreadDescription)GetProcAddress(kernel, "SetThreadDescription");

			if (SetThreadDescription)
				SetThreadDescription(GetCurrentThread(), L"PostOffice");

			m_running = true;
			m_threadId = std::this_thread::get_id();

			StartConnections();

			InitializePostOfficeImgui();

			do
			{
				{
					std::unique_lock<std::mutex> lock(m_processMutex);
					m_needsProcessing.wait_for(lock,
						std::chrono::seconds(m_config.HeartbeatSeconds),
						[this] { return m_hasMessages || !m_running; });
					
					// set this before we process to allow for processes to request additional processing
					m_hasMessages = false;
				}

				SPDLOG_TRACE("{}: Found needs processing", GetName());

				ProcessIdentities(); // handles all identification maintenance

				ProcessOutgoing(); // handles any messages posted from the internal dropbox

				// It's important that this call is the only trigger for the connections incoming messages
				// that get handed off to RouteFromConnections. For local connections, it's OnIncomingMessage
				// and for network connections its the receive callback specified during construction
				// of the connection
				ProcessConnections(); // handles all incoming messages from connections

				ProcessReconnects();

				Process(10); // processes the messages waiting in the internal dropbox (shouldn't happen often)
			} while (m_running);

			ShutdownPostOfficeImgui();

			StopConnections();
		}
	);
}

LauncherPostOffice::~LauncherPostOffice()
{
	SPDLOG_TRACE("{}: Removing post office", GetName());
}

template <>
const std::unique_ptr<LocalConnection>& LauncherPostOffice::GetConnection<ActorContainer::Process>()
{
	return m_localConnection;
}

template <>
const std::unique_ptr<PeerConnection>& LauncherPostOffice::GetConnection<ActorContainer::Network>()
{
	return m_peerConnection;
}

template <size_t I>
void LauncherPostOffice::StartConnections()
{
	using V = std::remove_const_t<decltype(ActorContainer::value)>;
	if constexpr (I < std::variant_size_v<V>)
	{
		GetConnection<std::variant_alternative_t<I, V>>()->Start();
		StartConnections<I + 1>();
	}
}

template <size_t I>
void LauncherPostOffice::StopConnections()
{
	using V = std::remove_const_t<decltype(ActorContainer::value)>;
	if constexpr (I < std::variant_size_v<V>)
	{
		GetConnection<std::variant_alternative_t<I, V>>()->Stop();
		StopConnections<I + 1>();
	}
}

template <size_t I>
void LauncherPostOffice::ProcessConnections()
{
	using V = std::remove_const_t<decltype(ActorContainer::value)>;
	if constexpr (I < std::variant_size_v<V>)
	{
		GetConnection<std::variant_alternative_t<I, V>>()->Process();
		ProcessConnections<I + 1>();
	}
}

template <size_t I>
void LauncherPostOffice::BroadcastMessage(MessagePtr message)
{
	for (const auto& [uuid, _] : m_identities)
		AddSendStat(uuid);

	using V = std::remove_const_t<decltype(ActorContainer::value)>;
	if constexpr (I < std::variant_size_v<V>)
	{
		// copy the message for broadcasting on each connection
		GetConnection<std::variant_alternative_t<I, V>>()->BroadcastMessage(message);
		BroadcastMessage<I + 1>(std::move(message));
	}
}

bool LauncherPostOffice::SendMessage(const ActorContainer& ident, MessagePtr message)
{
	SPDLOG_TRACE("{}: Sending message to {} seq={}", GetName(), ident, message->sequence());
	AddSendStat(ident.uuid);
	return std::visit([this, message = std::move(message), &ident](const auto& c) mutable
		{
			return GetConnection<std::remove_const_t<std::remove_reference_t<decltype(c)>>>()->SendMessage(ident, std::move(message));
		}, ident.value);
}

void LauncherPostOffice::SendIdentification(const ActorContainer& target, const ActorIdentification& id)
{
	SPDLOG_TRACE("{}: Sending identification {} to {}", GetName(), id, target);
	return std::visit([this, &id, &target](const auto& c) mutable
		{
			return GetConnection<std::remove_const_t<std::remove_reference_t<decltype(c)>>>()->SendIdentification(target, id);
		}, target.value);
}

void LauncherPostOffice::DropIdentification(const ActorContainer& target, const ActorIdentification& id)
{
	SPDLOG_TRACE("{}: Dropping identification {} from {}", GetName(), id, target);
	return std::visit([this, &id, &target](const auto& c) mutable
		{
			return GetConnection<std::remove_const_t<std::remove_reference_t<decltype(c)>>>()->DropIdentification(target, id);
		}, target.value);
}

void LauncherPostOffice::RequestIdentities(const ActorContainer& from)
{
	SPDLOG_TRACE("{}: Requesting identities from {}", GetName(), from);
	return std::visit([this, &from](const auto& c) mutable
		{
			return GetConnection<std::remove_const_t<std::remove_reference_t<decltype(c)>>>()->RequestIdentities(from);
		}, from.value);
}

<<<<<<< HEAD
	bool SendMessageToPID(
		uint32_t pid,
		PipeMessagePtr message,
		const std::function<void(const PipeConnectionPtr&, PipeMessagePtr)> send,
		const std::function<void(int, PipeMessagePtr)>& failed)
=======
void LauncherPostOffice::AddSendStat(const std::string& uuid)
{
	auto stat_it = m_stats.find(uuid);
	if (stat_it == m_stats.end())
>>>>>>> 877f893a
	{
		auto id_it = m_identities.find(uuid);
		if (id_it != m_identities.end())
		{
			auto [result, _] = m_stats.emplace(uuid, ActorStats{ id_it->second });
			stat_it = result;
		}
	}

	if (stat_it != m_stats.end())
	{
		auto now = std::chrono::system_clock::now();
		stat_it->second.Sent.emplace_back(now);

		auto lookback = now - std::chrono::seconds(m_statsLookbackSeconds);
		stat_it->second.Sent.erase(std::remove_if(stat_it->second.Sent.begin(), stat_it->second.Sent.end(),
			[&lookback](const std::chrono::system_clock::time_point& t) { return t < lookback; }),
			stat_it->second.Sent.end());
	}
}

void LauncherPostOffice::AddReceiveStat(const std::string& uuid)
{
	auto stat_it = m_stats.find(uuid);
	if (stat_it == m_stats.end())
	{
		auto id_it = m_identities.find(uuid);
		if (id_it != m_identities.end())
		{
			auto [result, _] = m_stats.emplace(uuid, ActorStats{ id_it->second });
			stat_it = result;
		}
	}

	if (stat_it != m_stats.end())
	{
		auto now = std::chrono::system_clock::now();
		stat_it->second.Received.emplace_back(now);

		auto lookback = now - std::chrono::seconds(m_statsLookbackSeconds);
		stat_it->second.Received.erase(std::remove_if(stat_it->second.Received.begin(), stat_it->second.Received.end(),
			[&lookback](const std::chrono::system_clock::time_point& t) { return t < lookback; }),
			stat_it->second.Received.end());
	}
}

} // namespace mq::postoffice

<<<<<<< HEAD
PostOffice* postoffice::GetPostOffice()
{
	static LauncherPostOffice s_postOffice;
	return &s_postOffice;
=======
// this map is exclusively to allow testing by standing up multiple post offices
static std::unordered_map<uint32_t, postoffice::LauncherPostOffice> s_postOffices;
template <>
postoffice::LauncherPostOffice& postoffice::GetPostOffice<postoffice::LauncherPostOffice>(uint32_t index)
{
	auto it = s_postOffices.find(index);
	if (it == s_postOffices.end())
		it = s_postOffices.emplace(index, GetPostOfficeConfig(index)).first;

	return it->second;
}

template <>
postoffice::PostOffice& postoffice::GetPostOffice<postoffice::PostOffice>(uint32_t index)
{
	return postoffice::GetPostOffice<postoffice::LauncherPostOffice>(index);
>>>>>>> 877f893a
}

//----------------------------------------------------------------------------
// HELPER FUNCTIONS -- try to minimize refactoring
//----------------------------------------------------------------------------

bool SendSetForegroundWindow(HWND hWnd, uint32_t processID)
{
<<<<<<< HEAD
	return static_cast<LauncherPostOffice*>(GetPostOffice())->SendSetForegroundWindow(hWnd, processID);
=======
	using namespace postoffice;
	return GetPostOffice<LauncherPostOffice>().GetConnection<ActorContainer::Process>()->SendSetForegroundWindow(hWnd, processID);
>>>>>>> 877f893a
}

void SendUnloadAllCommand()
{
<<<<<<< HEAD
	static_cast<LauncherPostOffice*>(GetPostOffice())->SendUnloadAllCommand();
=======
	using namespace postoffice;
	GetPostOffice<LauncherPostOffice>().GetConnection<ActorContainer::Process>()->SendUnloadAllCommand();
>>>>>>> 877f893a
}

void SendForceUnloadAllCommand()
{
<<<<<<< HEAD
	static_cast<LauncherPostOffice*>(GetPostOffice())->SendForceUnloadAllCommand();
=======
	using namespace postoffice;
	GetPostOffice<LauncherPostOffice>().GetConnection<ActorContainer::Process>()->SendForceUnloadAllCommand();
}

//----------------------------------------------------------------------------

const PostOfficeConfig& GetPostOfficeConfig(uint32_t index)
{
	const auto config = s_postOfficeConfigs.find(index);
	if (config != s_postOfficeConfigs.end())
		return config->second;

	static PostOfficeConfig s_defaultPostOfficeConfig;
	return s_defaultPostOfficeConfig;
}

void SetPostOfficeConfig(const PostOfficeConfig& config)
{
	s_postOfficeConfigs[config.Index] = config;
}

void DropPostOfficeConfig(uint32_t index)
{
	s_postOfficeConfigs.erase(index);
}

void ClearPostOfficeConfigs()
{
	s_postOfficeConfigs.clear();
}

void ClearPostOffices()
{
	using namespace postoffice;

	std::vector<uint32_t> indexes;
	for (const auto& [index, _] : s_postOffices)
		indexes.push_back(index);

	for (auto index : indexes)
		GetPostOffice<LauncherPostOffice>(index).Shutdown();
}

void InitializePostOffice(uint32_t index)
{
	using namespace postoffice;
	GetPostOffice<LauncherPostOffice>(index).Initialize();
>>>>>>> 877f893a
}

void ShutdownPostOffice(uint32_t index)
{
<<<<<<< HEAD
	static_cast<LauncherPostOffice*>(GetPostOffice())->Initialize();
=======
	using namespace postoffice;
	GetPostOffice<LauncherPostOffice>(index).Shutdown();
>>>>>>> 877f893a
}

void RemovePostOffice(uint32_t index)
{
<<<<<<< HEAD
	static_cast<LauncherPostOffice*>(GetPostOffice())->Shutdown();
=======
	s_postOffices.erase(index);
>>>>>>> 877f893a
}

//----------------------------------------------------------------------------<|MERGE_RESOLUTION|>--- conflicted
+++ resolved
@@ -12,21 +12,15 @@
  * GNU General Public License for more details.
  */
 
-<<<<<<< HEAD
-#include "loader/ImGui.h"
-#include "loader/MacroQuest.h"
-#include "loader/PostOffice.h"
-#include "loader/Crashpad.h"
-#include "loader/LoaderAutoLogin.h"
-=======
 // Uncomment to see super spammy read/write trace logging
 //#define SPDLOG_ACTIVE_LEVEL SPDLOG_LEVEL_TRACE
 
->>>>>>> 877f893a
 #include "routing/PostOffice.h"
 #include "loader/PostOffice.h"
 #include "loader/MacroQuest.h"
-
+#include "loader/ImGui.h"
+#include "loader/Crashpad.h"
+#include "loader/LoaderAutoLogin.h"
 #include "mq/base/String.h"
 
 #include <date/date.h>
@@ -36,27 +30,6 @@
 #include <spdlog/sinks/basic_file_sink.h>
 #include <shellapi.h>
 #include <memory>
-
-<<<<<<< HEAD
-using namespace mq;
-using namespace mq::postoffice;
-
-class LauncherPostOffice : public PostOffice
-{
-	struct ClientIdentification
-	{
-		uint32_t pid;
-		std::string account;
-		std::string server;
-		std::string character;
-	};
-
-	std::unordered_map<uint32_t, ClientIdentification> m_identities;
-	mq::ci_unordered::map<std::string, uint32_t> m_names;
-	bool m_running = false;
-	std::thread m_thread;
-	std::thread::id m_threadId;
-=======
 #include <variant>
 
 static std::unordered_map<uint32_t, PostOfficeConfig> s_postOfficeConfigs;
@@ -69,18 +42,9 @@
 }
 
 void RemovePostOffice(uint32_t index);
->>>>>>> 877f893a
 
 namespace mq::postoffice {
 
-<<<<<<< HEAD
-	class PipeEventsHandler : public mq::NamedPipeEvents
-	{
-	public:
-		PipeEventsHandler(LauncherPostOffice* postOffice) : m_postOffice(postOffice) {}
-
-		virtual void OnIncomingMessage(mq::PipeMessagePtr message) override
-=======
 bool LauncherPostOffice::IsRecipient(const proto::routing::Address& address, const ActorIdentification& id)
 {
 	SPDLOG_TRACE("{}: Testing address [{}] against id [{}]", GetName(), address.ShortDebugString(), id.ToString());
@@ -88,7 +52,6 @@
 	std::string uuid = address.uuid();
 	return std::visit(overload{
 		[&address, &uuid, &c = id.container](const ActorContainer::Process& proc)
->>>>>>> 877f893a
 		{
 			if (!uuid.empty() && c.uuid != uuid)
 				return false;
@@ -96,48 +59,12 @@
 			if (!address.has_peer() && !address.has_process())
 				return true;
 
-<<<<<<< HEAD
-			case mq::MQMessageId::MSG_ROUTE:
-			{
-				auto envelope = ProtoMessage::Parse<proto::routing::Envelope>(message);
-				const auto& address = envelope.address();
-				if ((address.has_pid() && address.pid() == GetCurrentProcessId()) || (address.has_name() && ci_equals(address.name(), "launcher")))
-				{
-					auto routing_failed = [&envelope](int status, PipeMessagePtr message)
-						{
-							RoutingFailed(envelope, status, std::move(message), nullptr);
-						};
-
-					if (address.has_mailbox())
-					{
-						// this is a local message
-						m_postOffice->DeliverTo(address.mailbox(), std::move(message), routing_failed);
-					}
-					else
-					{
-						// This is a failsafe action, we shouldn't expect to be here often. For this code to
-						// be reached, we would have to have a client that packages a message in an envelope
-						// that is intended to be parsed directly by the server and not routed anywhere (so
-						// no mailbox routing information is included), rather than just send the message
-						m_postOffice->DeliverTo("pipe_server", std::move(message), routing_failed);
-					}
-				}
-				else
-				{
-					// all we have to do here is route, this is the same as if an internal mailbox is
-					// attempting to route a message
-					m_postOffice->RouteMessage(std::move(message));
-				}
-				break;
-			}
-=======
 			return (address.has_process() && address.process().pid() == proc.PID);
 		},
 		[&address, &uuid, &c = id.container](const ActorContainer::Network& network)
 		{
 			if (!uuid.empty() && c.uuid != uuid)
 				return false;
->>>>>>> 877f893a
 
 			if (!address.has_peer() && !address.has_process())
 				return true;
@@ -299,13 +226,6 @@
 			m_identityActions.emplace_back(IdentityAction::Add, id);
 		}
 
-<<<<<<< HEAD
-	static void RoutingFailed(
-		const proto::routing::Envelope& envelope,
-		int status,
-		PipeMessagePtr message,
-		const PipeMessageResponseCb& callback)
-=======
 		RequestProcessEvents();
 	}
 }
@@ -317,7 +237,6 @@
 	bool send_updates = true;
 	auto ident_it = m_identities.find(id.container.uuid);
 	if (ident_it != m_identities.end())
->>>>>>> 877f893a
 	{
 		if (ident_it->second != id)
 		{
@@ -352,9 +271,6 @@
 	}
 }
 
-<<<<<<< HEAD
-	void RouteMessage(PipeMessagePtr message, const PipeMessageResponseCb& callback) override
-=======
 void LauncherPostOffice::DropIdentity(const ActorIdentification& id)
 {
 	SPDLOG_TRACE("{}: Requesting Drop Identity {}", GetName(), id);
@@ -368,24 +284,12 @@
 		ProcessDropIdentity(id);
 	}
 	else
->>>>>>> 877f893a
 	{
 		{
 			std::unique_lock lock(m_identityMutex);
 			m_identityActions.emplace_back(IdentityAction::Drop, id);
 		}
 
-<<<<<<< HEAD
-			auto routing_failed = [&envelope, callback](int status, PipeMessagePtr message)
-				{
-					RoutingFailed(envelope, status, std::move(message), callback);
-				};
-
-			auto single_send = [callback](const PipeConnectionPtr& connection, PipeMessagePtr message)
-				{
-					connection->SendMessageWithResponse(std::move(message), callback);
-				};
-=======
 		RequestProcessEvents();
 	}
 }
@@ -400,7 +304,6 @@
 		else
 			++ident_it;
 	}
->>>>>>> 877f893a
 
 	if (id.container.IsLocal())
 	{
@@ -428,22 +331,6 @@
 	}
 }
 
-<<<<<<< HEAD
-	void RouteMessage(PipeMessagePtr message)
-	{
-		auto envelope = ProtoMessage::Parse<proto::routing::Envelope>(message);
-		const auto& address = envelope.address();
-
-		auto routing_failed = [&envelope](int status, PipeMessagePtr message)
-			{
-				RoutingFailed(envelope, status, std::move(message), nullptr);
-			};
-
-		auto single_send = [](const PipeConnectionPtr& connection, PipeMessagePtr message)
-			{
-				connection->SendMessage(std::move(message));
-			};
-=======
 void LauncherPostOffice::ProcessDropContainer(const ActorContainer& container)
 {
 	SPDLOG_TRACE("{}: Processing Drop Container {}", GetName(), container);
@@ -453,7 +340,6 @@
 		auto it = std::find_if(m_identities.begin(), m_identities.end(),
 			[&container](const std::pair<std::string, ActorIdentification>& pair)
 			{ return pair.second.container.IsIn(container); });
->>>>>>> 877f893a
 
 		while (it != m_identities.end())
 		{
@@ -567,10 +453,15 @@
 	SPDLOG_TRACE("{}: Routing received message: to=[{}] from=[{}] seq={}", GetName(),
 		message->address().ShortDebugString(), message->return_address().ShortDebugString(), message->sequence());
 
-	if (message->has_return_address() && message->return_address().has_uuid())
-		AddReceiveStat(message->return_address().uuid());
-
-	const auto& address = message->address();
+			auto routing_failed = [&envelope, callback](int status, PipeMessagePtr&& message)
+				{
+					RoutingFailed(envelope, status, std::move(message), callback);
+				};
+
+			auto single_send = [callback](const PipeConnectionPtr& connection, PipeMessagePtr&& message)
+				{
+					connection->SendMessageWithResponse(std::move(message), callback);
+				};
 
 	std::string uuid = address.uuid();
 	if ((!uuid.empty() && uuid == m_id.container.uuid) ||
@@ -888,18 +779,10 @@
 		}, from.value);
 }
 
-<<<<<<< HEAD
-	bool SendMessageToPID(
-		uint32_t pid,
-		PipeMessagePtr message,
-		const std::function<void(const PipeConnectionPtr&, PipeMessagePtr)> send,
-		const std::function<void(int, PipeMessagePtr)>& failed)
-=======
 void LauncherPostOffice::AddSendStat(const std::string& uuid)
 {
 	auto stat_it = m_stats.find(uuid);
 	if (stat_it == m_stats.end())
->>>>>>> 877f893a
 	{
 		auto id_it = m_identities.find(uuid);
 		if (id_it != m_identities.end())
@@ -948,12 +831,6 @@
 
 } // namespace mq::postoffice
 
-<<<<<<< HEAD
-PostOffice* postoffice::GetPostOffice()
-{
-	static LauncherPostOffice s_postOffice;
-	return &s_postOffice;
-=======
 // this map is exclusively to allow testing by standing up multiple post offices
 static std::unordered_map<uint32_t, postoffice::LauncherPostOffice> s_postOffices;
 template <>
@@ -970,7 +847,6 @@
 postoffice::PostOffice& postoffice::GetPostOffice<postoffice::PostOffice>(uint32_t index)
 {
 	return postoffice::GetPostOffice<postoffice::LauncherPostOffice>(index);
->>>>>>> 877f893a
 }
 
 //----------------------------------------------------------------------------
@@ -979,29 +855,18 @@
 
 bool SendSetForegroundWindow(HWND hWnd, uint32_t processID)
 {
-<<<<<<< HEAD
-	return static_cast<LauncherPostOffice*>(GetPostOffice())->SendSetForegroundWindow(hWnd, processID);
-=======
 	using namespace postoffice;
 	return GetPostOffice<LauncherPostOffice>().GetConnection<ActorContainer::Process>()->SendSetForegroundWindow(hWnd, processID);
->>>>>>> 877f893a
 }
 
 void SendUnloadAllCommand()
 {
-<<<<<<< HEAD
-	static_cast<LauncherPostOffice*>(GetPostOffice())->SendUnloadAllCommand();
-=======
 	using namespace postoffice;
 	GetPostOffice<LauncherPostOffice>().GetConnection<ActorContainer::Process>()->SendUnloadAllCommand();
->>>>>>> 877f893a
 }
 
 void SendForceUnloadAllCommand()
 {
-<<<<<<< HEAD
-	static_cast<LauncherPostOffice*>(GetPostOffice())->SendForceUnloadAllCommand();
-=======
 	using namespace postoffice;
 	GetPostOffice<LauncherPostOffice>().GetConnection<ActorContainer::Process>()->SendForceUnloadAllCommand();
 }
@@ -1049,26 +914,17 @@
 {
 	using namespace postoffice;
 	GetPostOffice<LauncherPostOffice>(index).Initialize();
->>>>>>> 877f893a
 }
 
 void ShutdownPostOffice(uint32_t index)
 {
-<<<<<<< HEAD
-	static_cast<LauncherPostOffice*>(GetPostOffice())->Initialize();
-=======
 	using namespace postoffice;
 	GetPostOffice<LauncherPostOffice>(index).Shutdown();
->>>>>>> 877f893a
 }
 
 void RemovePostOffice(uint32_t index)
 {
-<<<<<<< HEAD
-	static_cast<LauncherPostOffice*>(GetPostOffice())->Shutdown();
-=======
 	s_postOffices.erase(index);
->>>>>>> 877f893a
-}
-
-//----------------------------------------------------------------------------+}
+
+//----------------------------------------------------------------------------
