--- conflicted
+++ resolved
@@ -1607,10 +1607,6 @@
 	LauncherImGui::Run(
 		[&msg]()
 		{
-<<<<<<< HEAD
-			ProcessPostOffice();
-=======
->>>>>>> 808de92f
 			ProcessPendingLogins();
 			CheckPruneLogging();
 
