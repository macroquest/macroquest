<?xml version="1.0" encoding="utf-8"?>
<Project DefaultTargets="Build" xmlns="http://schemas.microsoft.com/developer/msbuild/2003">
  <ItemGroup Label="ProjectConfigurations">
    <ProjectConfiguration Include="Debug-Static|Win32">
      <Configuration>Debug-Static</Configuration>
      <Platform>Win32</Platform>
    </ProjectConfiguration>
    <ProjectConfiguration Include="Debug-Static|x64">
      <Configuration>Debug-Static</Configuration>
      <Platform>x64</Platform>
    </ProjectConfiguration>
    <ProjectConfiguration Include="Debug|Win32">
      <Configuration>Debug</Configuration>
      <Platform>Win32</Platform>
    </ProjectConfiguration>
    <ProjectConfiguration Include="Debug|x64">
      <Configuration>Debug</Configuration>
      <Platform>x64</Platform>
    </ProjectConfiguration>
    <ProjectConfiguration Include="Release-Static|Win32">
      <Configuration>Release-Static</Configuration>
      <Platform>Win32</Platform>
    </ProjectConfiguration>
    <ProjectConfiguration Include="Release-Static|x64">
      <Configuration>Release-Static</Configuration>
      <Platform>x64</Platform>
    </ProjectConfiguration>
    <ProjectConfiguration Include="Release|Win32">
      <Configuration>Release</Configuration>
      <Platform>Win32</Platform>
    </ProjectConfiguration>
    <ProjectConfiguration Include="Release|x64">
      <Configuration>Release</Configuration>
      <Platform>x64</Platform>
    </ProjectConfiguration>
  </ItemGroup>
  <ItemGroup>
<<<<<<< HEAD
    <ClInclude Include="PipeMessage.h" />
=======
    <ClInclude Include="ClientPostOffice.h" />
>>>>>>> c3a3ef9b
    <ClInclude Include="NamedPipes.h" />
    <ClInclude Include="NamedPipesProtocol.h" />
    <ClInclude Include="Network.h" />
    <ClInclude Include="Network.pb.h" />
    <ClInclude Include="PostOffice.h" />
    <ClInclude Include="ProtoPipes.h" />
    <ClInclude Include="Routing.h" />
    <ClInclude Include="Routing.pb.h" />
    <ClInclude Include="ServerPostOffice.h" />
  </ItemGroup>
  <ItemGroup>
    <ProtocolBuffer Include="Network.proto" />
    <ProtocolBuffer Include="Routing.proto" />
  </ItemGroup>
  <ItemGroup>
    <ClCompile Include="ClientPostOffice.cpp" />
    <ClCompile Include="Connection.cpp" />
    <ClCompile Include="NamedPipes.cpp" />
    <ClCompile Include="Network.cpp" />
    <ClCompile Include="Network.pb.cc">
      <DisableSpecificWarnings Condition="'$(Configuration)|$(Platform)'=='Debug|Win32'">4267</DisableSpecificWarnings>
      <DisableSpecificWarnings Condition="'$(Configuration)|$(Platform)'=='Release|Win32'">4267</DisableSpecificWarnings>
      <DisableSpecificWarnings Condition="'$(Configuration)|$(Platform)'=='Debug|x64'">4267</DisableSpecificWarnings>
      <DisableSpecificWarnings Condition="'$(Configuration)|$(Platform)'=='Release|x64'">4267</DisableSpecificWarnings>
    </ClCompile>
    <ClCompile Include="PostOffice.cpp" />
    <ClCompile Include="Routing.pb.cc">
      <DisableSpecificWarnings Condition="'$(Configuration)|$(Platform)'=='Debug|Win32'">4267</DisableSpecificWarnings>
      <DisableSpecificWarnings Condition="'$(Configuration)|$(Platform)'=='Debug-Static|Win32'">4267</DisableSpecificWarnings>
      <DisableSpecificWarnings Condition="'$(Configuration)|$(Platform)'=='Release|Win32'">4267</DisableSpecificWarnings>
      <DisableSpecificWarnings Condition="'$(Configuration)|$(Platform)'=='Release-Static|Win32'">4267</DisableSpecificWarnings>
      <DisableSpecificWarnings Condition="'$(Configuration)|$(Platform)'=='Debug|x64'">4267</DisableSpecificWarnings>
      <DisableSpecificWarnings Condition="'$(Configuration)|$(Platform)'=='Debug-Static|x64'">4267</DisableSpecificWarnings>
      <DisableSpecificWarnings Condition="'$(Configuration)|$(Platform)'=='Release|x64'">4267</DisableSpecificWarnings>
      <DisableSpecificWarnings Condition="'$(Configuration)|$(Platform)'=='Release-Static|x64'">4267</DisableSpecificWarnings>
    </ClCompile>
    <ClCompile Include="ServerPostOffice.cpp" />
  </ItemGroup>
  <PropertyGroup Label="Globals">
    <VCProjectVersion>16.0</VCProjectVersion>
    <Keyword>Win32Proj</Keyword>
    <ProjectGuid>{6ce4f8d6-1709-47c5-9297-1619bbc4a71e}</ProjectGuid>
    <RootNamespace>routing</RootNamespace>
    <WindowsTargetPlatformVersion>10.0</WindowsTargetPlatformVersion>
    <ProjectName>routing</ProjectName>
  </PropertyGroup>
  <Import Project="$(VCTargetsPath)\Microsoft.Cpp.Default.props" />
  <PropertyGroup Condition="'$(Configuration)|$(Platform)'=='Debug|Win32'" Label="Configuration">
    <ConfigurationType>StaticLibrary</ConfigurationType>
    <UseDebugLibraries>true</UseDebugLibraries>
    <PlatformToolset>v143</PlatformToolset>
  </PropertyGroup>
  <PropertyGroup Condition="'$(Configuration)|$(Platform)'=='Debug-Static|Win32'" Label="Configuration">
    <ConfigurationType>StaticLibrary</ConfigurationType>
    <UseDebugLibraries>true</UseDebugLibraries>
    <PlatformToolset>v143</PlatformToolset>
  </PropertyGroup>
  <PropertyGroup Condition="'$(Configuration)|$(Platform)'=='Debug|x64'" Label="Configuration">
    <ConfigurationType>StaticLibrary</ConfigurationType>
    <UseDebugLibraries>true</UseDebugLibraries>
    <PlatformToolset>v143</PlatformToolset>
  </PropertyGroup>
  <PropertyGroup Condition="'$(Configuration)|$(Platform)'=='Debug-Static|x64'" Label="Configuration">
    <ConfigurationType>StaticLibrary</ConfigurationType>
    <UseDebugLibraries>true</UseDebugLibraries>
    <PlatformToolset>v143</PlatformToolset>
  </PropertyGroup>
  <PropertyGroup Condition="'$(Configuration)|$(Platform)'=='Release|Win32'" Label="Configuration">
    <ConfigurationType>StaticLibrary</ConfigurationType>
    <UseDebugLibraries>false</UseDebugLibraries>
    <PlatformToolset>v143</PlatformToolset>
  </PropertyGroup>
  <PropertyGroup Condition="'$(Configuration)|$(Platform)'=='Release-Static|Win32'" Label="Configuration">
    <ConfigurationType>StaticLibrary</ConfigurationType>
    <UseDebugLibraries>false</UseDebugLibraries>
    <PlatformToolset>v143</PlatformToolset>
  </PropertyGroup>
  <PropertyGroup Condition="'$(Configuration)|$(Platform)'=='Release|x64'" Label="Configuration">
    <ConfigurationType>StaticLibrary</ConfigurationType>
    <UseDebugLibraries>false</UseDebugLibraries>
    <PlatformToolset>v143</PlatformToolset>
  </PropertyGroup>
  <PropertyGroup Condition="'$(Configuration)|$(Platform)'=='Release-Static|x64'" Label="Configuration">
    <ConfigurationType>StaticLibrary</ConfigurationType>
    <UseDebugLibraries>false</UseDebugLibraries>
    <PlatformToolset>v143</PlatformToolset>
  </PropertyGroup>
  <Import Project="$(VCTargetsPath)\Microsoft.Cpp.props" />
  <ImportGroup Label="ExtensionSettings">
  </ImportGroup>
  <ImportGroup Label="Shared">
  </ImportGroup>
  <ImportGroup Label="PropertySheets" Condition="'$(Configuration)|$(Platform)'=='Debug|Win32'">
    <Import Project="$(UserRootDir)\Microsoft.Cpp.$(Platform).user.props" Condition="exists('$(UserRootDir)\Microsoft.Cpp.$(Platform).user.props')" Label="LocalAppDataPlatform" />
    <Import Project="$([MSBuild]::GetDirectoryNameOfFileAbove($(MSBuildThisFileDirectory), src\Common.props))\src\Common.props" Condition=" '$([MSBuild]::GetDirectoryNameOfFileAbove($(MSBuildThisFileDirectory), src\Common.props))' != '' " />
  </ImportGroup>
  <ImportGroup Condition="'$(Configuration)|$(Platform)'=='Debug-Static|Win32'" Label="PropertySheets">
    <Import Project="$(UserRootDir)\Microsoft.Cpp.$(Platform).user.props" Condition="exists('$(UserRootDir)\Microsoft.Cpp.$(Platform).user.props')" Label="LocalAppDataPlatform" />
    <Import Project="$([MSBuild]::GetDirectoryNameOfFileAbove($(MSBuildThisFileDirectory), src\Common.props))\src\Common.props" Condition=" '$([MSBuild]::GetDirectoryNameOfFileAbove($(MSBuildThisFileDirectory), src\Common.props))' != '' " />
  </ImportGroup>
  <ImportGroup Condition="'$(Configuration)|$(Platform)'=='Debug|x64'" Label="PropertySheets">
    <Import Project="$(UserRootDir)\Microsoft.Cpp.$(Platform).user.props" Condition="exists('$(UserRootDir)\Microsoft.Cpp.$(Platform).user.props')" Label="LocalAppDataPlatform" />
    <Import Project="$([MSBuild]::GetDirectoryNameOfFileAbove($(MSBuildThisFileDirectory), src\Common.props))\src\Common.props" Condition=" '$([MSBuild]::GetDirectoryNameOfFileAbove($(MSBuildThisFileDirectory), src\Common.props))' != '' " />
  </ImportGroup>
  <ImportGroup Condition="'$(Configuration)|$(Platform)'=='Debug-Static|x64'" Label="PropertySheets">
    <Import Project="$(UserRootDir)\Microsoft.Cpp.$(Platform).user.props" Condition="exists('$(UserRootDir)\Microsoft.Cpp.$(Platform).user.props')" Label="LocalAppDataPlatform" />
    <Import Project="$([MSBuild]::GetDirectoryNameOfFileAbove($(MSBuildThisFileDirectory), src\Common.props))\src\Common.props" Condition=" '$([MSBuild]::GetDirectoryNameOfFileAbove($(MSBuildThisFileDirectory), src\Common.props))' != '' " />
  </ImportGroup>
  <ImportGroup Label="PropertySheets" Condition="'$(Configuration)|$(Platform)'=='Release|Win32'">
    <Import Project="$(UserRootDir)\Microsoft.Cpp.$(Platform).user.props" Condition="exists('$(UserRootDir)\Microsoft.Cpp.$(Platform).user.props')" Label="LocalAppDataPlatform" />
    <Import Project="$([MSBuild]::GetDirectoryNameOfFileAbove($(MSBuildThisFileDirectory), src\Common.props))\src\Common.props" Condition=" '$([MSBuild]::GetDirectoryNameOfFileAbove($(MSBuildThisFileDirectory), src\Common.props))' != '' " />
  </ImportGroup>
  <ImportGroup Condition="'$(Configuration)|$(Platform)'=='Release-Static|Win32'" Label="PropertySheets">
    <Import Project="$(UserRootDir)\Microsoft.Cpp.$(Platform).user.props" Condition="exists('$(UserRootDir)\Microsoft.Cpp.$(Platform).user.props')" Label="LocalAppDataPlatform" />
    <Import Project="$([MSBuild]::GetDirectoryNameOfFileAbove($(MSBuildThisFileDirectory), src\Common.props))\src\Common.props" Condition=" '$([MSBuild]::GetDirectoryNameOfFileAbove($(MSBuildThisFileDirectory), src\Common.props))' != '' " />
  </ImportGroup>
  <ImportGroup Condition="'$(Configuration)|$(Platform)'=='Release|x64'" Label="PropertySheets">
    <Import Project="$(UserRootDir)\Microsoft.Cpp.$(Platform).user.props" Condition="exists('$(UserRootDir)\Microsoft.Cpp.$(Platform).user.props')" Label="LocalAppDataPlatform" />
    <Import Project="$([MSBuild]::GetDirectoryNameOfFileAbove($(MSBuildThisFileDirectory), src\Common.props))\src\Common.props" Condition=" '$([MSBuild]::GetDirectoryNameOfFileAbove($(MSBuildThisFileDirectory), src\Common.props))' != '' " />
  </ImportGroup>
  <ImportGroup Condition="'$(Configuration)|$(Platform)'=='Release-Static|x64'" Label="PropertySheets">
    <Import Project="$(UserRootDir)\Microsoft.Cpp.$(Platform).user.props" Condition="exists('$(UserRootDir)\Microsoft.Cpp.$(Platform).user.props')" Label="LocalAppDataPlatform" />
    <Import Project="$([MSBuild]::GetDirectoryNameOfFileAbove($(MSBuildThisFileDirectory), src\Common.props))\src\Common.props" Condition=" '$([MSBuild]::GetDirectoryNameOfFileAbove($(MSBuildThisFileDirectory), src\Common.props))' != '' " />
  </ImportGroup>
  <PropertyGroup Label="UserMacros" />
  <Import Project="$(VCTargetsPath)\Microsoft.Cpp.targets" />
  <ImportGroup Label="ExtensionTargets">
  </ImportGroup>
</Project><|MERGE_RESOLUTION|>--- conflicted
+++ resolved
@@ -35,11 +35,7 @@
     </ProjectConfiguration>
   </ItemGroup>
   <ItemGroup>
-<<<<<<< HEAD
-    <ClInclude Include="PipeMessage.h" />
-=======
     <ClInclude Include="ClientPostOffice.h" />
->>>>>>> c3a3ef9b
     <ClInclude Include="NamedPipes.h" />
     <ClInclude Include="NamedPipesProtocol.h" />
     <ClInclude Include="Network.h" />
