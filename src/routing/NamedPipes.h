--- conflicted
+++ resolved
@@ -241,11 +241,7 @@
 	void SendMessage(int connectionId, PipeMessagePtr message);
 	void SendMessage(int connectionId, MQMessageId messageId, const void* data, size_t dataLength);
 
-<<<<<<< HEAD
-	void BroadcastMessage(PipeMessagePtr message);
-=======
 	void BroadcastMessage(const PipeMessagePtr& message);
->>>>>>> 877f893a
 	void BroadcastMessage(MQMessageId messageId, const void* data, size_t dataLength);
 
 private:
