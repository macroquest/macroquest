--- conflicted
+++ resolved
@@ -12,27 +12,19 @@
  * GNU General Public License for more details.
  */
 
-<<<<<<< HEAD
-=======
-// Uncomment to see super spammy read/write trace logging
-//#define SPDLOG_ACTIVE_LEVEL SPDLOG_LEVEL_TRACE
-
+#include "PostOffice.h"
+
+ // Uncomment to see super spammy read/write trace logging
+ //#define SPDLOG_ACTIVE_LEVEL SPDLOG_LEVEL_TRACE
+
+#include "spdlog/spdlog.h"
+
+#include <rpc.h>
 #pragma comment(lib, "rpcrt4.lib")
 
->>>>>>> 877f893a
-#include "PostOffice.h"
-
-#include <spdlog/spdlog.h>
-
-#include <rpc.h>
-
 namespace mq {
 
-<<<<<<< HEAD
-void Mailbox::Deliver(PipeMessagePtr message) const
-=======
 std::string CreateUUID()
->>>>>>> 877f893a
 {
 	UUID uuid;
 	::UuidCreate(&uuid);
@@ -250,11 +242,7 @@
 	return m_mailboxes.erase(localAddress) == 1;
 }
 
-<<<<<<< HEAD
-bool PostOffice::DeliverTo(const std::string& localAddress, PipeMessagePtr message, const std::function<void(int, PipeMessagePtr)>& failed)
-=======
 bool PostOffice::DeliverTo(const std::string& localAddress, MessagePtr message)
->>>>>>> 877f893a
 {
 	auto mailbox_it = m_mailboxes.find(localAddress);
 	if (mailbox_it != m_mailboxes.end())
