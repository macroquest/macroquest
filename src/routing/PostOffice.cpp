--- conflicted
+++ resolved
@@ -12,19 +12,11 @@
  * GNU General Public License for more details.
  */
 
-<<<<<<< HEAD
-#include "PostOffice.h"
-
- // Uncomment to see super spammy read/write trace logging
- //#define SPDLOG_ACTIVE_LEVEL SPDLOG_LEVEL_TRACE
-
-=======
 // Uncomment to see super spammy read/write trace logging
 //#define SPDLOG_ACTIVE_LEVEL SPDLOG_LEVEL_TRACE
 
 #include "PostOffice.h"
 
->>>>>>> c3a3ef9b
 #include "spdlog/spdlog.h"
 
 #include <rpc.h>
