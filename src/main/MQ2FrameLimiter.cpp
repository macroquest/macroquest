--- conflicted
+++ resolved
@@ -16,10 +16,7 @@
 #include "MQ2Main.h"
 
 #include "ImGuiBackend.h"
-<<<<<<< HEAD
-=======
 #include "imgui/ImGuiUtils.h"
->>>>>>> 8cf8a647
 #include "MQ2DeveloperTools.h"
 
 #include <mq/utils/Args.h>
@@ -590,10 +587,6 @@
 
 		bool updateForeground = mq::test_and_set(m_lastInForeground, gbInForeground || ImGui_IsImGuiForeground());
 
-<<<<<<< HEAD
-		bool updateForeground = mq::test_and_set(m_lastInForeground, gbInForeground || ImGui_IsImGuiForeground());
-=======
->>>>>>> 8cf8a647
 		if (updateForeground)
 		{
 			UpdateForegroundState();
