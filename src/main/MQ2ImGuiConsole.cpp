/*
 * MacroQuest: The extension platform for EverQuest
 * Copyright (C) 2002-2021 MacroQuest Authors
 *
 * This program is free software; you can redistribute it and/or modify
 * it under the terms of the GNU General Public License, version 2, as published by
 * the Free Software Foundation.
 *
 * This program is distributed in the hope that it will be useful,
 * but WITHOUT ANY WARRANTY; without even the implied warranty of
 * MERCHANTABILITY or FITNESS FOR A PARTICULAR PURPOSE.  See the
 * GNU General Public License for more details.
 */

#include "pch.h"

#include "MQ2DeveloperTools.h"
#include "MQ2ImGuiTools.h"
#include "MQ2Utilities.h"
#include "ImGuiZepEditor.h"

#include "imgui/ImGuiTreePanelWindow.h"
#include <imgui/imgui_internal.h>

#include "zep.h"
#include <optional>

namespace mq {

//----------------------------------------------------------------------------

// Indicates that there has been a request to toggle the console.
bool gbToggleConsoleRequested = false;

// Indicates that there has been a request to hide/show the console
std::optional<bool> gbSetConsoleVisibilityRequest = std::nullopt;

static const ImU32 s_defaultColor = Zep::ZepColor(240, 240, 240, 255);
static ImGuiID s_dockspaceId = 0;
static ImGuiID s_dockspaceTopSegmentId = 0;

// Some plain default colors
static const ImU32 s_defaultLinkColor = Zep::ZepColor(0, 128, 255);
static const ImU32 s_defaultLinkColorHover = Zep::ZepColor(255, 255, 128);

// Some default color constants to patch eq style links
static const ImU32 s_linkHoverColorDefault = Zep::ZepColor(0, 0, 255);
static const ImU32 s_linkHoverColorSpam = Zep::ZepColor(0, 255, 0);
static const ImU32 s_linkHoverColorPlayer = Zep::ZepColor(138, 163, 255);
static const ImU32 s_linkColorDefault = Zep::ZepColor(0, 255, 255);
static const ImU32 s_linkColorSpam = Zep::ZepColor(128, 128, 0);
static const ImU32 s_linkColorPlayer = Zep::ZepColor(0, 0, 0, 0); // use current color

static const int s_userColorItemLink = USERCOLOR_LINK;
static const int s_userColorAchievementLink = USERCOLOR_ACHIEVEMENT;
static const int s_userColorDialogLink = USERCOLOR_DIALOG_LINK;
static const int s_userColorCommandLink = USERCOLOR_DIALOG_LINK;
static const int s_userColorFactionLink = USERCOLOR_FACTION_LINK;

static bool s_dockspaceVisible = true;
static bool s_consoleVisible = false;
static bool s_resetConsolePosition = false;
static bool s_setFocus = false;

class ImGuiConsole;
ImGuiConsole* gImGuiConsole = nullptr;

static void Strtrim(char* str)
{
	char* str_end = str + strlen(str);
	while (str_end > str && str_end[-1] == ' ')
		str_end--;
	*str_end = 0;
}

unsigned int str_to_hex(char const* p, char const* e) noexcept
{
	unsigned int result = 0;
	while (p != e)
	{
		result *= 16;
		if ('0' <= *p && *p <= '9') { result += *p - '0'; p++; continue; }
		if ('A' <= *p && *p <= 'F') { result += *p + 10 - 'A'; p++; continue; }
		if ('a' <= *p && *p <= 'f') { result += *p + 10 - 'a'; p++; continue; }
		return -1;
	}

	return result;
}

ImU32 str_to_col(std::string_view str)
{
	if (str.length() != 7 || str[0] != '#') { return 0; }

	auto r = str_to_hex(str.data() + 1, str.data() + 3);
	auto g = str_to_hex(str.data() + 3, str.data() + 5);
	auto b = str_to_hex(str.data() + 5, str.data() + 7);

	return IM_COL32(r, g, b, 255);
}

static void MakeColorGradient(float frequency1, float frequency2, float frequency3,
	float phase1, float phase2, float phase3,
	float center = 128, float width = 127, int length = 50);

static std::pair<std::string_view, ImU32> ParseColorTags(std::string_view line, std::vector<ImU32>& colorStack,
	ImU32 defaultColor)
{
	size_t length = line.length();
	const char* pos = line.data();
	const char* end = line.data() + length;

	ImU32 color = defaultColor;

	// skip over the \a
	if (*(pos++) != '\a')
		return { {}, color };

	if (pos == end) return { {}, color };

	bool dark = false;

	// clear
	if (*pos == 'x')
	{
		pos++;

		if (!colorStack.empty())
		{
			colorStack.pop_back();
		}

		if (!colorStack.empty())
		{
			color = colorStack.back();
		}
		else
		{
			color = s_defaultColor;
		}

		return { std::string_view{ pos, (size_t)(end - pos) }, color };
	}

	// custom color
	if (*pos == '#')
	{
		// we need 7 to do anything (6 for hex code and 1 for #)
		if (end - pos < 7) return { {}, color };
		std::string_view colorCode{ pos, 7 };

		// convert hex to color
		color = str_to_col(colorCode);
		colorStack.push_back(color);

		pos += 7;
		return { std::string_view{ pos, (size_t)(end - pos) }, color };
	}

	// darken
	if (*pos == '-')
	{
		dark = true;
		pos++;

		if (pos == end) return { {}, color };
	}

	switch (*pos)
	{
	case 'y': // yellow (green/red)
		if (dark)
			color = 0xff009999;
		else
			color = 0xff00ffff;
		break;
	case 'o': // orange (green/red)
		if (dark)
			color = 0xff006699;
		else
			color = 0xff0099ff;
		break;
	case 'g': // green   (green)
		if (dark)
			color = 0xff009900;
		else
			color = 0xff00ff00;
		break;
	case 'u': // blue   (blue)
		if (dark)
			color = 0xff990000;
		else
			color = 0xffff0000;
		break;
	case 'r': // red     (red)
		if (dark)
			color = 0xff000099;
		else
			color = 0xff0000ff;
		break;
	case 't': // teal (blue/green)
		if (dark)
			color = 0xff999900;
		else
			color = 0xffffff00;
		break;
	case 'b': // black   (none)
		color = 0xff000000;
		break;
	case 'm': // magenta (blue/red)
		if (dark)
			color = 0xff990099;
		else
			color = 0xffff00ff;
		break;
	case 'p': // purple (blue/red)
		if (dark)
			color = 0xff990066;
		else
			color = 0xffff0099;
		break;
	case 'w': // white   (all)
		if (dark)
			color = 0xff999999;
		else
			color = 0xffffffff;
		break;
	}
	pos++;
	colorStack.push_back(color);

	return { { pos, (size_t)(end - pos) }, color };
}

//============================================================================

#pragma region Zep Integration

// This theme extends the default theme to support arbitrary coloring via extended
// UserColor values of the ThemeColor enum.
class ZepConsoleTheme : public Zep::ZepTheme
{
	static inline constexpr int UserColorStart = (int)Zep::ThemeColor::UniqueColorLast + 1;

public:
	ZepConsoleTheme()
	{
	}

	virtual Zep::ZepColor GetColor(Zep::ThemeColor themeColor) const
	{
		if ((int)themeColor >= UserColorStart)
			return m_userColors[(size_t)themeColor - UserColorStart];

		if (themeColor == Zep::ThemeColor::Background)
			return Zep::ZepColor(0, 0, 0, 0);
		if (themeColor == Zep::ThemeColor::VisualSelectBackground)
			return Zep::ZepColor(66, 150, 249, 89);

		return Zep::ZepTheme::GetColor(themeColor);
	}

	// This overrides GetUniqueColor to treat any value over UniqueColorLast as a color value.
	// It will be inserted into the user color map and the index + UserColorStart will be returned.
	Zep::ThemeColor GetUserColor(Zep::ZepColor color)
	{
		uint32_t id = color.ABGR;
		if (id < (int)Zep::ThemeColor::UniqueColorLast - (int)Zep::ThemeColor::UniqueColor0)
			return Zep::ZepTheme::GetUniqueColor(id);

		auto iter = std::find(std::begin(m_userColors), std::end(m_userColors), color);
		if (iter == std::end(m_userColors))
		{
			m_userColors.emplace_back(id);
			return (Zep::ThemeColor)(m_userColors.size() - 1 + UserColorStart);
		}

		int index = std::distance(std::begin(m_userColors), iter);
		return (Zep::ThemeColor)(index + UserColorStart);
	}

private:
	std::vector<Zep::ZepColor> m_userColors;
};

//----------------------------------------------------------------------------

enum class ZepAttributeType
{
	Color,
	Hyperlink,
};

struct ZepAttribute
{
	struct ColorAttributeData
	{
		uint32_t color;
	};

	struct HyperlinkAttributeData
	{
		std::string linkData;
		uint32_t color = s_defaultLinkColor;
		uint32_t hoverColor = s_defaultLinkColorHover;
	};

	using ZepAttributeData = std::variant<ColorAttributeData, HyperlinkAttributeData>;

	ZepAttributeType type;
	ZepAttributeData data;

	ZepAttribute(ZepAttributeType type, ZepAttributeData data)
		: type(type)
		, data(std::move(data))
	{
	}

	ZepAttribute() = default;
};

struct ZepTextAttribute
{
	int startIndex;
	int endIndex;
	ZepAttribute attribute;
};

struct ZepBufferAttribute
{
	Zep::GlyphIterator start;
	int startIndex;
	int endIndex;
	ZepAttribute attribute;
};

using ZepAttributes = std::vector<ZepBufferAttribute>;

constexpr const Zep::Msg UserEvent_HyperlinkLeftClick = static_cast<Zep::Msg>(static_cast<int>(Zep::Msg::UserEvent) + 1);
constexpr const Zep::Msg UserEvent_HyperlinkRightClick = static_cast<Zep::Msg>(static_cast<int>(Zep::Msg::UserEvent) + 2);

// This custom syntax makes use of ranged-based "attributes" that annotate the text to produce
// colorization and hyperlinks for the editor.
class ZepConsoleSyntax : public Zep::ZepSyntax
{
public:
	ZepConsoleSyntax(Zep::ZepBuffer& buffer, const std::shared_ptr<ZepConsoleTheme>& theme, Zep::ZepWindow* window)
		: Zep::ZepSyntax(buffer)
		, m_theme(theme)
	{
		SetWindow(window);
	}

	void SetWindow(Zep::ZepWindow* window)
	{
		onMouseCursorChanged = window->sigMouseCursorChanged.connect(
			[=](Zep::ZepBuffer& buffer, const Zep::GlyphIterator& mousePos)
			{
				if (&buffer != &m_buffer)
					return;
				UpdateMouseCursor(mousePos);
			});
	}

	struct SyntaxData
	{
		Zep::ThemeColor foreground = Zep::ThemeColor::Normal;
		uint32_t hyperlinkId = 0;
	};

	Zep::SyntaxResult GetSyntaxAt(const Zep::GlyphIterator& offset) const
	{
		Zep::SyntaxResult result{};

		if (m_latestPosition < offset.Index() || (long)m_syntax.size() <= offset.Index())
		{
			return result;
		}

		const SyntaxData& syntaxData = m_syntax[offset.Index()];

		if (syntaxData.hyperlinkId)
		{
			result.foreground = GetHyperlinkColor(syntaxData.hyperlinkId, m_hoveredHyperlink == syntaxData.hyperlinkId);
		}
		else
		{
			result.foreground = syntaxData.foreground;
		}

		return result;
	}

	Zep::ThemeColor GetHyperlinkColor(uint32_t linkId, bool hovered) const
	{
		// Get the color tied to this hyperlink.
		auto iter = m_hyperlinkData.find(linkId);
		if (iter != m_hyperlinkData.end())
		{
			return m_theme->GetUserColor(hovered ? iter->second.hoverColor : iter->second.color);
		}

		return m_theme->GetUserColor(hovered ? s_defaultLinkColorHover : s_defaultLinkColor);
	}

	void Notify(std::shared_ptr<Zep::ZepMessage> spMsg)
	{
		if (spMsg->messageId == Zep::Msg::Buffer)
		{
			auto spBufferMsg = std::static_pointer_cast<Zep::BufferMessage>(spMsg);
			if (spBufferMsg->pBuffer != &m_buffer)
			{
				return;
			}

			if (spBufferMsg->type == Zep::BufferMessageType::PreBufferChange)
			{
			}
			else if (spBufferMsg->type == Zep::BufferMessageType::TextDeleted)
			{
				// Remove any hyperlinks in deleted text.
				for (int pos = spBufferMsg->startLocation.Index(); pos != spBufferMsg->endLocation.Index(); ++pos)
				{
					if (m_syntax[pos].hyperlinkId != 0)
					{
						RemoveHyperlink(m_syntax[pos].hyperlinkId);
					}
				}

				m_syntax.erase(m_syntax.begin() + spBufferMsg->startLocation.Index(),
					m_syntax.begin() + spBufferMsg->endLocation.Index());

				m_latestPosition -= (spBufferMsg->endLocation.Index() - spBufferMsg->endLocation.Index());
			}
			else if (spBufferMsg->type == Zep::BufferMessageType::TextAdded
				|| spBufferMsg->type == Zep::BufferMessageType::Loaded)
			{
				auto dist = Zep::ByteDistance(spBufferMsg->startLocation, spBufferMsg->endLocation);
				m_syntax.insert(m_syntax.begin() + spBufferMsg->startLocation.Index(), dist, SyntaxData{});

				// Fill in syntax data from attributes.
				for (const ZepBufferAttribute& attribute : m_pendingAttributes)
				{
					if (attribute.attribute.type == ZepAttributeType::Color)
					{
						uint32_t color = std::get<(int)ZepAttributeType::Color>(attribute.attribute.data).color;
						Zep::ThemeColor themeColor = m_theme->GetUserColor(color);

						Zep::GlyphRange range = { attribute.start + attribute.startIndex, attribute.start + attribute.endIndex };
						for (Zep::GlyphIterator iter = range.first; iter != range.second; iter++)
						{
							m_syntax[iter.Index()].foreground = themeColor;
						}
					}

					if (attribute.attribute.type == ZepAttributeType::Hyperlink)
					{
						auto& hyperlinkData = std::get<(int)ZepAttributeType::Hyperlink>(attribute.attribute.data);
						uint32_t hyperlinkId = MakeHyperlink(hyperlinkData);

						Zep::GlyphRange range = { attribute.start + attribute.startIndex, attribute.start + attribute.endIndex };
						for (Zep::GlyphIterator iter = range.first; iter != range.second; iter++)
						{
							m_syntax[iter.Index()].hyperlinkId = hyperlinkId;
						}
					}
				}
				m_pendingAttributes.clear();
				m_latestPosition += (spBufferMsg->endLocation.Index() - spBufferMsg->startLocation.Index());
			}
			else if (spBufferMsg->type == Zep::BufferMessageType::TextChanged)
			{
				auto dist = Zep::ByteDistance(spBufferMsg->startLocation, spBufferMsg->endLocation);

				// Just clear syntax data. Changed text has no new attributes.
				std::fill_n(m_syntax.begin() + spBufferMsg->startLocation.Index(), dist, SyntaxData{});
			}
		}
	}

	void DispatchMouseEvent(std::shared_ptr<Zep::ZepMessage> message)
	{
		if (message->messageId == Zep::Msg::MouseDown
			&& m_hoveredHyperlink != 0)
		{
			if (message->button == Zep::ZepMouseButton::Left)
			{
				auto hyperlinkMsg = std::make_shared<Zep::ZepMessage>(UserEvent_HyperlinkLeftClick, m_hyperlinkData[m_hoveredHyperlink].linkData);
				GetEditor().Broadcast(hyperlinkMsg);

				message->handled = true;
			}
		}
		else if (message->messageId == Zep::Msg::MouseMove
			&& message->button == Zep::ZepMouseButton::Left)
		{
			// Don't drag from links.
			message->handled = true;
		}
	}

	void AddAttribute(const Zep::GlyphIterator& position, ZepTextAttribute attr)
	{
		ZepBufferAttribute& buffAttr = m_pendingAttributes.emplace_back();
		buffAttr.start = position;
		buffAttr.startIndex = attr.startIndex;
		buffAttr.endIndex = attr.endIndex;
		buffAttr.attribute = std::move(attr.attribute);
	}

	uint32_t MakeHyperlink(const ZepAttribute::HyperlinkAttributeData& hyperlinkData)
	{
		uint32_t hyperlinkId = m_nextHyperlinkId++;
		m_hyperlinkData[hyperlinkId] = hyperlinkData;
		return hyperlinkId;
	}

	void RemoveHyperlink(uint32_t hyperlinkId)
	{
		m_hyperlinkData.erase(hyperlinkId);
		m_hoveredHyperlink = 0;
	}

	void UpdateMouseCursor(const Zep::GlyphIterator& offset)
	{
		m_hoveredHyperlink = 0;

		if (m_latestPosition < offset.Index() || (long)m_syntax.size() <= offset.Index())
		{
			return;
		}

		if (offset.Valid())
		{
			m_hoveredHyperlink = m_syntax[offset.Index()].hyperlinkId;
		}
	}

private:
	std::vector<SyntaxData> m_syntax;
	std::shared_ptr<ZepConsoleTheme> m_theme;
	std::vector<ZepBufferAttribute> m_pendingAttributes;
	uint32_t m_nextHyperlinkId = 1;
	std::map<uint32_t, ZepAttribute::HyperlinkAttributeData> m_hyperlinkData;
	uint32_t m_hoveredHyperlink = 0;
	Zep::scoped_connection onMouseCursorChanged;
	int m_latestPosition = 0;
};

//----------------------------------------------------------------------------

class ZepMode_ImGuiConsole : public Zep::ZepMode_Standard
{
public:
	using ZepMode_Standard::ZepMode_Standard;

	virtual Zep::CursorType GetCursorType() const override { return Zep::CursorType::None; }

	static const char* StaticName()
	{
		return "Console";
	}
	virtual const char* Name() const override
	{
		return StaticName();
	}
};

//----------------------------------------------------------------------------

// This is the imgui container for the Zep component.
struct ImGuiZepConsole : public mq::imgui::ImGuiZepEditor
{
	Zep::ZepBuffer* m_buffer = nullptr;
	Zep::ZepWindow* m_window = nullptr;
	bool m_deferredCursorToEnd = false;
	std::shared_ptr<ZepConsoleTheme> m_theme;
	std::shared_ptr<ZepConsoleSyntax> m_syntax;
	int m_maxBufferLines = 10000;
	bool m_autoScroll = true;

	ImGuiZepConsole()
	{
		SetFont(Zep::ZepTextType::UI, mq::imgui::DefaultFont, 16);
		SetFont(Zep::ZepTextType::Text, mq::imgui::ConsoleFont, 13);
		SetFont(Zep::ZepTextType::Heading1, mq::imgui::DefaultFont, 28);
		SetFont(Zep::ZepTextType::Heading2, mq::imgui::DefaultFont, 14);
		SetFont(Zep::ZepTextType::Heading3, mq::imgui::DefaultFont, 20);

		GetEditor().RegisterGlobalMode(std::make_shared<ZepMode_ImGuiConsole>(GetEditor()));
		GetEditor().SetGlobalMode(ZepMode_ImGuiConsole::StaticName());

		m_window = GetEditor().GetActiveTabWindow()->GetActiveWindow();
		m_theme = std::make_shared<ZepConsoleTheme>();
		GetEditor().SetTheme(m_theme);

		GetEditor().GetConfig().style = Zep::EditorStyle::Minimal;
		m_window->SetWindowFlags(Zep::WindowFlags::WrapText);

		GetEditor().RegisterSyntaxFactory(
			{ "Console" },
			Zep::SyntaxProvider{ "Console", Zep::tSyntaxFactory([this](Zep::ZepBuffer* pBuffer) {
				return std::make_shared<ZepConsoleSyntax>(*pBuffer, m_theme, m_window);
			})
		});

		m_buffer = GetEditor().InitWithText("Console", "");
		m_buffer->SetTheme(m_theme);
		m_window->SetBufferCursor(m_buffer->End());
		m_window->ToggleFlag(Zep::WindowFlags::HideTrailingNewline);
		m_buffer->SetFileFlags(Zep::FileFlags::ReadOnly | Zep::FileFlags::CrudeUtf8Vaidate);
	}

	void Clear()
	{
		m_buffer->Clear();
	}

	Zep::GlyphIterator InsertText(Zep::GlyphIterator position, std::string_view text, ImU32 color = -1)
	{
		if (color != -1)
		{
			ZepTextAttribute attribute;
			attribute.startIndex = 0;
			attribute.endIndex = text.length();
			attribute.attribute.type = ZepAttributeType::Color;
			attribute.attribute.data = ZepAttribute::ColorAttributeData{ color };

			ZepConsoleSyntax* syntax = static_cast<ZepConsoleSyntax*>(m_buffer->GetSyntax());
			syntax->AddAttribute(position, std::move(attribute));
		}

		Zep::ChangeRecord changeRecord;
		m_buffer->Insert(position, text, changeRecord);

		return position.Move(text.length());
	}

	void InsertFormattedText(Zep::GlyphIterator position, std::string_view text, ImU32 color)
	{
		// Parse hyperlink data
		static TextTagInfo textTagInfo[MAX_EXTRACT_LINKS];
		size_t linkCount = eqlib::ExtractLinks(text, textTagInfo, MAX_EXTRACT_LINKS);

		if (linkCount > 0)
		{
			// Insert text in segments, broken up by the links.
			size_t segPos = 0;

			for (size_t curTag = 0; curTag < linkCount; ++curTag)
			{
				TextTagInfo& tagInfo = textTagInfo[curTag];

				// Get text before.
				std::string_view curSeg = text.substr(segPos, tagInfo.link.data() - text.data());
				if (!curSeg.empty())
				{
					position = InsertText(position, curSeg, color);
					segPos += curSeg.length();
				}

				// Insert hyperlink.
				InsertHyperlink(position, tagInfo);
				position = position.Move(tagInfo.text.length());
				segPos = tagInfo.link.data() - text.data() + tagInfo.link.size();
			}

			// If there is anything at the end, do that too.
			std::string_view endSeg = text.substr(segPos);
			if (!endSeg.empty())
			{
				position = InsertText(position, endSeg, color);
			}
		}
		else
		{
			InsertText(position, text, color);
		}
	}

	void InsertHyperlink(Zep::GlyphIterator position, const TextTagInfo& tagInfo)
	{
		uint32_t color = s_linkColorDefault;
		uint32_t hoverColor = s_linkHoverColorDefault;

		switch (tagInfo.tagCode)
		{
		case ETAG_SPELL:
		case ETAG_ITEM:
			color = GetColorForChatColor(s_userColorItemLink).ToABGR();
			break;
		case ETAG_PLAYER:
			color = s_linkColorPlayer;
			hoverColor = s_linkHoverColorPlayer;
			break;
		case ETAG_SPAM:
			color = s_linkColorSpam;
			color = s_linkHoverColorSpam;
			break;
		case ETAG_ACHIEVEMENT:
			color = GetColorForChatColor(s_userColorAchievementLink).ToABGR();
			break;
		case ETAG_DIALOG_RESPONSE:
			color = GetColorForChatColor(s_userColorDialogLink).ToABGR();
			break;
		case ETAG_COMMAND:
			color = GetColorForChatColor(s_userColorCommandLink).ToABGR();
			break;
		case ETAG_FACTION:
			color = GetColorForChatColor(s_userColorFactionLink).ToABGR();
			break;
		default:
			break;
		}

		InsertHyperlink(position, tagInfo.text, std::string(tagInfo.link), color, hoverColor);
	}

	void InsertHyperlink(Zep::GlyphIterator position, std::string_view text, std::string hyperlinkData, uint32_t color, uint32_t hoverColor)
	{
		ZepTextAttribute attribute;
		attribute.startIndex = 0;
		attribute.endIndex = text.length();
		attribute.attribute.type = ZepAttributeType::Hyperlink;
		attribute.attribute.data = ZepAttribute::HyperlinkAttributeData{ std::move(hyperlinkData), color, hoverColor };

		ZepConsoleSyntax* syntax = static_cast<ZepConsoleSyntax*>(m_buffer->GetSyntax());
		syntax->AddAttribute(position, std::move(attribute));

		Zep::ChangeRecord changeRecord;
		m_buffer->Insert(position, text, changeRecord);
	}

	// This accepts color in ABGR.
	void AppendFormattedText(std::string_view text, uint32_t defaultColor = s_defaultColor, bool newline = false)
	{
		Zep::GlyphIterator cursor = m_window->GetBufferCursor();
		bool cursorAtEnd = m_window->IsAtBottom();

		std::string_view lineView = text;
		ImU32 currentColor = defaultColor;

		std::vector<ImU32> colorStack;

		while (!lineView.empty())
		{
			auto colorPos = lineView.find("\a");

			// this is everything before the color code.
			auto beforeColor = lineView.substr(0, colorPos);
			if (!beforeColor.empty())
			{
				// no color codes, write out with current color
				InsertFormattedText(m_buffer->End(), beforeColor, currentColor);
			}

			// did we find a color?
			if (colorPos == std::string_view::npos)
				break;

			lineView = lineView.substr(colorPos);

			auto& [nextSegment, nextColor] = ParseColorTags(lineView, colorStack, defaultColor);
			// Parse the color and get the next segment. We pass in the
			// default color to handle \ax properly

			if (nextSegment.empty())
				break;

			currentColor = nextColor;
			lineView = nextSegment;
		}

		if (newline)
			InsertText(m_buffer->End(), "\n");

		PruneBuffer();

		if (cursorAtEnd && m_autoScroll)
		{
			m_deferredCursorToEnd = true;
		}
	}

	void DoHyperlinkTest()
	{
		Zep::GlyphIterator cursor = m_window->GetBufferCursor();
		bool cursorAtEnd = m_window->IsAtBottom();

		static int hyperlinkNum = 1;
		std::string text = fmt::format("This is hyperlink {}", hyperlinkNum++);

		ZepTextAttribute attribute;
		attribute.startIndex = 0;
		attribute.endIndex = text.length();
		attribute.attribute.type = ZepAttributeType::Hyperlink;
		attribute.attribute.data = ZepAttribute::HyperlinkAttributeData{ fmt::format("testlink:{}'s data", text) };

		// Append to end of buffer
		Zep::GlyphIterator position = m_buffer->End();

		ZepConsoleSyntax* syntax = static_cast<ZepConsoleSyntax*>(m_buffer->GetSyntax());
		syntax->AddAttribute(position, std::move(attribute));

		Zep::ChangeRecord changeRecord;
		m_buffer->Insert(position, text + "\n", changeRecord);

		if (cursorAtEnd && m_autoScroll)
		{
			m_deferredCursorToEnd = true;
		}
	}

	void DoAchievementLinkTest()
	{
		std::string_view line = "You say to your guild, '\x12" "3TestToon^500010200^1^0^0^0^0^0^'Welcome to Crescent Reach (1+)\x12'";
		AppendFormattedText(line, s_defaultColor, true);
	}

	void PruneBuffer()
	{
		int lineCount = m_buffer->GetLineCount();
		if (lineCount > m_maxBufferLines + 1)
		{
			int linesToDelete = lineCount - (m_maxBufferLines + 1);

			Zep::ByteRange range;
			if (m_buffer->GetLineOffsets(linesToDelete, range))
			{
				Zep::GlyphIterator end(m_buffer, range.first);

				Zep::ChangeRecord changeRecord;
				m_buffer->Delete(m_buffer->Begin(), end, changeRecord);
			}
		}
	}

	void Render(const char* id, const ImVec2& displaySize = ImVec2()) override
	{
		if (m_deferredCursorToEnd)
		{
			m_deferredCursorToEnd = false;
			m_window->ScrollToBottom();
		}

		ImGuiZepEditor::Render(id, displaySize);
	}

	void Notify(std::shared_ptr<Zep::ZepMessage> message) override
	{
		if (message->messageId == UserEvent_HyperlinkLeftClick)
		{
			if (starts_with(message->str, "testlink:"))
			{
				std::string text = fmt::format("Clicked hyperlink: {}\n", std::string_view{ message->str }.substr(9));

				AppendFormattedText(text, Zep::ZepColor(255, 255, 0));
			}
			else
			{
				TextTagInfo tagInfo = ExtractLink(message->str);

				if (!ExecuteTextLink(tagInfo))
				{
					AppendFormattedText(fmt::format("Clicked link: {}\n", message->str));
				}
			}
		}

		ImGuiZepEditor::Notify(message);
	}

	bool GetAutoScroll() const { return m_autoScroll; }

	void SetAutoScroll(bool autoScroll)
	{
		m_autoScroll = autoScroll;
	}
};

#pragma endregion

//============================================================================

#pragma region ImGui Console

class ImGuiConsole
{
public:
	char m_inputBuffer[2048];
	ImVector<const char*> m_commands;
	std::vector<std::string> m_history;
	int m_historyPos = -1;    // -1: new line, 0..History.Size-1 browsing history.
	bool m_scrollToBottom = true;
	std::unique_ptr<ImGuiZepConsole> m_zepEditor;

	ImGuiConsole()
	{
		ZeroMemory(m_inputBuffer, lengthof(m_inputBuffer));
		m_zepEditor = std::make_unique<ImGuiZepConsole>();
	}

	~ImGuiConsole()
	{
		ClearLog();
	}

	void ClearLog()
	{
		m_zepEditor->Clear();
	}

	template <typename... Args>
	void AddLog(ImU32 color, std::string_view fmt, const Args&... args)
	{
		fmt::basic_memory_buffer<char> buf;
		fmt::format_to(buf, fmt, args...);

		m_zepEditor->AppendFormattedText(std::string_view(buf.data(), buf.size()), color, false);
	}

	template <typename... Args>
	void AddLog(std::string_view fmt, const Args&... args)
	{
		AddLog(s_defaultColor, std::move(fmt), args...);
	}

	void AddWriteChatColorLog(const char* line, ImU32 defaultColor = s_defaultColor, bool newline = false)
	{
		m_zepEditor->AppendFormattedText(line, defaultColor, newline);
	}

	void Draw(bool* pOpen)
	{
		ImGuiWindowFlags windowFlags = ImGuiWindowFlags_MenuBar;

		ImGui::SetNextWindowSize(ImVec2(640, 240), ImGuiCond_FirstUseEver);
		ImGui::PushStyleVar(ImGuiStyleVar_WindowPadding, ImVec2(1, 0));

		if (!ImGui::Begin("MacroQuest Console", pOpen, windowFlags))
		{
			ImGui::End();

			ImGui::PopStyleVar();
			return;
		}

		// Need to unpop this for the menu.
		ImGui::PopStyleVar();

		// As a specific feature guaranteed by the library, after calling Begin() the last Item
		// represent the title bar. So e.g. IsItemHovered() will return true when hovering the title bar.
		// Here we create a context menu only available from the title bar.
		if (ImGui::BeginMenuBar())
		{
			if (ImGui::BeginMenu("Options"))
			{
				bool autoScroll = m_zepEditor->GetAutoScroll();
				if (ImGui::MenuItem("Auto-scroll", nullptr, &autoScroll))
					m_zepEditor->SetAutoScroll(autoScroll);

				ImGui::Separator();

				if (ImGui::MenuItem("Close Console"))
					*pOpen = false;
				if (ImGui::MenuItem("Reset Position"))
					s_resetConsolePosition = true;

				ImGui::Separator();

				if (ImGui::MenuItem("Clear Console"))
					ClearLog();

				if (ImGui::BeginMenu("Extras"))
				{
					if (ImGui::MenuItem("Color Test"))
					{
						WriteChatColor("\ayYELLOW    \a-yDARK YELLOW");
						WriteChatColor("\aoORANGE    \a-oDARK ORANGE");
						WriteChatColor("\agGREEN     \a-gDARK GREEN");
						WriteChatColor("\auBLUE      \a-uDARK BLUE");
						WriteChatColor("\arRED       \a-rDARK RED");
						WriteChatColor("\atTEAL      \a-tDARK TEAL");
						WriteChatColor("\abBLACK");
						WriteChatColor("\amMAGENTA   \a-mDARK MAGENTA");
						WriteChatColor("\apPURPLE    \a-pDARK PURPLE");
						WriteChatColor("\awWHITE     \a-wGREY");

						MakeColorGradient(.3f, .3f, .3f, 0, 2, 4);
					}

					if (m_zepEditor)
					{
						if (ImGui::MenuItem("Hyperlink Test"))
						{
							m_zepEditor->DoHyperlinkTest();
						}
						if (ImGui::MenuItem("Achievement link Test"))
						{
							m_zepEditor->DoAchievementLinkTest();
						}
					}

					ImGui::EndMenu();
				}
				ImGui::EndMenu();
			}

			if (ImGui::BeginMenu("Windows"))
			{
				ImGuiTools_DrawWindowsMenu();
				ImGui::EndMenu();
			}

			DeveloperTools_DrawMenu();

			ImGui::EndMenuBar();
		}

		// And put it back ...

		const float footer_height_to_reserve = ImGui::GetStyle().ItemSpacing.y + ImGui::GetFrameHeightWithSpacing(); // 1 separator, 1 input text

		// Right click menu for editor
		if (ImGui::BeginPopupContextWindow())
		{
			if (ImGui::Selectable("Clear")) ClearLog();
			ImGui::EndPopup();
		}

		ImGui::PushStyleVar(ImGuiStyleVar_ItemSpacing, ImVec2(0, 0));

		ImVec2 contentSize = ImGui::GetContentRegionAvail();
		contentSize.y -= footer_height_to_reserve;

		m_zepEditor->Render("##ZepConsole", contentSize);

		// Command-line
		ImGui::PushStyleVar(ImGuiStyleVar_WindowPadding, ImVec2(2, 4));
		ImGui::Separator();

		int textFlags = ImGuiInputTextFlags_EnterReturnsTrue
			| ImGuiInputTextFlags_CallbackCompletion
			| ImGuiInputTextFlags_CallbackHistory;

		ImGui::SetCursorPosX(ImGui::GetCursorPosX() + 6);
		ImGui::SetCursorPosY(ImGui::GetCursorPosY() + 4);
		ImGui::PushItemWidth(ImGui::GetContentRegionAvailWidth());
		ImGui::PushStyleColor(ImGuiCol_FrameBg, ImVec4(0.00f, 0.00f, 0.00f, 0.00f));
		ImGui::PushFont(mq::imgui::ConsoleFont);

		bool bTextEdit = ImGui::InputText("##Input", m_inputBuffer, IM_ARRAYSIZE(m_inputBuffer), textFlags,
			[](ImGuiInputTextCallbackData* data)
		{ return static_cast<ImGuiConsole*>(data->UserData)->TextEditCallback(data); }, this);

		ImGui::PopFont();
		ImGui::PopStyleColor();
		ImGui::PopStyleVar(2);


		if (bTextEdit)
		{
			char* s = m_inputBuffer;
			Strtrim(s);
			if (s[0])
				ExecCommand(s);
			strcpy_s(s, MAX_STRING, "");
			s_setFocus = true;
		}

		// Auto-focus on window apparition
		ImGui::SetItemDefaultFocus();
		if (s_setFocus)
		{
			s_setFocus = false;
			ImGui::SetKeyboardFocusHere(-1); // Auto focus previous widget
		}

		ImGui::End();
	}

	void ExecCommand(const char* commandLine)
	{
		AddLog(Zep::ZepColor(128, 128, 128), "> {0}\n", commandLine);

		// Inhsert into history. First find match and delete it so i can be pushed to the back. This isn't
		// trying to be smart or optimal.
		m_historyPos = -1;

		for (int i = (int)m_history.size() - 1; i >= 0; --i)
		{
			if (ci_equals(m_history[i], commandLine))
			{
				m_history.erase(m_history.begin() + i);
				break;
			}
		}
		m_history.emplace_back(commandLine);

		// Process command
		if (ci_equals(commandLine, "clear"))
		{
			ClearLog();
		}
		else if (ci_equals(commandLine, "help"))
		{
			AddLog("Commands:\n");

			for (int i = 0; i < m_commands.Size; i++)
				AddLog("- {0}\n", m_commands[i]);
		}
		else if (ci_equals(commandLine, "history"))
		{
			int first = m_history.size() - 10;

			for (size_t i = first > 0 ? first : 0; i < m_history.size(); i++)
				AddLog("{0:3d}: {1}\n", i, m_history[i].c_str());
		}
		else if (strlen(commandLine) > 1 && commandLine[0] == '/')
		{
			mq::HideDoCommand(pLocalPlayer, commandLine, true);
		}
		else
		{
			AddLog(IM_COL32(255, 0, 0, 255), "Unknown command: '{0}'\n", commandLine);
		}

		// On command input, we scroll to bottom even if AutoScroll == false
		m_scrollToBottom = true;
	}

	int TextEditCallback(ImGuiInputTextCallbackData* data)
	{
		switch (data->EventFlag)
		{
		case ImGuiInputTextFlags_CallbackCompletion:
		{
			// Example of TEXT COMPLETION

			// Locate beginning of current word
			const char* word_end = data->Buf + data->CursorPos;
			const char* word_start = word_end;
			while (word_start > data->Buf)
			{
				const char c = word_start[-1];
				if (c == ' ' || c == '\t' || c == ',' || c == ';')
					break;

				word_start--;
			}

			// Build a list of candidates
			ImVector<const char*> candidates;
			std::string_view word{ word_start, (size_t)(word_end - word_start) };

			for (int i = 0; i < m_commands.Size; i++)
			{
				if (ci_starts_with(m_commands[i], word))
					candidates.push_back(m_commands[i]);
			}

			if (candidates.Size == 0)
			{
				// No match
				AddLog("No match for \"{0}\"!\n", word);
			}
			else if (candidates.size() == 1)
			{
				// Single match. Delete the beginning of the word and replace it entirely so we've got nice casing
				data->DeleteChars((int)(word_start - data->Buf), (int)(word_end - word_start));
				data->InsertChars(data->CursorPos, candidates[0]);
				data->InsertChars(data->CursorPos, " ");
			}
			else
			{
				// Multiple matches. Complete as much as we can, so inputing "C" will complete to "CL" and display "CLEAR" and "CLASSIFY"
				int match_len = (int)(word_end - word_start);
				for (;;)
				{
					int c = 0;
					bool all_candidates_matches = true;
					for (int i = 0; i < candidates.Size && all_candidates_matches; i++)
						if (i == 0)
							c = toupper(candidates[i][match_len]);
						else if (c == 0 || c != toupper(candidates[i][match_len]))
							all_candidates_matches = false;
					if (!all_candidates_matches)
						break;
					match_len++;
				}

				if (match_len > 0)
				{
					data->DeleteChars((int)(word_start - data->Buf), (int)(word_end - word_start));
					data->InsertChars(data->CursorPos, candidates[0], candidates[0] + match_len);
				}

				// List matches
				AddLog("Possible matches:\n");
				for (int i = 0; i < candidates.Size; i++)
					AddLog("- {0}\n", candidates[i]);
			}

			break;
		}

		case ImGuiInputTextFlags_CallbackHistory:
		{
			// Example of HISTORY
			const int prev_history_pos = m_historyPos;
			if (data->EventKey == ImGuiKey_UpArrow)
			{
				if (m_historyPos == -1)
					m_historyPos = m_history.size() - 1;
				else if (m_historyPos > 0)
					m_historyPos--;
			}
			else if (data->EventKey == ImGuiKey_DownArrow)
			{
				if (m_historyPos != -1)
					if (++m_historyPos >= (int)m_history.size())
						m_historyPos = -1;
			}

			// A better implementation would preserve the data on the current input line along with cursor position.
			if (prev_history_pos != m_historyPos)
			{
				const char* history_str = (m_historyPos >= 0) ? m_history[m_historyPos].c_str() : "";
				data->DeleteChars(0, data->BufTextLen);
				data->InsertChars(0, history_str);
			}
		}
		}
		return 0;
	}
};

#pragma endregion

//============================================================================

<<<<<<< HEAD
void DrawDockSpace(bool* p_open)
{
	static ImGuiDockNodeFlags dockspace_flags = ImGuiDockNodeFlags_None | ImGuiDockNodeFlags_NoDockingInCentralNode;
	dockspace_flags |= ImGuiDockNodeFlags_PassthruCentralNode;

=======
static ImGuiDockNodeFlags s_dockspace_flags = ImGuiDockNodeFlags_None
	| ImGuiDockNodeFlags_NoDockingInCentralNode
	| ImGuiDockNodeFlags_PassthruCentralNode;

void DrawDockSpace(bool* p_open)
{
	ImGuiDockNodeFlags dockspace_flags = s_dockspace_flags;
>>>>>>> 8cf8a647
	if (!s_dockspaceVisible)
	{
		dockspace_flags |= ImGuiDockNodeFlags_KeepAliveOnly;
	}

	ImGuiWindowFlags window_flags = ImGuiWindowFlags_NoDocking;
	const ImGuiViewport* viewport = ImGui::GetMainViewport();
	ImGui::SetNextWindowPos(viewport->WorkPos);
	ImGui::SetNextWindowSize(viewport->WorkSize);
	ImGui::SetNextWindowViewport(viewport->ID);

	ImGui::PushStyleVar(ImGuiStyleVar_WindowRounding, 0.0f);
	ImGui::PushStyleVar(ImGuiStyleVar_WindowBorderSize, 0.0f);
	window_flags |= ImGuiWindowFlags_NoTitleBar | ImGuiWindowFlags_NoCollapse | ImGuiWindowFlags_NoResize | ImGuiWindowFlags_NoMove;
	window_flags |= ImGuiWindowFlags_NoBringToFrontOnFocus | ImGuiWindowFlags_NoNavFocus | ImGuiWindowFlags_NoBackground;

	ImGui::PushStyleVar(ImGuiStyleVar_WindowPadding, ImVec2(0.0f, 0.0f));
	ImGui::Begin("Hidden DockSpace Window", nullptr, window_flags);

	ImGui::PopStyleVar(3);

	// Submit the DockSpace
	ImGuiIO& io = ImGui::GetIO();

	s_dockspaceId = ImGui::GetID("Main DockSpace");
	ImGui::DockSpace(s_dockspaceId, ImVec2(0.0f, 0.0f), dockspace_flags);
<<<<<<< HEAD

	if (s_dockspaceTopSegmentId == 0)
	{
		//ImGuiDockNode* node = ImGui::DockBuilderGetNode(s_dockspaceId);

		//if (node == nullptr || s_resetDockspace || (!node->Windows.empty() && node->ChildNodes[0] == nullptr && node->ChildNodes[1] == nullptr))
		//{
		//	s_resetDockspace = false;

		//	// Preserve the windows
		//	ImVector<ImGuiWindow*> Windows;
		//	if (node)
		//	{
		//		Windows = node->Windows;
		//	}

		//	ImGuiViewport* viewport = ImGui::GetMainViewport();
		//	// Reset layout
		//	ImGui::DockBuilderRemoveNode(s_dockspaceId);
		//	ImGui::DockBuilderAddNode(s_dockspaceId, ImGuiDockNodeFlags_DockSpace);
		//	ImGui::DockBuilderSetNodeSize(s_dockspaceId, viewport->Size);

		//	// This variable will track the document node, however we are not using it
		//	// here as we aren't docking anything into it.
		//	ImGuiID dock_main_id = s_dockspaceId;

		//	ImGuiID dock_id_console = ImGui::DockBuilderSplitNode(dock_main_id, ImGuiDir_Up, 0.25f, nullptr, &dock_main_id);
		//	ImGui::DockBuilderDockWindow("MacroQuest Console", dock_id_console);
		//	for (ImGuiWindow* window : Windows)
		//		ImGui::DockBuilderDockWindow(window->Name, dock_id_console);

		//	
		//}
		//ImGui::DockBuilderFinish(s_dockspaceId);
	}

	ImGui::End(); 
=======
	ImGui::End();
>>>>>>> 8cf8a647
}

static void MakeColorGradient(float frequency1, float frequency2, float frequency3,
	float phase1, float phase2, float phase3,
	float center, float width, int length)
{
	if (!gImGuiConsole)
		return;

	char szBuffer[2048] = { 0 };

	for (int i = 1; i < length + 1; ++i)
	{
		ImU32 color = ImGui::ColorConvertFloat4ToU32(ImVec4(
			(sin(frequency1 * i + phase1) * width + center) / 255,
			(sin(frequency2 * i + phase2) * width + center) / 255,
			(sin(frequency3 * i + phase3) * width + center) / 255, 1.0));

		std::string test = fmt::format("\a#{:06x}x", (color & 0xffffff));
		strcat_s(szBuffer, test.c_str());
		//gImGuiConsole->AddWriteChatColorLog(test.c_str());

		if (i % 50 == 0)
		{
			WriteChatColor(szBuffer);
			szBuffer[0] = 0;
		}
	}

	WriteChatColor(szBuffer);
}

//----------------------------------------------------------------------------

void UpdateImGuiConsole()
{
	// Initialize dockspace first so other windows can utilize it.
	if (s_dockspaceVisible)
		DrawDockSpace(&s_dockspaceVisible);

	bool shouldSetFocusToMainViewport = false;

	if (gbSetConsoleVisibilityRequest)
	{
		if (gbSetConsoleVisibilityRequest.value() != s_consoleVisible)
			gbToggleConsoleRequested = true;

		gbSetConsoleVisibilityRequest.reset();
	}

	if (gbToggleConsoleRequested)
	{
		gbToggleConsoleRequested = false;

		s_consoleVisible = !s_consoleVisible;
		if (s_consoleVisible)
		{
			s_setFocus = true;
			shouldSetFocusToMainViewport = true;
		}
	}

	if (s_consoleVisible)
	{
		if (s_setFocus)
		{
			ImGui::SetNextWindowFocus();
		}
<<<<<<< HEAD

		if (s_resetConsolePosition)
		{
			s_resetConsolePosition = false;
			ImGui::SetNextWindowDockID(s_dockspaceId);
		}
		else
		{
			ImGui::SetNextWindowDockID(s_dockspaceId, ImGuiCond_FirstUseEver);
		}

=======

		ImGuiWindow* consoleWindow = ImGui::FindWindowByName("MacroQuest Console");
		ImGuiDockNode* dockspaceNode = ImGui::DockBuilderGetNode(s_dockspaceId);

		if ((s_resetConsolePosition || !consoleWindow) && dockspaceNode)
		{
			ImGuiDockNode* topNode = nullptr;

			if (dockspaceNode->IsSplitNode())
			{
				if (dockspaceNode->SplitAxis == ImGuiAxis_Y)
					topNode = dockspaceNode->ChildNodes[0];
				else
				{
					// Check central node?
					if (ImGuiDockNode* centralNode = ImGui::DockNodeGetRootNode(dockspaceNode)->CentralNode)
					{
						if (centralNode->IsSplitNode())
						{
							if (centralNode->SplitAxis == ImGuiAxis_Y)
								topNode = centralNode->ChildNodes[0];
						}
						else
						{
							ImGuiID topId;
							ImGui::DockBuilderSplitNode(centralNode->ID, ImGuiDir_Up, 0.30f, &topId, nullptr);
							topNode = ImGui::DockBuilderGetNode(topId);
						}
					}
				}

				// reset layout
				if (!topNode)
				{
					ImGui::DockBuilderRemoveNodeChildNodes(dockspaceNode->ID);
					ImGui::DockBuilderRemoveNodeDockedWindows(dockspaceNode->ID, true);
				}
			}

			if (!topNode)
			{
				ImGuiID topId;
				ImGui::DockBuilderSplitNode(dockspaceNode->ID, ImGuiDir_Up, 0.30f, &topId, nullptr);
				topNode = ImGui::DockBuilderGetNode(topId);
			}

			if (consoleWindow)
			{
				ImGui::SetWindowDock(consoleWindow, topNode->ID, ImGuiCond_Always);
				consoleWindow->DockOrder = -1;
			}
			else
			{
				ImGui::SetNextWindowDockID(topNode->ID, ImGuiCond_FirstUseEver);
			}

			ImGui::DockBuilderFinish(s_dockspaceId);
		}
		s_resetConsolePosition = false;

>>>>>>> 8cf8a647
		gImGuiConsole->Draw(&s_consoleVisible);

		if (shouldSetFocusToMainViewport)
		{
			// activate main viewport in case it isn't currently in focus
			ImGuiViewport* mainViewport = ImGui::GetMainViewport();

			if (ImGui::GetCurrentWindowRead()->Viewport->ID != mainViewport->ID)
			{
				// Activate the main viewport window.
				::SetActiveWindow((HWND)mainViewport->PlatformHandle);
			}
		}
	}
}

void MQConsoleCommand(SPAWNINFO* pChar, char* Line)
{
	char szCommand[MAX_STRING] = { 0 };
	GetArg(szCommand, Line, 1);

	if (!_stricmp("clear", szCommand))
	{
		if (gImGuiConsole != nullptr)
			gImGuiConsole->ClearLog();

		return;
<<<<<<< HEAD
	}

	if (!_stricmp("toggle", szCommand))
	{
		gbToggleConsoleRequested = true;
		return;
	}

	if (!_stricmp("show", szCommand))
	{
		gbSetConsoleVisibilityRequest = true;
		return;
	}

	if (!_stricmp("hide", szCommand))
	{
		gbSetConsoleVisibilityRequest = false;
		return;
	}

=======
	}

	if (!_stricmp("toggle", szCommand))
	{
		gbToggleConsoleRequested = true;
		return;
	}

	if (!_stricmp("show", szCommand))
	{
		gbSetConsoleVisibilityRequest = true;
		return;
	}

	if (!_stricmp("hide", szCommand))
	{
		gbSetConsoleVisibilityRequest = false;
		return;
	}

>>>>>>> 8cf8a647
	WriteChatf("Usage: /mqconsole [command]");
	WriteChatf("  Commands: clear, toggle, show, hide");
}

void InitializeImGuiConsole()
{
	s_consoleVisible = GetPrivateProfileBool("MacroQuest", "ShowMacroQuestConsole", false, mq::internal_paths::MQini);
	if (gbWriteAllConfig)
	{
		WritePrivateProfileBool("MacroQuest", "ShowMacroQuestConsole", s_consoleVisible, mq::internal_paths::MQini);
	}

	gImGuiConsole = new ImGuiConsole();
	AddCommand("/mqconsole", MQConsoleCommand);
}

void ShutdownImGuiConsole()
{
	delete gImGuiConsole;
	gImGuiConsole = nullptr;

	RemoveCommand("/mqconsole");
}

DWORD ImGuiConsoleAddText(const char* line, DWORD color, DWORD filter)
{
	ImU32 col = GetColorForChatColor(color).ToABGR();

	if (gImGuiConsole)
		gImGuiConsole->AddWriteChatColorLog(line, col, true);

	return 0;
}

} // namespace mq<|MERGE_RESOLUTION|>--- conflicted
+++ resolved
@@ -1239,13 +1239,6 @@
 
 //============================================================================
 
-<<<<<<< HEAD
-void DrawDockSpace(bool* p_open)
-{
-	static ImGuiDockNodeFlags dockspace_flags = ImGuiDockNodeFlags_None | ImGuiDockNodeFlags_NoDockingInCentralNode;
-	dockspace_flags |= ImGuiDockNodeFlags_PassthruCentralNode;
-
-=======
 static ImGuiDockNodeFlags s_dockspace_flags = ImGuiDockNodeFlags_None
 	| ImGuiDockNodeFlags_NoDockingInCentralNode
 	| ImGuiDockNodeFlags_PassthruCentralNode;
@@ -1253,7 +1246,6 @@
 void DrawDockSpace(bool* p_open)
 {
 	ImGuiDockNodeFlags dockspace_flags = s_dockspace_flags;
->>>>>>> 8cf8a647
 	if (!s_dockspaceVisible)
 	{
 		dockspace_flags |= ImGuiDockNodeFlags_KeepAliveOnly;
@@ -1280,47 +1272,7 @@
 
 	s_dockspaceId = ImGui::GetID("Main DockSpace");
 	ImGui::DockSpace(s_dockspaceId, ImVec2(0.0f, 0.0f), dockspace_flags);
-<<<<<<< HEAD
-
-	if (s_dockspaceTopSegmentId == 0)
-	{
-		//ImGuiDockNode* node = ImGui::DockBuilderGetNode(s_dockspaceId);
-
-		//if (node == nullptr || s_resetDockspace || (!node->Windows.empty() && node->ChildNodes[0] == nullptr && node->ChildNodes[1] == nullptr))
-		//{
-		//	s_resetDockspace = false;
-
-		//	// Preserve the windows
-		//	ImVector<ImGuiWindow*> Windows;
-		//	if (node)
-		//	{
-		//		Windows = node->Windows;
-		//	}
-
-		//	ImGuiViewport* viewport = ImGui::GetMainViewport();
-		//	// Reset layout
-		//	ImGui::DockBuilderRemoveNode(s_dockspaceId);
-		//	ImGui::DockBuilderAddNode(s_dockspaceId, ImGuiDockNodeFlags_DockSpace);
-		//	ImGui::DockBuilderSetNodeSize(s_dockspaceId, viewport->Size);
-
-		//	// This variable will track the document node, however we are not using it
-		//	// here as we aren't docking anything into it.
-		//	ImGuiID dock_main_id = s_dockspaceId;
-
-		//	ImGuiID dock_id_console = ImGui::DockBuilderSplitNode(dock_main_id, ImGuiDir_Up, 0.25f, nullptr, &dock_main_id);
-		//	ImGui::DockBuilderDockWindow("MacroQuest Console", dock_id_console);
-		//	for (ImGuiWindow* window : Windows)
-		//		ImGui::DockBuilderDockWindow(window->Name, dock_id_console);
-
-		//	
-		//}
-		//ImGui::DockBuilderFinish(s_dockspaceId);
-	}
-
-	ImGui::End(); 
-=======
 	ImGui::End();
->>>>>>> 8cf8a647
 }
 
 static void MakeColorGradient(float frequency1, float frequency2, float frequency3,
@@ -1389,19 +1341,6 @@
 		{
 			ImGui::SetNextWindowFocus();
 		}
-<<<<<<< HEAD
-
-		if (s_resetConsolePosition)
-		{
-			s_resetConsolePosition = false;
-			ImGui::SetNextWindowDockID(s_dockspaceId);
-		}
-		else
-		{
-			ImGui::SetNextWindowDockID(s_dockspaceId, ImGuiCond_FirstUseEver);
-		}
-
-=======
 
 		ImGuiWindow* consoleWindow = ImGui::FindWindowByName("MacroQuest Console");
 		ImGuiDockNode* dockspaceNode = ImGui::DockBuilderGetNode(s_dockspaceId);
@@ -1462,7 +1401,6 @@
 		}
 		s_resetConsolePosition = false;
 
->>>>>>> 8cf8a647
 		gImGuiConsole->Draw(&s_consoleVisible);
 
 		if (shouldSetFocusToMainViewport)
@@ -1490,7 +1428,6 @@
 			gImGuiConsole->ClearLog();
 
 		return;
-<<<<<<< HEAD
 	}
 
 	if (!_stricmp("toggle", szCommand))
@@ -1511,28 +1448,6 @@
 		return;
 	}
 
-=======
-	}
-
-	if (!_stricmp("toggle", szCommand))
-	{
-		gbToggleConsoleRequested = true;
-		return;
-	}
-
-	if (!_stricmp("show", szCommand))
-	{
-		gbSetConsoleVisibilityRequest = true;
-		return;
-	}
-
-	if (!_stricmp("hide", szCommand))
-	{
-		gbSetConsoleVisibilityRequest = false;
-		return;
-	}
-
->>>>>>> 8cf8a647
 	WriteChatf("Usage: /mqconsole [command]");
 	WriteChatf("  Commands: clear, toggle, show, hide");
 }
