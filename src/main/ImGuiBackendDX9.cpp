/*
 * MacroQuest: The extension platform for EverQuest
 * Copyright (C) 2002-present MacroQuest Authors
 *
 * This program is free software; you can redistribute it and/or modify
 * it under the terms of the GNU General Public License, version 2, as published by
 * the Free Software Foundation.
 *
 * This program is distributed in the hope that it will be useful,
 * but WITHOUT ANY WARRANTY; without even the implied warranty of
 * MERCHANTABILITY or FITNESS FOR A PARTICULAR PURPOSE.  See the
 * GNU General Public License for more details.
 */

#include "pch.h"
#include "eqlib/BuildType.h"

#if HAS_DIRECTX_9

#include "ImGuiBackend.h"
<<<<<<< HEAD
#include "ImGuiManager.h"
=======
#include "Logging.h"
>>>>>>> 877f893a

#include <wil/com.h>
#include <imgui.h>
#include <d3d9.h>

using namespace eqlib;

namespace mq {

extern "C" HINSTANCE ghInstance;

#pragma region ImGui Modified DirectX 9 renderer for Everquest

//============================================================================
// Custom ImGui renderer for win32 and directx 9, integrated into EverQuest,
// written by Brainiac, based off of example code from github.com/ocornut/imgui

// Implemented features:
//  [X] Renderer: User texture binding. Use 'LPDIRECT3DTEXTURE9' as ImTextureID. Read the FAQ about ImTextureID!
//  [X] Renderer: Large meshes support (64k+ vertices) even with 16-bit indices (ImGuiBackendFlags_RendererHasVtxOffset).
//  [X] Renderer: IMGUI_USE_BGRA_PACKED_COLOR support, as this is the optimal color encoding for DirectX9.
//  [X] Renderer: Multi-viewport support (multiple windows). Enable with 'io.ConfigFlags |= ImGuiConfigFlags_ViewportsEnable'.

// You can use unmodified imgui_impl_* files in your project. See examples/ folder for examples of using this.
// Prefer including the entire imgui/ repository into your project (either as a copy or as a submodule), and only build the backends you need.
// Learn about Dear ImGui:
// - FAQ                  https://dearimgui.com/faq
// - Getting Started      https://dearimgui.com/getting-started
// - Documentation        https://dearimgui.com/docs (same as your local docs/ folder).
// - Introduction, links and more at the top of imgui.cpp

// CHANGELOG
// (minor and older changes stripped away, please see git history for details)
//  2024-XX-XX: Platform: Added support for multiple windows via the ImGuiPlatformIO interface.
//  2024-10-07: DirectX9: Changed default texture sampler to Clamp instead of Repeat/Wrap.
//  2024-02-12: DirectX9: Using RGBA format when supported by the driver to avoid CPU side conversion. (#6575)
//  2022-10-11: Using 'nullptr' instead of 'NULL' as per our switch to C++11.
//  2021-06-29: Reorganized backend to pull data from a single structure to facilitate usage with multiple-contexts (all g_XXXX access changed to bd->XXXX).
//  2021-06-25: DirectX9: Explicitly disable texture state stages after >= 1.
//  2021-05-19: DirectX9: Replaced direct access to ImDrawCmd::TextureId with a call to ImDrawCmd::GetTexID(). (will become a requirement)
//  2021-04-23: DirectX9: Explicitly setting up more graphics states to increase compatibility with unusual non-default states.
//  2021-03-18: DirectX9: Calling IDirect3DStateBlock9::Capture() after CreateStateBlock() as a workaround for state restoring issues (see #3857).
//  2021-03-03: DirectX9: Added support for IMGUI_USE_BGRA_PACKED_COLOR in user's imconfig file.
//  2021-02-18: DirectX9: Change blending equation to preserve alpha in output buffer.
//  2019-05-29: DirectX9: Added support for large mesh (64K+ vertices), enable ImGuiBackendFlags_RendererHasVtxOffset flag.
//  2019-04-30: DirectX9: Added support for special ImDrawCallback_ResetRenderState callback to reset render state.
//  2019-03-29: Misc: Fixed erroneous assert in ImGui_ImplDX9_InvalidateDeviceObjects().
//  2019-01-16: Misc: Disabled fog before drawing UI's. Fixes issue #2288.
//  2018-11-30: Misc: Setting up io.BackendRendererName so it can be displayed in the About Window.
//  2018-06-08: Misc: Extracted imgui_impl_dx9.cpp/.h away from the old combined DX9+Win32 example.
//  2018-06-08: DirectX9: Use draw_data->DisplayPos and draw_data->DisplaySize to setup projection matrix and clipping rectangle.
//  2018-05-07: Render: Saving/restoring Transform because they don't seem to be included in the StateBlock. Setting shading mode to Gouraud.
//  2018-02-16: Misc: Obsoleted the io.RenderDrawListsFn callback and exposed ImGui_ImplDX9_RenderDrawData() in the .h file so you can call it yourself.
//  2018-02-06: Misc: Removed call to ImGui::Shutdown() which is not available from 1.60 WIP, user needs to call CreateContext/DestroyContext themselves.

struct ImGui_ImplDX9_Data
{
	wil::com_ptr_nothrow<IDirect3DDevice9>         pd3dDevice;
	wil::com_ptr_nothrow<IDirect3DVertexBuffer9>   pVB;
	wil::com_ptr_nothrow<IDirect3DIndexBuffer9>    pIB;
	wil::com_ptr_nothrow<IDirect3DTexture9>        FontTexture;
	int                                            VertexBufferSize = 5000;
	int                                            IndexBufferSize = 10000;
	bool                                           HasRgbaSupport;

	ImGui_ImplDX9_Data()
	{
	}
};

struct CUSTOMVERTEX
{
	float    pos[3];
	D3DCOLOR col;
	float    uv[2];
};
constexpr int D3DFVF_CUSTOMVERTEX = (D3DFVF_XYZ | D3DFVF_DIFFUSE | D3DFVF_TEX1);

#ifdef IMGUI_USE_BGRA_PACKED_COLOR
#define IMGUI_COL_TO_DX9_ARGB(_COL)     (_COL)
#else
#define IMGUI_COL_TO_DX9_ARGB(_COL)     (((_COL) & 0xFF00FF00) | (((_COL) & 0xFF0000) >> 16) | (((_COL) & 0xFF) << 16))
#endif

// Backend data stored in io.BackendRendererUserData to allow support for multiple Dear ImGui contexts
// It is STRONGLY preferred that you use docking branch with multi-viewports (== single Dear ImGui context + multiple windows) instead of multiple Dear ImGui contexts.
static ImGui_ImplDX9_Data* ImGui_ImplDX9_GetBackendData()
{
	return ImGui::GetCurrentContext() ? (ImGui_ImplDX9_Data*)ImGui::GetIO().BackendRendererUserData : nullptr;
}

//----------------------------------------------------------------------------
// Forward Declarations
static void ImGui_ImplDX9_InitMultiViewportSupport();
static void ImGui_ImplDX9_ShutdownMultiViewportSupport();
static void ImGui_ImplDX9_CreateDeviceObjectsForPlatformWindows();
static void ImGui_ImplDX9_InvalidateDeviceObjectsForPlatformWindows();

//----------------------------------------------------------------------------
//
void ImGui_ImplDX9_SetupRenderState(ImDrawData* drawData)
{
	ImGui_ImplDX9_Data* bd = ImGui_ImplDX9_GetBackendData();
	// Setup viewport
	D3DVIEWPORT9 vp;
	vp.X = vp.Y = 0;
	vp.Width = (DWORD)drawData->DisplaySize.x;
	vp.Height = (DWORD)drawData->DisplaySize.y;
	vp.MinZ = 0.0f;
	vp.MaxZ = 1.0f;

	auto device = bd->pd3dDevice;
	device->SetViewport(&vp);

	// Setup render state: fixed-pipeline, alpha-blending, no face culling, no depth testing, shade mode (for gradient)
	device->SetPixelShader(nullptr);
	device->SetVertexShader(nullptr);
	device->SetRenderState(D3DRS_FILLMODE, D3DFILL_SOLID);
	device->SetRenderState(D3DRS_SHADEMODE, D3DSHADE_GOURAUD);
	device->SetRenderState(D3DRS_ZWRITEENABLE, FALSE);
	device->SetRenderState(D3DRS_ALPHATESTENABLE, FALSE);
	device->SetRenderState(D3DRS_CULLMODE, D3DCULL_NONE);
	device->SetRenderState(D3DRS_ZENABLE, FALSE);
	device->SetRenderState(D3DRS_ALPHABLENDENABLE, TRUE);
	device->SetRenderState(D3DRS_BLENDOP, D3DBLENDOP_ADD);
	device->SetRenderState(D3DRS_SRCBLEND, D3DBLEND_SRCALPHA);
	device->SetRenderState(D3DRS_DESTBLEND, D3DBLEND_INVSRCALPHA);
	device->SetRenderState(D3DRS_SEPARATEALPHABLENDENABLE, TRUE);
	device->SetRenderState(D3DRS_SRCBLENDALPHA, D3DBLEND_ONE);
	device->SetRenderState(D3DRS_DESTBLENDALPHA, D3DBLEND_INVSRCALPHA);
	device->SetRenderState(D3DRS_SCISSORTESTENABLE, TRUE);
	device->SetRenderState(D3DRS_FOGENABLE, FALSE);
	device->SetRenderState(D3DRS_RANGEFOGENABLE, FALSE);
	device->SetRenderState(D3DRS_SPECULARENABLE, FALSE);
	device->SetRenderState(D3DRS_STENCILENABLE, FALSE);
	device->SetRenderState(D3DRS_CLIPPING, TRUE);
	device->SetRenderState(D3DRS_LIGHTING, FALSE);
	device->SetTextureStageState(0, D3DTSS_COLOROP, D3DTOP_MODULATE);
	device->SetTextureStageState(0, D3DTSS_COLORARG1, D3DTA_TEXTURE);
	device->SetTextureStageState(0, D3DTSS_COLORARG2, D3DTA_DIFFUSE);
	device->SetTextureStageState(0, D3DTSS_ALPHAOP, D3DTOP_MODULATE);
	device->SetTextureStageState(0, D3DTSS_ALPHAARG1, D3DTA_TEXTURE);
	device->SetTextureStageState(0, D3DTSS_ALPHAARG2, D3DTA_DIFFUSE);
	device->SetTextureStageState(1, D3DTSS_COLOROP, D3DTOP_DISABLE);
	device->SetTextureStageState(1, D3DTSS_ALPHAOP, D3DTOP_DISABLE);
	device->SetSamplerState(0, D3DSAMP_MINFILTER, D3DTEXF_LINEAR);
	device->SetSamplerState(0, D3DSAMP_MAGFILTER, D3DTEXF_LINEAR);
	device->SetSamplerState(0, D3DSAMP_ADDRESSU, D3DTADDRESS_CLAMP);
	device->SetSamplerState(0, D3DSAMP_ADDRESSV, D3DTADDRESS_CLAMP);

	// Setup orthographic projection matrix
	// Our visible imgui space lies from draw_data->DisplayPos (top left) to draw_data->DisplayPos+data_data->DisplaySize (bottom right). DisplayPos is (0,0) for single viewport apps.
	// Being agnostic of whether <d3dx9.h> or <DirectXMath.h> can be used, we aren't relying on D3DXMatrixIdentity()/D3DXMatrixOrthoOffCenterLH() or DirectX::XMMatrixIdentity()/DirectX::XMMatrixOrthographicOffCenterLH()
	{
		float L = drawData->DisplayPos.x + 0.5f;
		float R = drawData->DisplayPos.x + drawData->DisplaySize.x + 0.5f;
		float T = drawData->DisplayPos.y + 0.5f;
		float B = drawData->DisplayPos.y + drawData->DisplaySize.y + 0.5f;
		D3DMATRIX mat_identity = { { { 1.0f, 0.0f, 0.0f, 0.0f,  0.0f, 1.0f, 0.0f, 0.0f,  0.0f, 0.0f, 1.0f, 0.0f,  0.0f, 0.0f, 0.0f, 1.0f } } };
		D3DMATRIX mat_projection =
		{ { {
			2.0f/(R-L),   0.0f,         0.0f,  0.0f,
			0.0f,         2.0f/(T-B),   0.0f,  0.0f,
			0.0f,         0.0f,         0.5f,  0.0f,
			(L+R)/(L-R),  (T+B)/(B-T),  0.5f,  1.0f
		} } };
		device->SetTransform(D3DTS_WORLD, &mat_identity);
		device->SetTransform(D3DTS_VIEW, &mat_identity);
		device->SetTransform(D3DTS_PROJECTION, &mat_projection);
	}
}

// Render function.
void ImGui_ImplDX9_RenderDrawData(ImDrawData* drawData)
{
	// Avoid rendering when minimized
	if (drawData->DisplaySize.x <= 0.0f || drawData->DisplaySize.y <= 0.0f)
		return;

	// Create and grow buffers if needed
	ImGui_ImplDX9_Data* bd = ImGui_ImplDX9_GetBackendData();
	auto device = bd->pd3dDevice;

	if (!bd->pVB || bd->VertexBufferSize < drawData->TotalVtxCount)
	{
		bd->VertexBufferSize = drawData->TotalVtxCount + 5000;

		if (device->CreateVertexBuffer(
			bd->VertexBufferSize * sizeof(CUSTOMVERTEX),
			D3DUSAGE_DYNAMIC | D3DUSAGE_WRITEONLY,
			D3DFVF_CUSTOMVERTEX, D3DPOOL_DEFAULT, &bd->pVB, nullptr) < 0)
		{
			return;
		}
	}

	if (!bd->pIB || bd->IndexBufferSize < drawData->TotalIdxCount)
	{
		bd->IndexBufferSize = drawData->TotalIdxCount + 10000;

		if (device->CreateIndexBuffer(
			bd->IndexBufferSize * sizeof(ImDrawIdx),
			D3DUSAGE_DYNAMIC | D3DUSAGE_WRITEONLY,
			sizeof(ImDrawIdx) == 2 ? D3DFMT_INDEX16 : D3DFMT_INDEX32, D3DPOOL_DEFAULT, &bd->pIB, nullptr) < 0)
		{
			return;
		}
	}

	// Backup the DX9 state
	wil::com_ptr_nothrow<IDirect3DStateBlock9> d3d9StateBlock;
	if (bd->pd3dDevice->CreateStateBlock(D3DSBT_ALL, &d3d9StateBlock) < 0)
		return;
	if (d3d9StateBlock->Capture() < 0)
		return;

	// Backup the DX9 transform (DX9 documentation suggests that it is included in the StateBlock but it doesn't appear to)
	D3DMATRIX lastWorld, lastView, lastProjection;
	device->GetTransform(D3DTS_WORLD, &lastWorld);
	device->GetTransform(D3DTS_VIEW, &lastView);
	device->GetTransform(D3DTS_PROJECTION, &lastProjection);

	// Allocate buffers
	CUSTOMVERTEX* vtxDst;
	ImDrawIdx* idxDst;
	if (bd->pVB->Lock(0, (UINT)(drawData->TotalVtxCount * sizeof(CUSTOMVERTEX)), (void**)&vtxDst, D3DLOCK_DISCARD) < 0)
		return;

	if (bd->pIB->Lock(0, (UINT)(drawData->TotalIdxCount * sizeof(ImDrawIdx)), (void**)&idxDst, D3DLOCK_DISCARD) < 0)
	{
		bd->pVB->Unlock();
		return;
	}

	// Copy and convert all vertices into a single contiguous buffer, convert colors to DX9 default format.
	// FIXME-OPT: This is a waste of resource, the ideal is to use imconfig.h and
	//  1) to avoid repacking colors:   #define IMGUI_USE_BGRA_PACKED_COLOR
	//  2) to avoid repacking vertices: #define IMGUI_OVERRIDE_DRAWVERT_STRUCT_LAYOUT struct ImDrawVert { ImVec2 pos; float z; ImU32 col; ImVec2 uv; }
	for (int n = 0; n < drawData->CmdListsCount; n++)
	{
		const ImDrawList* drawList = drawData->CmdLists[n];
		const ImDrawVert* vtxSrc = drawList->VtxBuffer.Data;

		for (int i = 0; i < drawList->VtxBuffer.Size; i++)
		{
			vtxDst->pos[0] = vtxSrc->pos.x;
			vtxDst->pos[1] = vtxSrc->pos.y;
			vtxDst->pos[2] = 0.0f;
			vtxDst->col = IMGUI_COL_TO_DX9_ARGB(vtxSrc->col);
			vtxDst->uv[0] = vtxSrc->uv.x;
			vtxDst->uv[1] = vtxSrc->uv.y;
			vtxDst++;
			vtxSrc++;
		}

		memcpy(idxDst, drawList->IdxBuffer.Data, drawList->IdxBuffer.Size * sizeof(ImDrawIdx));
		idxDst += drawList->IdxBuffer.Size;
	}

	bd->pVB->Unlock();
	bd->pIB->Unlock();
	device->SetStreamSource(0, bd->pVB.get(), 0, sizeof(CUSTOMVERTEX));
	device->SetIndices(bd->pIB.get());
	device->SetFVF(D3DFVF_CUSTOMVERTEX);

	// Setup desired DX state
	ImGui_ImplDX9_SetupRenderState(drawData);

	// Render command lists
	// (Because we merged all buffers into a single one, we maintain our own offset into them)
	int globalVtxOffset = 0;
	int globalIdxOffset = 0;
	ImVec2 clipOff = drawData->DisplayPos;
	for (int n = 0; n < drawData->CmdListsCount; n++)
	{
		const ImDrawList* drawList = drawData->CmdLists[n];
		for (int cmdIndex = 0; cmdIndex < drawList->CmdBuffer.Size; cmdIndex++)
		{
			const ImDrawCmd* pCmd = &drawList->CmdBuffer[cmdIndex];
			if (pCmd->UserCallback != nullptr)
			{
				// User callback, registered via ImDrawList::AddCallback()
				// (ImDrawCallback_ResetRenderState is a special callback value used by the user to request the renderer to reset render state.)
				if (pCmd->UserCallback == ImDrawCallback_ResetRenderState)
					ImGui_ImplDX9_SetupRenderState(drawData);
				else
					pCmd->UserCallback(drawList, pCmd);
			}
			else
			{
				// Project scissor/clipping rectangles into framebuffer space
				ImVec2 clipMin(pCmd->ClipRect.x - clipOff.x, pCmd->ClipRect.y - clipOff.y);
				ImVec2 clipMax(pCmd->ClipRect.z - clipOff.x, pCmd->ClipRect.w - clipOff.y);
				if (clipMax.x < clipMin.x || clipMax.y < clipMin.y)
					continue;

				// Apply scissor/clipping rectangle
				const RECT r = { (LONG)clipMin.x, (LONG)clipMin.y, (LONG)clipMax.x, (LONG)clipMax.y };
				device->SetScissorRect(&r);

				const LPDIRECT3DTEXTURE9 texture = (LPDIRECT3DTEXTURE9)pCmd->GetTexID();
				device->SetTexture(0, texture);
				device->DrawIndexedPrimitive(D3DPT_TRIANGLELIST, pCmd->VtxOffset + globalVtxOffset, 0, (UINT)drawList->VtxBuffer.Size, pCmd->IdxOffset + globalIdxOffset, pCmd->ElemCount / 3);
			}
		}

		globalIdxOffset += drawList->IdxBuffer.Size;
		globalVtxOffset += drawList->VtxBuffer.Size;
	}

	// When using multi-viewports, it appears that there's an odd logic in DirectX9 which prevent subsequent windows
	// from rendering until the first window submits at least one draw call, even once. That's our workaround. (see #2560)
	if (globalVtxOffset == 0)
		bd->pd3dDevice->DrawIndexedPrimitive(D3DPT_TRIANGLELIST, 0, 0, 0, 0, 0);

	// Restore the DX9 transform
	device->SetTransform(D3DTS_WORLD, &lastWorld);
	device->SetTransform(D3DTS_VIEW, &lastView);
	device->SetTransform(D3DTS_PROJECTION, &lastProjection);

	// Restore the DX9 state
	d3d9StateBlock->Apply();
}

static bool ImGui_ImplDX9_CheckFormatSupport(LPDIRECT3DDEVICE9 pDevice, D3DFORMAT format)
{
	wil::com_ptr_nothrow<IDirect3D9> pd3d = nullptr;
	if (pDevice->GetDirect3D(pd3d.addressof()) != D3D_OK)
		return false;
	D3DDEVICE_CREATION_PARAMETERS param = {};
	D3DDISPLAYMODE mode = {};
	if (pDevice->GetCreationParameters(&param) != D3D_OK || pDevice->GetDisplayMode(0, &mode) != D3D_OK)
		return false;

	// Font texture should support linear filter, color blend and write to render-target
	bool support = (pd3d->CheckDeviceFormat(param.AdapterOrdinal, param.DeviceType, mode.Format, D3DUSAGE_DYNAMIC | D3DUSAGE_QUERY_FILTER | D3DUSAGE_QUERY_POSTPIXELSHADER_BLENDING, D3DRTYPE_TEXTURE, format)) == D3D_OK;
	return support;
}

bool ImGui_ImplDX9_Init(IDirect3DDevice9* device)
{
	ImGuiIO& io = ImGui::GetIO();
	IMGUI_CHECKVERSION();
	IM_ASSERT(io.BackendRendererUserData == nullptr && "Already initialized a renderer backend!");

	// Setup back-end capabilities flags
	ImGui_ImplDX9_Data* bd = new ImGui_ImplDX9_Data();
	io.BackendRendererUserData = (void*)bd;
	io.BackendRendererName = "imgui_impl_dx9";
	io.BackendFlags |= ImGuiBackendFlags_RendererHasVtxOffset;  // We can honor the ImDrawCmd::VtxOffset field, allowing for large meshes.
	io.BackendFlags |= ImGuiBackendFlags_RendererHasViewports;  // We can create multi-viewports on the Renderer side (optional)

	bd->pd3dDevice = device;
	bd->HasRgbaSupport = ImGui_ImplDX9_CheckFormatSupport(bd->pd3dDevice.get(), D3DFMT_A8B8G8R8);

	if (io.ConfigFlags & ImGuiConfigFlags_ViewportsEnable)
		ImGui_ImplDX9_InitMultiViewportSupport();

	return true;
}

void ImGui_ImplDX9_Shutdown()
{
	if (!ImGui::GetCurrentContext())
		return;

	ImGui_ImplDX9_Data* bd = ImGui_ImplDX9_GetBackendData();
	IM_ASSERT(bd != nullptr && "No renderer backend to shutdown, or already shutdown?");
	ImGuiIO& io = ImGui::GetIO();

	ImGui_ImplDX9_ShutdownMultiViewportSupport();
	ImGui_ImplDX9_InvalidateDeviceObjects();

	io.BackendRendererName = nullptr;
	io.BackendRendererUserData = nullptr;
	delete bd;
}

// Convert RGBA32 to BGRA32 (because RGBA32 is not well supported by DX9 devices)
static void ImGui_ImplDX9_CopyTextureRegion(bool tex_use_colors, ImU32* src, int src_pitch, ImU32* dst, int dst_pitch, int w, int h)
{
#ifndef IMGUI_USE_BGRA_PACKED_COLOR
	ImGui_ImplDX9_Data* bd = ImGui_ImplDX9_GetBackendData();
	const bool convert_rgba_to_bgra = (!bd->HasRgbaSupport && tex_use_colors);
#else
	const bool convert_rgba_to_bgra = false;
	IM_UNUSED(tex_use_colors);
#endif
	for (int y = 0; y < h; y++)
	{
		ImU32* src_p = (ImU32*)((unsigned char*)src + src_pitch * y);
		ImU32* dst_p = (ImU32*)((unsigned char*)dst + dst_pitch * y);
		if (convert_rgba_to_bgra)
			for (int x = w; x > 0; x--, src_p++, dst_p++) // Convert copy
				*dst_p = IMGUI_COL_TO_DX9_ARGB(*src_p);
		else
			memcpy(dst_p, src_p, w * 4); // Raw copy
	}
}

bool ImGui_ImplDX9_CreateFontsTexture()
{
	// Build texture atlas
	ImGuiIO& io = ImGui::GetIO();
	ImGui_ImplDX9_Data* bd = ImGui_ImplDX9_GetBackendData();

	unsigned char* pixels;
	int width, height, bytes_per_pixel;
	io.Fonts->GetTexDataAsRGBA32(&pixels, &width, &height, &bytes_per_pixel);

	// Upload texture to graphics system
	if (bd->pd3dDevice->CreateTexture(width, height, 1, D3DUSAGE_DYNAMIC, bd->HasRgbaSupport ? D3DFMT_A8B8G8R8 : D3DFMT_A8R8G8B8, D3DPOOL_DEFAULT, &bd->FontTexture, nullptr) < 0)
		return false;

	D3DLOCKED_RECT tex_locked_rect;
	if (bd->FontTexture->LockRect(0, &tex_locked_rect, nullptr, 0) != D3D_OK)
		return false;

	ImGui_ImplDX9_CopyTextureRegion(io.Fonts->TexPixelsUseColors, (ImU32*)pixels, width * bytes_per_pixel, (ImU32*)tex_locked_rect.pBits, (int)tex_locked_rect.Pitch, width, height);
	bd->FontTexture->UnlockRect(0);

	// Store our identifier
	io.Fonts->SetTexID((ImTextureID)bd->FontTexture.get());
	return true;
}

bool ImGui_ImplDX9_CreateDeviceObjects()
{
	ImGui_ImplDX9_Data* bd = ImGui_ImplDX9_GetBackendData();
	if (!bd || !bd->pd3dDevice)
		return false;
	if (!ImGui_ImplDX9_CreateFontsTexture())
		return false;
	ImGui_ImplDX9_CreateDeviceObjectsForPlatformWindows();
	return true;
}

void ImGui_ImplDX9_InvalidateDeviceObjects()
{
	ImGui_ImplDX9_Data* bd = ImGui_ImplDX9_GetBackendData();
	if (bd)
	{
		bd->pVB.reset();
		bd->pIB.reset();
		bd->FontTexture.reset();
	}

	// We copied g_pFontTextureView to io.Fonts->TexID so let's clear that as well.
	ImGui::GetIO().Fonts->SetTexID(nullptr);

	ImGui_ImplDX9_InvalidateDeviceObjectsForPlatformWindows();
}

void ImGui_ImplDX9_NewFrame()
{
	ImGui_ImplDX9_Data* bd = ImGui_ImplDX9_GetBackendData();
	IM_ASSERT(bd != nullptr && "Context or backend not initialized! Did you call ImGui_ImplDX9_Init()?");

	if (!bd->FontTexture)
		ImGui_ImplDX9_CreateDeviceObjects();
}

#pragma endregion

#pragma region Dx9 Renderer Multi-Viewport Support

//--------------------------------------------------------------------------------------------------------
// MULTI-VIEWPORT / PLATFORM INTERFACE SUPPORT
// This is an _advanced_ and _optional_ feature, allowing the back-end to create and handle multiple viewports simultaneously.
// If you are new to dear imgui or creating a new binding for dear imgui, it is recommended that you completely ignore this section first..
//--------------------------------------------------------------------------------------------------------

struct ImGuiViewportDataDx9 : public ImGuiViewportData
{
	wil::com_ptr_nothrow<IDirect3DSwapChain9> SwapChain;
	D3DPRESENT_PARAMETERS   d3dpp;

	ImGuiViewportDataDx9() { ZeroMemory(&d3dpp, sizeof(D3DPRESENT_PARAMETERS)); }
	~ImGuiViewportDataDx9() { IM_ASSERT(SwapChain == nullptr); }
};

static void ImGui_ImplDX9_CreateWindow(ImGuiViewport* viewport)
{
	ImGui_ImplDX9_Data* bd = ImGui_ImplDX9_GetBackendData();
	ImGuiViewportDataDx9* vd = new ImGuiViewportDataDx9();
	viewport->RendererUserData = vd;

	// PlatformHandleRaw should always be a HWND, whereas PlatformHandle might be a higher-level handle (e.g. GLFWWindow*, SDL_Window*).
	// Some back-ends will leave PlatformHandleRaw NULL, in which case we assume PlatformHandle will contain the HWND.
	HWND hwnd = viewport->PlatformHandleRaw ? (HWND)viewport->PlatformHandleRaw : (HWND)viewport->PlatformHandle;
	IM_ASSERT(hwnd != nullptr);

	ZeroMemory(&vd->d3dpp, sizeof(D3DPRESENT_PARAMETERS));
	vd->d3dpp.Windowed = TRUE;
	vd->d3dpp.SwapEffect = D3DSWAPEFFECT_DISCARD;
	vd->d3dpp.BackBufferWidth = (UINT)viewport->Size.x;
	vd->d3dpp.BackBufferHeight = (UINT)viewport->Size.y;
	vd->d3dpp.BackBufferFormat = D3DFMT_UNKNOWN;
	vd->d3dpp.hDeviceWindow = hwnd;
	vd->d3dpp.EnableAutoDepthStencil = FALSE;
	vd->d3dpp.AutoDepthStencilFormat = D3DFMT_D16;
	vd->d3dpp.PresentationInterval = D3DPRESENT_INTERVAL_IMMEDIATE;   // Present without vsync
	vd->hDeviceWindow = hwnd;

	HRESULT hr = bd->pd3dDevice->CreateAdditionalSwapChain(&vd->d3dpp, &vd->SwapChain); IM_UNUSED(hr);
	IM_ASSERT(hr == D3D_OK);
	IM_ASSERT(vd->SwapChain != nullptr);
}

static void ImGui_ImplDX9_DestroyWindow(ImGuiViewport* viewport)
{
	// The main viewport (owned by the application) will always have RendererUserData == NULL since we didn't create the data for it.
	ImGuiViewportDataDx9* vd = (ImGuiViewportDataDx9*)viewport->RendererUserData;
	if (vd) vd->SwapChain.reset();
	delete vd;

	viewport->RendererUserData = nullptr;
}

static void ImGui_ImplDX9_SetWindowSize(ImGuiViewport* viewport, ImVec2 size)
{
	ImGui_ImplDX9_Data* bd = ImGui_ImplDX9_GetBackendData();
	ImGuiViewportDataDx9* vd = (ImGuiViewportDataDx9*)viewport->RendererUserData;
	if (vd->SwapChain)
	{
		ImGuiViewportDataDx9 newData;
		newData.SwapChain = nullptr;
		newData.d3dpp = vd->d3dpp;
		newData.d3dpp.BackBufferWidth = (UINT)size.x;
		newData.d3dpp.BackBufferHeight = (UINT)size.y;
		HRESULT hr = bd->pd3dDevice->CreateAdditionalSwapChain(&newData.d3dpp, &newData.SwapChain);
		IM_ASSERT(hr == D3D_OK);

		if (hr == D3D_OK)
		{
			vd->SwapChain = std::move(newData.SwapChain);
			vd->d3dpp = newData.d3dpp;
		}
	}
}

static void ImGui_ImplDX9_RenderWindow(ImGuiViewport* viewport, void*)
{
	ImGui_ImplDX9_Data* bd = ImGui_ImplDX9_GetBackendData();
	ImGuiViewportDataDx9* vd = (ImGuiViewportDataDx9*)viewport->RendererUserData;
	ImVec4 clear_color = ImVec4(0.0f, 0.0f, 0.0f, 1.0f);

	wil::com_ptr_nothrow<IDirect3DSurface9> render_target;
	wil::com_ptr_nothrow<IDirect3DSurface9> last_render_target;
	wil::com_ptr_nothrow<IDirect3DSurface9> last_depth_stencil;

	vd->SwapChain->GetBackBuffer(0, D3DBACKBUFFER_TYPE_MONO, &render_target);
	bd->pd3dDevice->GetRenderTarget(0, &last_render_target);
	bd->pd3dDevice->GetDepthStencilSurface(&last_depth_stencil);
	bd->pd3dDevice->SetRenderTarget(0, render_target.get());
	bd->pd3dDevice->SetDepthStencilSurface(nullptr);

	if (!(viewport->Flags & ImGuiViewportFlags_NoRendererClear))
	{
		D3DCOLOR clear_col_dx = D3DCOLOR_RGBA((int)(clear_color.x * 255.0f), (int)(clear_color.y * 255.0f), (int)(clear_color.z * 255.0f), (int)(clear_color.w * 255.0f));
		bd->pd3dDevice->Clear(0, nullptr, D3DCLEAR_TARGET, clear_col_dx, 1.0f, 0);
	}

	ImGui_ImplDX9_RenderDrawData(viewport->DrawData);

	// Restore render target
	bd->pd3dDevice->SetRenderTarget(0, last_render_target.get());
	bd->pd3dDevice->SetDepthStencilSurface(last_depth_stencil.get());
}

static void ImGui_ImplDX9_SwapBuffers(ImGuiViewport* viewport, void*)
{
	ImGuiViewportDataDx9* vd = (ImGuiViewportDataDx9*)viewport->RendererUserData;
	HRESULT hr = vd->SwapChain->Present(nullptr, nullptr, vd->hDeviceWindow, nullptr, 0);

	if (hr != D3D_OK && hr != D3DERR_DEVICELOST)
	{
		LOG_ERROR("Overlay Error: failed to call Present() viewport={} hr={}", viewport->ID, hr);
	}
}

static void ImGui_ImplDX9_InitMultiViewportSupport()
{
	ImGuiPlatformIO& platform_io = ImGui::GetPlatformIO();
	platform_io.Renderer_CreateWindow = ImGui_ImplDX9_CreateWindow;
	platform_io.Renderer_DestroyWindow = ImGui_ImplDX9_DestroyWindow;
	platform_io.Renderer_SetWindowSize = ImGui_ImplDX9_SetWindowSize;
	platform_io.Renderer_RenderWindow = ImGui_ImplDX9_RenderWindow;
	platform_io.Renderer_SwapBuffers = ImGui_ImplDX9_SwapBuffers;
}

static void ImGui_ImplDX9_ShutdownMultiViewportSupport()
{
	ImGui::DestroyPlatformWindows();
}

static void ImGui_ImplDX9_CreateDeviceObjectsForPlatformWindows()
{
	ImGuiPlatformIO& platform_io = ImGui::GetPlatformIO();
	for (int i = 1; i < platform_io.Viewports.Size; i++)
	{
		if (!platform_io.Viewports[i]->RendererUserData)
			ImGui_ImplDX9_CreateWindow(platform_io.Viewports[i]);
	}
}

static void ImGui_ImplDX9_InvalidateDeviceObjectsForPlatformWindows()
{
	ImGuiPlatformIO& platform_io = ImGui::GetPlatformIO();
	for (int i = 1; i < platform_io.Viewports.Size; i++)
	{
		if (platform_io.Viewports[i]->RendererUserData)
			ImGui_ImplDX9_DestroyWindow(platform_io.Viewports[i]);
	}
}

#pragma endregion

} // namespace mq

#endif // HAS_DIRECTX_9<|MERGE_RESOLUTION|>--- conflicted
+++ resolved
@@ -18,14 +18,11 @@
 #if HAS_DIRECTX_9
 
 #include "ImGuiBackend.h"
-<<<<<<< HEAD
-#include "ImGuiManager.h"
-=======
 #include "Logging.h"
->>>>>>> 877f893a
-
-#include <wil/com.h>
-#include <imgui.h>
+
+#include "wil/com.h"
+#include "imgui.h"
+
 #include <d3d9.h>
 
 using namespace eqlib;
