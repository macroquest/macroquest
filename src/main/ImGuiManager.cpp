--- conflicted
+++ resolved
@@ -15,10 +15,10 @@
 #include "pch.h"
 #include "ImGuiManager.h"
 #include "GraphicsEngine.h"
+#include "Logging.h"
 #include "MacroQuest.h"
 #include "MQImGuiTools.h"
 #include "MQPluginHandler.h"
-#include "Logging.h"
 
 #include "mq/base/HotKeys.h"
 #include "mq/base/WString.h"
@@ -1435,7 +1435,6 @@
 
 		if (gbWriteAllConfig)
 		{
-<<<<<<< HEAD
 			WritePrivateProfileBool("Overlay", "EnableViewports", gbEnableImGuiViewports, mq::internal_paths::MQini);
 			WritePrivateProfileBool("Overlay", "ResizeEQViewport", gbAutoDockspaceViewport, mq::internal_paths::MQini);
 			WritePrivateProfileBool("Overlay", "ResizeEQViewportPreserveRatio", gbAutoDockspacePreserveRatio, mq::internal_paths::MQini);
@@ -1443,10 +1442,6 @@
 			WritePrivateProfileBool("Overlay", "CursorAttachment", s_enableCursorAttachment, mq::internal_paths::MQini);
 			WritePrivateProfileBool("Overlay", "DockingWithShift", s_shiftToDock, mq::internal_paths::MQini);
 			WritePrivateProfileBool("Overlay", "EnableKeyboardNav", s_keyboardNavImGui, mq::internal_paths::MQini);
-=======
-			LOG_INFO("Toggle console keybind: {0}", gToggleConsoleHotkey.keybind);
-			gbToggleConsoleHotkeyReady = true;
->>>>>>> 877f893a
 		}
 
 		// TODO: application-wide keybinds could use an encapsulated interface. For now I'm just dumping his here since we need it to
@@ -1456,25 +1451,20 @@
 
 		if (!gbToggleConsoleHotkeyReady)
 		{
-<<<<<<< HEAD
 			if (mq::ConvertStringToModifiersAndVirtualKey(gToggleConsoleHotkey.keybind,
 				gToggleConsoleHotkey.modifiers, gToggleConsoleHotkey.virtualKey))
 			{
-				SPDLOG_INFO("Toggle console keybind: {0}", gToggleConsoleHotkey.keybind);
+				LOG_INFO("Toggle console keybind: {0}", gToggleConsoleHotkey.keybind);
 				gbToggleConsoleHotkeyReady = true;
 			}
 			else if (strlen(gToggleConsoleHotkey.keybind) > 0)
 			{
-				SPDLOG_WARN("Unable to parse toggle console keybind: {0}", gToggleConsoleHotkey.keybind);
+				LOG_WARN("Unable to parse toggle console keybind: {0}", gToggleConsoleHotkey.keybind);
 				strcpy_s(gToggleConsoleHotkey.keybind, "");
 
 				gbToggleConsoleHotkeyReady = false;
 			}
 		}
-=======
-			LOG_WARN("Unable to parse toggle console keybind: {0}", gToggleConsoleHotkey.keybind);
-			strcpy_s(gToggleConsoleHotkey.keybind, "");
->>>>>>> 877f893a
 
 		if (gbWriteAllConfig)
 		{
