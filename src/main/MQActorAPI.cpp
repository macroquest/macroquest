--- conflicted
+++ resolved
@@ -13,10 +13,6 @@
  */
 
 #include "pch.h"
-<<<<<<< HEAD
-=======
-
->>>>>>> 877f893a
 #include "MQActorAPI.h"
 
 #include "MacroQuest.h"
@@ -25,12 +21,8 @@
 #include "routing/Routing.h"
 #include "routing/PostOffice.h"
 
-<<<<<<< HEAD
 using namespace eqlib;
 using namespace mq::postoffice;
-=======
-#include "MQ2Main.h"
->>>>>>> 877f893a
 
 namespace mq {
 
@@ -130,11 +122,7 @@
 	MessageResponseCallback pipe_callback = nullptr;
 	if (callback != nullptr)
 	{
-<<<<<<< HEAD
-		pipe_callback = [callback, address](int status, PipeMessagePtr message)
-=======
 		pipe_callback = [callback, address](int status, MessagePtr message)
->>>>>>> 877f893a
 			{
 				// no need to store this message in the message storage since we know it
 				// can't be replied to -- which means we also don't need the custom deleter
@@ -185,11 +173,7 @@
 	}
 	else
 	{
-<<<<<<< HEAD
-		GetPostOffice()->RouteMessage(addr, data, pipe_callback);
-=======
 		GetPostOffice().RouteMessage(addr, data);
->>>>>>> 877f893a
 	}
 }
 
@@ -221,13 +205,8 @@
 {
 	MQModule* owner = g_mq->GetModuleByHandle(pluginHandle, true);
 
-<<<<<<< HEAD
-	auto dropbox = std::make_unique<Dropbox>(GetPostOffice()->RegisterAddress(localAddress,
-		[receive = std::move(receive)](ProtoMessagePtr&& message)
-=======
 	auto dropbox = std::make_unique<Dropbox>(GetPostOffice().RegisterAddress(localAddress,
 		[receive = std::move(receive)](MessagePtr message)
->>>>>>> 877f893a
 		{
 			//auto sender = message->GetSender().value_or(proto::routing::Address());
 			std::optional<postoffice::Address> sender;
