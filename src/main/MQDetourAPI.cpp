/*
 * MacroQuest: The extension platform for EverQuest
 * Copyright (C) 2002-present MacroQuest Authors
 *
 * This program is free software; you can redistribute it and/or modify
 * it under the terms of the GNU General Public License, version 2, as published by
 * the Free Software Foundation.
 *
 * This program is distributed in the hope that it will be useful,
 * but WITHOUT ANY WARRANTY; without even the implied warranty of
 * MERCHANTABILITY or FITNESS FOR A PARTICULAR PURPOSE.  See the
 * GNU General Public License for more details.
 */

#include "pch.h"
<<<<<<< HEAD

#include "MacroQuest.h"
#include "MQMain.h"

#include "mq/api/DetourAPI.h"
=======
#include "MacroQuest.h"
#include "MQ2Main.h"
#include "Logging.h"
>>>>>>> 877f893a
#include "mq/base/WString.h"
#include "eqlib/MemoryPatcher.h"

#include <TlHelp32.h>

namespace eqlib
{
	class MemoryPatcher;
	class MemoryPatch;
}

<<<<<<< HEAD
using namespace eqlib;

namespace mq {

=======
>>>>>>> 877f893a
// this is the memory checker key struct
struct mckey
{
	union
	{
		int x;
		unsigned char a[4];
		char sa[4];
	};
};

// pointer to encryption pad for memory checker
static unsigned int* extern_array0 = nullptr;

static bool s_doingSpellChecks = false;
static int s_inMemCheck4 = 0;
static bool s_isValid = true;
static bool s_hasNotified = false;

static bool s_doingSpellChecks = false;
static int s_inMemCheck4 = 0;

//============================================================================

class SpellManager_Detours
{
public:
#if !IS_EXPANSION_LEVEL(EXPANSION_LEVEL_COTF)
	DETOUR_TRAMPOLINE_DEF(bool, LoadTextSpells_Trampoline, (char*, char*, EQ_Spell*))
	bool LoadTextSpells_Detour(char* FileName, char* AssocFileName, EQ_Spell* SpellArray)
	{
		s_doingSpellChecks = true;
		bool ret = LoadTextSpells_Trampoline(FileName, AssocFileName, SpellArray);
		s_doingSpellChecks = false;
		return ret;
	}
#else
	DETOUR_TRAMPOLINE_DEF(bool, LoadTextSpells_Trampoline, (char*, char*, EQ_Spell*, SpellAffectData*))
	bool LoadTextSpells_Detour(char* FileName, char* AssocFileName, EQ_Spell* SpellArray, SpellAffectData* EffectArray)
	{
		s_doingSpellChecks = true;
		bool ret = LoadTextSpells_Trampoline(FileName, AssocFileName, SpellArray, EffectArray);
		s_doingSpellChecks = false;
		return ret;
	}
#endif
};

//============================================================================
<<<<<<< HEAD
	
=======

>>>>>>> 877f893a
#if 0
// TODO: Maybe someday revisit detection of assist completion...
//void SetAssist(BYTE* address)
//{
//	gbAssistComplete = AS_AssistReceived;
//
//	if (!address) return;
//	int Assistee = *(int*)address;
//
//	if (PlayerClient* pSpawn = GetSpawnByID(Assistee))
//	{
//		//DebugSpew("Assist Result: %d => %s", Assistee, pSpawn->Name);
//		gbAssistComplete = AS_AssistSent;
//	}
//}
#endif

//============================================================================

enum class AddressDetourState
{
	None = 0,
	CodeDetour = 1,
	KnownSkippable = 2,
};

static AddressDetourState IsAddressDetoured(uintptr_t address, size_t width)
{
	if (s_doingSpellChecks || s_inMemCheck4 > 0)
		return AddressDetourState::KnownSkippable;

	// Executables start with a header that has 'MZ\x90\x00'. This is checking for this
	// magic value and skipping the crc32 of an executable since we don't care about those.
	if (address && width >= 4 && *(DWORD*)address == 0x00905a4d)
		return AddressDetourState::KnownSkippable;

	if (g_mq->IsAddressPatched(address, width))
		return AddressDetourState::CodeDetour;

<<<<<<< HEAD
=======
enum class AddressDetourState
{
	None = 0,
	CodeDetour = 1,
	KnownSkippable = 2,
};

static AddressDetourState IsAddressDetoured(uintptr_t address, size_t width)
{
	if (s_doingSpellChecks || s_inMemCheck4 > 0)
		return AddressDetourState::KnownSkippable;

	// Executables start with a header that has 'MZ\x90\x00'. This is checking for this
	// magic value and skipping the crc32 of an executable since we don't care about those.
	if (address && width >= 4 && *(DWORD*)address == 0x00905a4d)
		return AddressDetourState::KnownSkippable;

	if (g_mq->IsAddressPatched(address, width))
		return AddressDetourState::CodeDetour;

>>>>>>> 877f893a
	return AddressDetourState::None;
}

DETOUR_TRAMPOLINE_DEF(int, memcheck0_tramp, (unsigned char* buffer, size_t count))
int memcheck0(unsigned char* buffer, size_t count);
DETOUR_TRAMPOLINE_DEF(int, memcheck1_tramp, (unsigned char* buffer, size_t count, mckey key))
int memcheck1(unsigned char* buffer, size_t count, mckey key);
#if defined(__MemChecker4_x)
DETOUR_TRAMPOLINE_DEF(int WINAPI, memcheck4_tramp, (unsigned char* buffer, size_t* count))
int WINAPI memcheck4(unsigned char* buffer, size_t* count);
#endif

struct OrderedPatchSet
{
<<<<<<< HEAD
	OrderedPatchSet(std::vector<eqlib::MemoryPatch*> patches)
=======
	OrderedPatchSet(std::vector<eqlib::MemoryPatch*>&& patches)
>>>>>>> 877f893a
		: patches(std::move(patches))
	{
		if (!patches.empty())
		{
			lastAddress = patches.back()->GetAddress() + patches.back()->GetBytesSize();
		}
	}

<<<<<<< HEAD
	// assumes patches is sorted and addresses are accessed in increasing order. Optimized
=======
	// Optimized based on the assumption that patches are sorted and addresses are accessed in increasing order
>>>>>>> 877f893a
	uint8_t GetPatchedByte(uintptr_t address, uint8_t originalByte)
	{
		// Early out if there are no patches
		if (patches.empty())
			return originalByte;

		// Early out if address is out of range
		if (lastPatchIndex >= patches.size() || address < patches[lastPatchIndex]->GetAddress() || address >= lastAddress)
			return originalByte;

		// If this fails, the address has gone past the patch.
		if (!patches[lastPatchIndex]->IsAddressInRange(address))
		{
			++lastPatchIndex;

			// We've exhausted all of our patches.
			if (lastPatchIndex >= patches.size())
				return originalByte;

			// We haven't caught up to the next one yet.
			if (address < patches[lastPatchIndex]->GetAddress())
				return originalByte;
		}

		// At this point we are expecting a patch covering the current range. (It isn't possible to go from
		// one patch to another without going through the address range of the next patch)
		return patches[lastPatchIndex]->ReadOriginalByte(address);
	}

private:
	size_t lastPatchIndex = 0;
	uintptr_t lastAddress = 0;
	std::vector<eqlib::MemoryPatch*> patches;
};

static uint32_t DetourAwareHash(uint8_t* origBytes, size_t count, uint32_t value = 0xffffffff)
{
	uintptr_t addr = reinterpret_cast<uintptr_t>(origBytes);
	OrderedPatchSet patches{ g_mq->FindPatches(addr, count) };

	for (size_t i = 0; i < count; ++i)
	{
		// Feed in bytes to the hash algorithm using the source bytes of a detour
		// if the data range overlaps an active detour.
		uint8_t newByte = patches.GetPatchedByte(addr + i, origBytes[i]);

		int temp = static_cast<int>(newByte) ^ (value & 0xff);
		value = (static_cast<int>(value) >> 8) & 0xffffff;

		value ^= extern_array0[temp];
	}

	return value;
<<<<<<< HEAD
}

int memcheck0(unsigned char* buffer, size_t count)
{
	uintptr_t addr = reinterpret_cast<uintptr_t>(buffer);

	// If we are not detouring memory that overlaps this region, just let it pass through.
	AddressDetourState detourState = IsAddressDetoured(addr, count);
	if (detourState != AddressDetourState::CodeDetour)
	{
		return memcheck0_tramp(buffer, count);
	}

	return DetourAwareHash(buffer, count);
=======
>>>>>>> 877f893a
}

int memcheck0(unsigned char* buffer, size_t count)
{
	uintptr_t addr = reinterpret_cast<uintptr_t>(buffer);

	// If we are not detouring memory that overlaps this region, just let it pass through.
	AddressDetourState detourState = IsAddressDetoured(addr, count);
	if (detourState != AddressDetourState::CodeDetour)
	{
		return memcheck0_tramp(buffer, count);
	}

	return DetourAwareHash(buffer, count);
}

int memcheck1(unsigned char* buffer, size_t count, mckey key)
{
	unsigned int eax, edx;

	if (key.x != 0) {
		eax = ~key.a[0] & 0xff;
		eax = extern_array0[eax];
		eax ^= 0xffffff;

		edx = key.a[1];
		edx = (edx ^ eax) & 0xff;
		eax = ((int)eax >> 8) & 0xffffff;
		eax ^= extern_array0[edx];

		edx = key.a[2];
		edx = (edx ^ eax) & 0xff;
		eax = ((int)eax >> 8) & 0xffffff;
		eax ^= extern_array0[edx];

		edx = key.a[3];
		edx = (edx ^ eax) & 0xff;
		eax = ((int)eax >> 8) & 0xffffff;
		eax ^= extern_array0[edx];
	} else {
		eax = 0xffffffff;
	}

<<<<<<< HEAD
	eax = ~DetourAwareHash(buffer, count, eax);

	ebx = ~eax;
	return ebx;
}

#if defined(__MemChecker2) || defined(__MemChecker3)
int memcheck2(unsigned char* buffer, size_t count, mckey key)
{
	uintptr_t addr = reinterpret_cast<uintptr_t>(buffer);
	unsigned int ebx, edx, eax;

	eax = ~key.a[0] & 0xff;
	eax = extern_array0[eax];
	eax ^= 0xffffff;

	edx = key.a[1];
	edx = (edx ^ eax) & 0xff;
	eax = ((int)eax >> 8) & 0xffffff;
	eax ^= extern_array0[edx];

	edx = key.a[2];
	edx = (edx ^ eax) & 0xff;
	eax = ((int)eax >> 8) & 0xffffff;
	edx = eax ^ extern_array0[edx];

	ebx = key.a[3];
	ebx = (edx ^ ebx) & 0xff;
	edx = ((int)edx >> 8) & 0xffffff;
	edx ^= extern_array0[ebx];

	edx = ~DetourAwareHash(buffer, count, eax);

	eax = ~edx;
	return eax;
}
#endif // defined(__MemChecker2) || defined(__MemChecker3)

=======
	return ~DetourAwareHash(buffer, count, eax);
}

>>>>>>> 877f893a
#if defined(__MemChecker4_x)
int WINAPI memcheck4(unsigned char* buffer, size_t* count_)
{
	uintptr_t addr = reinterpret_cast<uintptr_t>(buffer);
	size_t count = *count_ & 0xff;
	uint8_t bmask = *gpMemCheckBitmask;

	if (!bmask && *gpMemCheckActive)
		*gpMemCheckBitmask |= 1;

	// If we are not detouring memory that overlaps this region, just let it pass through.
<<<<<<< HEAD
	AddressDetourState detourState = g_mq->IsAddressDetoured(addr, count);
=======
	AddressDetourState detourState = IsAddressDetoured(addr, count);
>>>>>>> 877f893a
	if (detourState != AddressDetourState::CodeDetour)
	{
		s_inMemCheck4 = 1;
		int result = memcheck4_tramp(buffer, count_);
		s_inMemCheck4 = 0;
		return result;
	}

<<<<<<< HEAD
	unsigned int crc32 = 0xffffffff;

	crc32 = DetourAwareHash(buffer, count, crc32);
=======
	unsigned int crc32 = DetourAwareHash(buffer, count, 0xffffffff);
>>>>>>> 877f893a

	*gpMemCheckBitmask = bmask;

	return crc32;
}
#endif // defined(__MemChecker4_x)

DETOUR_TRAMPOLINE_DEF(uint64_t, decompress_block_trampoline, (uint64_t ctx))
uint64_t decompress_block_detour(uint64_t ctx)
{
	if (s_inMemCheck4)
		return decompress_block_trampoline(ctx);

	return 0;
}

<<<<<<< HEAD
=======
void MQInitializeLogin();

>>>>>>> 877f893a
DETOUR_TRAMPOLINE_DEF(BOOL WINAPI, FindModules_Trampoline, (HANDLE, HMODULE*, DWORD, DWORD*))
BOOL WINAPI FindModules_Detour(HANDLE hProcess, HMODULE* hModule, DWORD cb, DWORD* lpcbNeeded)
{
	if (s_inMemCheck4 != 1) return FindModules_Trampoline(hProcess, hModule, cb, lpcbNeeded);
	++s_inMemCheck4;
	bool getMacroQuestModules = true;
	bool result = GetFilteredModules(hProcess, hModule, cb, lpcbNeeded,
		[&getMacroQuestModules](HMODULE hModule) -> bool { return IsMacroQuestModule(hModule, getMacroQuestModules); }) ? TRUE : FALSE;
	--s_inMemCheck4;
	return result ? 1 : 0;
}

DETOUR_TRAMPOLINE_DEF(BOOL WINAPI, FindProcesses_Trampoline, (DWORD*, DWORD, DWORD*))
BOOL WINAPI FindProcesses_Detour(DWORD* lpidProcess, DWORD cb, DWORD* lpcbNeeded)
{
	if (s_inMemCheck4 != 1) return FindProcesses_Trampoline(lpidProcess, cb, lpcbNeeded);
	++s_inMemCheck4;
	bool getMacroQuestProcesses = true;
	bool result = GetFilteredProcesses(lpidProcess, cb, lpcbNeeded,
		[&getMacroQuestProcesses](std::string_view process_name) -> bool { return IsMacroQuestProcess(process_name, getMacroQuestProcesses); }) ? TRUE : FALSE;
	--s_inMemCheck4;
	return result ? 1 : 0;
}

DETOUR_TRAMPOLINE_DEF(BOOL WINAPI, Module32Next_Trampoline, (HANDLE, LPMODULEENTRY32))
static BOOL FilterModuleEntry(HANDLE hSnapshot, LPMODULEENTRY32 lpme)
{
	while (IsMacroQuestModule(lpme->hModule, true))
	{
		if (!Module32Next_Trampoline(hSnapshot, lpme))
			return FALSE;
	}

	return TRUE;
}

BOOL WINAPI Module32Next_Detour(HANDLE hSnapshot, LPMODULEENTRY32 lpme)
{
	if (Module32Next_Trampoline(hSnapshot, lpme))
	{
		return FilterModuleEntry(hSnapshot, lpme);
	}

	return FALSE;
}

DETOUR_TRAMPOLINE_DEF(BOOL WINAPI, Module32First_Trampoline, (HANDLE, LPMODULEENTRY32))
BOOL WINAPI Module32First_Detour(HANDLE hSnapshot, LPMODULEENTRY32 lpme)
{
	if (Module32First_Trampoline(hSnapshot, lpme))
	{
		return FilterModuleEntry(hSnapshot, lpme);
	}

	return FALSE;
}

DETOUR_TRAMPOLINE_DEF(BOOL WINAPI, Process32Next_Trampoline, (HANDLE, LPPROCESSENTRY32))
static BOOL FilterProcessEntry(HANDLE hSnapshot, LPPROCESSENTRY32 lppe)
{
	while (IsMacroQuestProcess(lppe->th32ProcessID, true)
		|| IsMacroQuestProcess(lppe->th32ParentProcessID, true))
	{
		if (!Process32Next_Trampoline(hSnapshot, lppe))
			return FALSE;
	}

	return TRUE;
}

BOOL WINAPI Process32Next_Detour(HANDLE hSnapshot, LPPROCESSENTRY32 lppe)
{
	if (Process32Next_Trampoline(hSnapshot, lppe))
	{
		return FilterProcessEntry(hSnapshot, lppe);
	}

	return FALSE;
}

DETOUR_TRAMPOLINE_DEF(BOOL WINAPI, Process32First_Trampoline, (HANDLE, LPPROCESSENTRY32))
BOOL WINAPI Process32First_Detour(HANDLE hSnapshot, LPPROCESSENTRY32 lppe)
{
	if (Process32First_Trampoline(hSnapshot, lppe))
	{
		return FilterProcessEntry(hSnapshot, lppe);
	}

	return FALSE;
}

uintptr_t __Module32First = 0;
uintptr_t __Module32Next = 0;
uintptr_t __Process32First = 0;
uintptr_t __Process32Next = 0;

<<<<<<< HEAD
void HookMemChecker(bool Patch)
{
	if (Patch)
	{
#if !defined(EMULATOR)
		EzDetour(__MemChecker0, memcheck0, memcheck0_tramp);
		EzDetour(__MemChecker1, memcheck1, memcheck1_tramp);
#if defined(__MemChecker2_x)
		EzDetour(__MemChecker2, memcheck2, memcheck2_tramp);
#endif
#if defined(__MemChecker3_x)
		EzDetour(__MemChecker3, memcheck2, memcheck3_tramp);
#endif
#if defined(__MemChecker4_x)
		EzDetour(__MemChecker4, memcheck4, memcheck4_tramp);
#endif
#endif
		mq::AddPatch(__compress_block, __decompress_block - __compress_block + DETOUR_BYTES_COUNT, "__compress_block");
		EzDetour(__decompress_block, decompress_block_detour, decompress_block_trampoline);

		EzDetour(Spellmanager__LoadTextSpells, &SpellManager_Detours::LoadTextSpells_Detour, &SpellManager_Detours::LoadTextSpells_Trampoline);
	}
	else
	{
#if !defined(EMULATOR)
		RemoveDetour(__MemChecker0);
		RemoveDetour(__MemChecker1);
#if defined(__MemChecker2_x)
		RemoveDetour(__MemChecker2);
#endif
#if defined(__MemChecker3_x)
		RemoveDetour(__MemChecker3);
#endif
#if defined(__MemChecker4_x)
		RemoveDetour(__MemChecker4);
#endif
#endif

		RemoveDetour(__decompress_block);
		RemoveDetour(__compress_block);

		RemoveDetour(Spellmanager__LoadTextSpells);
	}
}

static void InitializeDetours()
{
#if !defined(EMULATOR)
	// hit the debugger if we don't hook this. take no chances
	if (!__MemChecker0
		|| !__MemChecker1
#if defined(__MemChecker2_x)
		|| !__MemChecker2
#endif
#if defined(__MemChecker3_x)
		|| !__MemChecker3
#endif
#if defined(__MemChecker4_x)
		|| !__MemChecker4
#endif
		|| !__EncryptPad0)
	{
		__debugbreak();
	}
#endif

	extern_array0 = reinterpret_cast<uint32_t*>(__EncryptPad0);

	HookMemChecker(true);

	EzDetour(__ModuleList, FindModules_Detour, FindModules_Trampoline);
	EzDetour(__ProcessList, FindProcesses_Detour, FindProcesses_Trampoline);

	HMODULE hKernel32 = GetModuleHandle("kernel32.dll");
	__Module32First = (uintptr_t)GetProcAddress(hKernel32, "Module32First");
	__Module32Next = (uintptr_t)GetProcAddress(hKernel32, "Module32Next");
	__Process32First = (uintptr_t)GetProcAddress(hKernel32, "Process32First");
	__Process32Next = (uintptr_t)GetProcAddress(hKernel32, "Process32Next");

	EzDetour(__Module32First, &Module32First_Detour, &Module32First_Trampoline);
	EzDetour(__Module32Next, &Module32Next_Detour, &Module32Next_Trampoline);
	EzDetour(__Process32First, &Process32First_Detour, &Process32First_Trampoline);
	EzDetour(__Process32Next, &Process32Next_Detour, &Process32Next_Trampoline);
}

static void ShutdownDetours()
{
	RemoveDetour(__ModuleList);
	RemoveDetour(__ProcessList);
	RemoveDetour(__Module32First);
	RemoveDetour(__Module32Next);
	RemoveDetour(__Process32First);
	RemoveDetour(__Process32Next);

	HookMemChecker(false);
}

static void CheckGameValidity()
{
#if IS_LIVE_CLIENT
	constexpr uint8_t salt[8] = { 0x04, 0xc4, 0x57, 0xbf, 0x31, 0xd3, 0x62, 0x5a };
	constexpr uint8_t hashes[25][8] = {
		{0xc3, 0x33, 0x27, 0x8c, 0xc9, 0x9c, 0x4f, 0xe1},
		{0x11, 0xa7, 0xac, 0x4a, 0x03, 0x79, 0x29, 0xb8},
		{0x72, 0x63, 0x78, 0xde, 0x7c, 0xb6, 0xfe, 0xa2},
		{0xbe, 0x49, 0xa1, 0xf3, 0x9d, 0xc9, 0xfa, 0x84},
		{0x09, 0xaf, 0x0d, 0xf3, 0x42, 0xd0, 0xd0, 0x54},
		{0xdc, 0x42, 0x3a, 0x35, 0xe6, 0x90, 0xbb, 0xe4},
		{0xe6, 0x18, 0xee, 0x6a, 0x4b, 0xe9, 0x55, 0x7e},
		{0x86, 0x6d, 0x4b, 0x14, 0x9d, 0x44, 0x5e, 0x81},
		{0x50, 0x73, 0x0f, 0x9b, 0x6b, 0x92, 0x61, 0x34},
		{0xa7, 0x7d, 0xca, 0x36, 0x27, 0x84, 0x87, 0xfe},
		{0xeb, 0xb9, 0x82, 0x87, 0x75, 0x28, 0x05, 0xaf},
		{0x34, 0xc2, 0xd0, 0xe7, 0xda, 0x1e, 0xea, 0xc1},
		{0xf6, 0x55, 0x1e, 0x82, 0x24, 0x38, 0xa3, 0xf5},
		{0x10, 0xae, 0x3e, 0x85, 0xef, 0x62, 0x15, 0x3f},
		{0x13, 0x1f, 0x73, 0x7e, 0xe2, 0xb9, 0x31, 0x44},
		{0xc9, 0x8c, 0xe1, 0xcc, 0x98, 0xe4, 0x64, 0x91},
		{0xd0, 0x66, 0xe6, 0x98, 0x70, 0xac, 0x09, 0x4a},
		{0x89, 0xe1, 0xdc, 0x85, 0x3f, 0xe9, 0x13, 0xab},
		{0x40, 0x46, 0xa8, 0x55, 0x52, 0xc1, 0x99, 0x27},
		{0x12, 0xc3, 0x8c, 0x05, 0xf2, 0xad, 0xa4, 0x54},
		{0x3f, 0x4b, 0x77, 0x94, 0x1f, 0x1f, 0x85, 0xd1},
		{0x3e, 0xb1, 0x87, 0x6c, 0x2a, 0xe5, 0x1f, 0x21},
		{0xe6, 0x57, 0xf9, 0x13, 0x93, 0xac, 0xea, 0x4a},
		{0x93, 0x53, 0x3d, 0x8d, 0x37, 0x48, 0xd0, 0x7c},
		{0xab, 0xbc, 0x07, 0x9f, 0x3e, 0xe3, 0x66, 0xde},
	};

	const auto now = std::chrono::steady_clock::now();

	static std::mt19937 generator{ std::random_device{}() };
	static std::uniform_int_distribution<unsigned int> distribution{ 30, 60 };
	static std::chrono::steady_clock::time_point next_check = now + std::chrono::seconds(distribution(generator));

	if (s_isValid && now > next_check)
	{
		next_check = now + std::chrono::seconds(distribution(generator));
		const char* name = GetServerShortName();
		const size_t len = strlen(name);

		if (len > 0)
		{
			uint8_t hash[8];
			const int argon2_err = argon2id_hash_raw(
				1, 8, 1,
				name, len, salt,
				8, hash, 8);

			const auto valid = [&hash](const uint8_t* test)
				{
					for (uint8_t idx = 0; idx < 8; ++idx)
						if (hash[idx] != test[idx]) return false;

					return true;
				};

			if (argon2_err == ARGON2_OK)
			{
				for (const auto* test : hashes)
					if (valid(test)) return;

				s_isValid = false;
			}

		}
	}
#endif
}

static void CheckGameState()
{
	static int lastGameState = gGameState;

	if (lastGameState != gGameState)
	{
		SPDLOG_INFO("GameState Change: {} -> {}", lastGameState, gGameState);
		lastGameState = gGameState;
	}

	// Testing for in game flags
	if (gGameState == GAMESTATE_INGAME)
	{
		if (!pLocalPC)
			SPDLOG_ERROR("InGame with no pLocalPC");

		if (pLocalPC)
		{
			if (pLocalPC->me != pLocalPlayer)
				SPDLOG_ERROR("pLocalPC->me ({}) is different than pLocalPlayer ({})",
					(void*)pLocalPC->me, (void*)pLocalPlayer.get());
		}

		if (!pControlledPlayer)
			SPDLOG_ERROR("InGame with no pControlledPlayer");
		if (!pLocalPlayer)
			SPDLOG_ERROR("InGame with no pLocalPlayer");

		// Check UI state
		if (!pPlayerWnd)
			SPDLOG_ERROR("InGame with no pPlayerWnd");
		if (!gbInZone)
			SPDLOG_ERROR("InGame but not gbInZone");
	}
	else if (gGameState == GAMESTATE_CHARSELECT)
	{
		if (!pLocalPC)
			SPDLOG_ERROR("At CharSelect without pLocalPC");
		else if (pLocalPC->me != nullptr)
		{
			// Me should be null
			SPDLOG_ERROR("At CharSelect with pLocalPC->me ({} {})", (void*)pLocalPC->me, pLocalPC->me->Name);
		}

		if (!pLocalPlayer)
			SPDLOG_ERROR("At CharSelect without pLocalPlayer");
		if (!pControlledPlayer)
			SPDLOG_ERROR("At CharSelect without pControlledPlayer");

		// Check UI state
		if (pPlayerWnd)
			SPDLOG_ERROR("Not InGame with pPlayerWnd");

		if (!gbInZone)
			SPDLOG_ERROR("At CharSelect without gbInZone");
	}

	if (pLocalPC)
	{
		if (pLocalPC->ProfileManager.GetCurrentProfile() == nullptr)
			SPDLOG_ERROR("pLocalPC exists but CurrentProfile does not");
	}
	else if (pLocalPlayer)
	{
		SPDLOG_ERROR("pLocalPlayer exists but pLocalPC doesn't");
	}

	if (pLocalPlayer && !pControlledPlayer)
	{
		SPDLOG_ERROR("pLocalPlayer ({}) exists but no pControlledPlayer ({})",
			(void*)pLocalPlayer.get(), (void*)pControlledPlayer.get());
	}

	// Check for changes.
	static PcClient* OldLocalPC = nullptr;
	static PlayerClient* OldControlledPlayer = nullptr;
	static PlayerClient* OldLocalPlayer = nullptr;
	static PlayerClient* OldMe = nullptr;

	if (test_and_set(OldLocalPC, pLocalPC.get()))
		SPDLOG_INFO("pLocalPC Changed: {}", (void*)pLocalPC.get());

	if (test_and_set(OldControlledPlayer, pControlledPlayer.get()))
		SPDLOG_INFO("pControlledPlayer Changed: {} {}", (void*)pControlledPlayer.get(), pControlledPlayer ? pControlledPlayer->Name : "<null>");
	if (test_and_set(OldLocalPlayer, pLocalPlayer.get()))
		SPDLOG_INFO("pLocalPlayer Changed: {} {}", (void*)pLocalPlayer.get(), pLocalPlayer ? pLocalPlayer->Name : "<null>");

	PlayerClient* pMe = pLocalPC ? pLocalPC->me : nullptr;
	if (test_and_set(OldMe, pMe))
		SPDLOG_INFO("pLocalPC->Me Changed: {} {}", (void*)pMe, pMe ? pMe->Name : "<null>");
}

//----------------------------------------------------------------------------

class DetoursModule : public MQModule
{
public:
	DetoursModule() : MQModule("Detours")
	{
	}

	virtual void Initialize() override
	{
		InitializeDetours();
	}

	virtual void Shutdown() override
	{
		ShutdownDetours();
	}

	virtual void OnProcessFrame() override
	{
		if (!s_isValid && s_hasNotified)
		{
			gbUnload = true;
			return;
		}

		CheckGameValidity();

#if IS_EXPANSION_LEVEL(EXPANSION_LEVEL_COTF)
		if (!s_isValid && !s_hasNotified)
		{
			pipeclient::SendNotification("MQ does not support this server, unloading", "Invalid Server");
			s_hasNotified = true;
		}
#endif
	}

	virtual void OnPostZoneUI() override
	{
#if IS_EXPANSION_LEVEL(EXPANSION_LEVEL_COTF)
		if (GetServerIDFromServerName(GetServerShortName()) == ServerID::Invalid)
		{
			// unload
			WriteChatf("MQ does not function on this server: %s -- UNLOADING", GetServerShortName());
			DoCommand("/unload", false);
		}
#endif
	}
};

DECLARE_MODULE_FACTORY(DetoursModule)
=======
struct HookInfo
{
	std::string name;
	uintptr_t address = 0;

	std::function<void(HookInfo&)> patch = nullptr;
};
static std::vector<HookInfo> s_hooks;
static std::vector<uintptr_t> s_patches;


template <typename T>
void AddHook_(uintptr_t address, T& detour, T*& target, const char* name)
{
	HookInfo hookInfo;
	hookInfo.name = name;
	hookInfo.address = 0;
	hookInfo.patch = [address, &detour, &target](HookInfo& hi)
		{
			hi.address = address;
			mq::detail::CreateDetour(hi.address, &(void*&)target, detour, hi.name);
		};
	
	s_hooks.push_back(std::move(hookInfo));
}

#define AddHook(address, detour, trampoline) \
	AddHook_(static_cast<uintptr_t>(address), detour, trampoline##_Ptr, STRINGIFY(address))

static void InstallHooks()
{
	for (HookInfo& hook : s_hooks)
	{
		if (hook.address == 0)
		{
			hook.patch(hook);
		}
	}
}

static void RemoveHooks()
{
	for (HookInfo& hook : s_hooks)
	{
		if (hook.address != 0)
		{
			mq::RemoveDetour(hook.address);
			hook.address = 0;
		}
	}
	s_hooks.clear();

	for (uintptr_t patchAddr : s_patches)
	{
		mq::RemovePatch(patchAddr);
	}
	s_patches.clear();
}

static bool IsHooked(uintptr_t addr)
{
	for (const HookInfo& hook : s_hooks)
	{
		if (hook.address == addr)
		{
			return true;
		}
	}
	return false;
}

static void HookMemChecker(bool Patch)
{
	LOG_DEBUG("HookMemChecker - {}atching", (Patch) ? "P" : "Unp");

	if (Patch)
	{
		mq::AddPatch(__compress_block, __decompress_block - __compress_block + DETOUR_BYTES_COUNT, "__compress_block");
		EzDetour(Spellmanager__LoadTextSpells, &SpellManager_Detours::LoadTextSpells_Detour, &SpellManager_Detours::LoadTextSpells_Trampoline);

		InstallHooks();

		uintptr_t imageStart = (uintptr_t)::GetModuleHandleA(nullptr);
		uintptr_t imageEnd = g_eqgameimagesize;
		uintptr_t addr = imageStart;
		constexpr uint8_t pattern[] = {
			0x0F, 0xB6, 0x01, 0x3C, 0x00, 0x75, 0x00, 0xB0, 0x00, 0xEB,
			0x00, 0x3C, 0x00, 0x75, 0x00, 0x0F, 0xB6, 0x49, 0x00, 0x80,
			0xE9, 0x00, 0x80, 0xF9, 0x00, 0x77, 0x00, 0xB0, 0x00, 0xEB
		};
		uintptr_t deltas[] = { 5, 13 };
		while ((addr = FindPattern(addr, imageEnd - addr, pattern, "xxxx?x?x?x?x?x?xxx?xx?xx?x?x?x")))
		{
			uint8_t bytes[] = { 0x48, 0x8D, 0x0D };
			if (memcmp(reinterpret_cast<void*>(addr - 7), bytes, 3) != 0
				|| IsHooked(*reinterpret_cast<uint32_t*>(addr - 4) + addr))
				for (uintptr_t delta : deltas) { mq::AddPatch(addr + delta, { 0xEB }); s_patches.push_back(addr + delta); }
			addr += lengthof(pattern);
		}
	}
	else
	{
		RemoveHooks();
		RemoveDetour(Spellmanager__LoadTextSpells);
		mq::RemovePatch(__compress_block);
	}
}

void InitializeDetours()
{
#if !defined(EMULATOR)
	// hit the debugger if we don't hook this. take no chances
	if (!__MemChecker0
		|| !__MemChecker1
#if defined(__MemChecker4_x)
		|| !__MemChecker4
#endif
		|| !__EncryptPad0)
	{
		__debugbreak();
	}
#endif

	extern_array0 = reinterpret_cast<uint32_t*>(__EncryptPad0);

#if !defined(EMULATOR)
	AddHook(__MemChecker0, memcheck0, memcheck0_tramp);
	AddHook(__MemChecker1, memcheck1, memcheck1_tramp);
#if defined(__MemChecker4_x)
	AddHook(__MemChecker4, memcheck4, memcheck4_tramp);
#endif
#endif
	AddHook(__decompress_block, decompress_block_detour, decompress_block_trampoline);

	AddHook(__ModuleList, FindModules_Detour, FindModules_Trampoline);
	AddHook(__ProcessList, FindProcesses_Detour, FindProcesses_Trampoline);
>>>>>>> 877f893a

	HMODULE hKernel32 = GetModuleHandle("kernel32.dll");
	__Module32First = (uintptr_t)GetProcAddress(hKernel32, "Module32First");
	__Module32Next = (uintptr_t)GetProcAddress(hKernel32, "Module32Next");
	__Process32First = (uintptr_t)GetProcAddress(hKernel32, "Process32First");
	__Process32Next = (uintptr_t)GetProcAddress(hKernel32, "Process32Next");

<<<<<<< HEAD
=======
	AddHook(__Module32First, Module32First_Detour, Module32First_Trampoline);
	AddHook(__Module32Next, Module32Next_Detour, Module32Next_Trampoline);
	AddHook(__Process32First, Process32First_Detour, Process32First_Trampoline);
	AddHook(__Process32Next, Process32Next_Detour, Process32Next_Trampoline);

	HookMemChecker(true);
}

void ShutdownDetours()
{
	HookMemChecker(false);
}

>>>>>>> 877f893a
} // namespace mq<|MERGE_RESOLUTION|>--- conflicted
+++ resolved
@@ -13,21 +13,17 @@
  */
 
 #include "pch.h"
-<<<<<<< HEAD
 
 #include "MacroQuest.h"
+#include "Logging.h"
 #include "MQMain.h"
 
 #include "mq/api/DetourAPI.h"
-=======
-#include "MacroQuest.h"
-#include "MQ2Main.h"
-#include "Logging.h"
->>>>>>> 877f893a
 #include "mq/base/WString.h"
 #include "eqlib/MemoryPatcher.h"
 
 #include <TlHelp32.h>
+#include <Psapi.h>
 
 namespace eqlib
 {
@@ -35,13 +31,12 @@
 	class MemoryPatch;
 }
 
-<<<<<<< HEAD
 using namespace eqlib;
 
 namespace mq {
 
-=======
->>>>>>> 877f893a
+#if !IS_EMU_CLIENT
+
 // this is the memory checker key struct
 struct mckey
 {
@@ -61,9 +56,6 @@
 static bool s_isValid = true;
 static bool s_hasNotified = false;
 
-static bool s_doingSpellChecks = false;
-static int s_inMemCheck4 = 0;
-
 //============================================================================
 
 class SpellManager_Detours
@@ -91,11 +83,7 @@
 };
 
 //============================================================================
-<<<<<<< HEAD
-	
-=======
-
->>>>>>> 877f893a
+
 #if 0
 // TODO: Maybe someday revisit detection of assist completion...
 //void SetAssist(BYTE* address)
@@ -135,29 +123,6 @@
 	if (g_mq->IsAddressPatched(address, width))
 		return AddressDetourState::CodeDetour;
 
-<<<<<<< HEAD
-=======
-enum class AddressDetourState
-{
-	None = 0,
-	CodeDetour = 1,
-	KnownSkippable = 2,
-};
-
-static AddressDetourState IsAddressDetoured(uintptr_t address, size_t width)
-{
-	if (s_doingSpellChecks || s_inMemCheck4 > 0)
-		return AddressDetourState::KnownSkippable;
-
-	// Executables start with a header that has 'MZ\x90\x00'. This is checking for this
-	// magic value and skipping the crc32 of an executable since we don't care about those.
-	if (address && width >= 4 && *(DWORD*)address == 0x00905a4d)
-		return AddressDetourState::KnownSkippable;
-
-	if (g_mq->IsAddressPatched(address, width))
-		return AddressDetourState::CodeDetour;
-
->>>>>>> 877f893a
 	return AddressDetourState::None;
 }
 
@@ -172,11 +137,7 @@
 
 struct OrderedPatchSet
 {
-<<<<<<< HEAD
-	OrderedPatchSet(std::vector<eqlib::MemoryPatch*> patches)
-=======
 	OrderedPatchSet(std::vector<eqlib::MemoryPatch*>&& patches)
->>>>>>> 877f893a
 		: patches(std::move(patches))
 	{
 		if (!patches.empty())
@@ -185,11 +146,7 @@
 		}
 	}
 
-<<<<<<< HEAD
-	// assumes patches is sorted and addresses are accessed in increasing order. Optimized
-=======
 	// Optimized based on the assumption that patches are sorted and addresses are accessed in increasing order
->>>>>>> 877f893a
 	uint8_t GetPatchedByte(uintptr_t address, uint8_t originalByte)
 	{
 		// Early out if there are no patches
@@ -243,23 +200,6 @@
 	}
 
 	return value;
-<<<<<<< HEAD
-}
-
-int memcheck0(unsigned char* buffer, size_t count)
-{
-	uintptr_t addr = reinterpret_cast<uintptr_t>(buffer);
-
-	// If we are not detouring memory that overlaps this region, just let it pass through.
-	AddressDetourState detourState = IsAddressDetoured(addr, count);
-	if (detourState != AddressDetourState::CodeDetour)
-	{
-		return memcheck0_tramp(buffer, count);
-	}
-
-	return DetourAwareHash(buffer, count);
-=======
->>>>>>> 877f893a
 }
 
 int memcheck0(unsigned char* buffer, size_t count)
@@ -303,50 +243,9 @@
 		eax = 0xffffffff;
 	}
 
-<<<<<<< HEAD
-	eax = ~DetourAwareHash(buffer, count, eax);
-
-	ebx = ~eax;
-	return ebx;
-}
-
-#if defined(__MemChecker2) || defined(__MemChecker3)
-int memcheck2(unsigned char* buffer, size_t count, mckey key)
-{
-	uintptr_t addr = reinterpret_cast<uintptr_t>(buffer);
-	unsigned int ebx, edx, eax;
-
-	eax = ~key.a[0] & 0xff;
-	eax = extern_array0[eax];
-	eax ^= 0xffffff;
-
-	edx = key.a[1];
-	edx = (edx ^ eax) & 0xff;
-	eax = ((int)eax >> 8) & 0xffffff;
-	eax ^= extern_array0[edx];
-
-	edx = key.a[2];
-	edx = (edx ^ eax) & 0xff;
-	eax = ((int)eax >> 8) & 0xffffff;
-	edx = eax ^ extern_array0[edx];
-
-	ebx = key.a[3];
-	ebx = (edx ^ ebx) & 0xff;
-	edx = ((int)edx >> 8) & 0xffffff;
-	edx ^= extern_array0[ebx];
-
-	edx = ~DetourAwareHash(buffer, count, eax);
-
-	eax = ~edx;
-	return eax;
-}
-#endif // defined(__MemChecker2) || defined(__MemChecker3)
-
-=======
 	return ~DetourAwareHash(buffer, count, eax);
 }
 
->>>>>>> 877f893a
 #if defined(__MemChecker4_x)
 int WINAPI memcheck4(unsigned char* buffer, size_t* count_)
 {
@@ -358,11 +257,7 @@
 		*gpMemCheckBitmask |= 1;
 
 	// If we are not detouring memory that overlaps this region, just let it pass through.
-<<<<<<< HEAD
-	AddressDetourState detourState = g_mq->IsAddressDetoured(addr, count);
-=======
 	AddressDetourState detourState = IsAddressDetoured(addr, count);
->>>>>>> 877f893a
 	if (detourState != AddressDetourState::CodeDetour)
 	{
 		s_inMemCheck4 = 1;
@@ -371,13 +266,7 @@
 		return result;
 	}
 
-<<<<<<< HEAD
-	unsigned int crc32 = 0xffffffff;
-
-	crc32 = DetourAwareHash(buffer, count, crc32);
-=======
 	unsigned int crc32 = DetourAwareHash(buffer, count, 0xffffffff);
->>>>>>> 877f893a
 
 	*gpMemCheckBitmask = bmask;
 
@@ -394,11 +283,6 @@
 	return 0;
 }
 
-<<<<<<< HEAD
-=======
-void MQInitializeLogin();
-
->>>>>>> 877f893a
 DETOUR_TRAMPOLINE_DEF(BOOL WINAPI, FindModules_Trampoline, (HANDLE, HMODULE*, DWORD, DWORD*))
 BOOL WINAPI FindModules_Detour(HANDLE hProcess, HMODULE* hModule, DWORD cb, DWORD* lpcbNeeded)
 {
@@ -495,64 +379,123 @@
 uintptr_t __Process32First = 0;
 uintptr_t __Process32Next = 0;
 
-<<<<<<< HEAD
-void HookMemChecker(bool Patch)
-{
+struct HookInfo
+{
+	std::string name;
+	uintptr_t address = 0;
+
+	std::function<void(HookInfo&)> patch = nullptr;
+};
+static std::vector<HookInfo> s_hooks;
+static std::vector<uintptr_t> s_patches;
+
+template <typename T>
+void AddHook_(uintptr_t address, T& detour, T*& target, const char* name)
+{
+	HookInfo hookInfo;
+	hookInfo.name = name;
+	hookInfo.address = 0;
+	hookInfo.patch = [address, &detour, &target](HookInfo& hi)
+		{
+			hi.address = address;
+			mq::detail::CreateDetour(hi.address, &(void*&)target, detour, hi.name);
+		};
+	
+	s_hooks.push_back(std::move(hookInfo));
+}
+
+#define AddHook(address, detour, trampoline) \
+	AddHook_(static_cast<uintptr_t>(address), detour, trampoline##_Ptr, STRINGIFY(address))
+
+static void InstallHooks()
+{
+	for (HookInfo& hook : s_hooks)
+	{
+		if (hook.address == 0)
+		{
+			hook.patch(hook);
+		}
+	}
+}
+
+static void RemoveHooks()
+{
+	for (HookInfo& hook : s_hooks)
+	{
+		if (hook.address != 0)
+		{
+			mq::RemoveDetour(hook.address);
+			hook.address = 0;
+		}
+	}
+	s_hooks.clear();
+
+	for (uintptr_t patchAddr : s_patches)
+	{
+		mq::RemovePatch(patchAddr);
+	}
+	s_patches.clear();
+}
+
+static bool IsHooked(uintptr_t addr)
+{
+	for (const HookInfo& hook : s_hooks)
+	{
+		if (hook.address == addr)
+		{
+			return true;
+		}
+	}
+	return false;
+}
+
+static void HookMemChecker(bool Patch)
+{
+	LOG_DEBUG("HookMemChecker - {}atching", (Patch) ? "P" : "Unp");
+
 	if (Patch)
 	{
-#if !defined(EMULATOR)
-		EzDetour(__MemChecker0, memcheck0, memcheck0_tramp);
-		EzDetour(__MemChecker1, memcheck1, memcheck1_tramp);
-#if defined(__MemChecker2_x)
-		EzDetour(__MemChecker2, memcheck2, memcheck2_tramp);
-#endif
-#if defined(__MemChecker3_x)
-		EzDetour(__MemChecker3, memcheck2, memcheck3_tramp);
-#endif
-#if defined(__MemChecker4_x)
-		EzDetour(__MemChecker4, memcheck4, memcheck4_tramp);
-#endif
-#endif
 		mq::AddPatch(__compress_block, __decompress_block - __compress_block + DETOUR_BYTES_COUNT, "__compress_block");
-		EzDetour(__decompress_block, decompress_block_detour, decompress_block_trampoline);
-
 		EzDetour(Spellmanager__LoadTextSpells, &SpellManager_Detours::LoadTextSpells_Detour, &SpellManager_Detours::LoadTextSpells_Trampoline);
+
+		InstallHooks();
+
+		MODULEINFO EQGameModuleInfo;
+		HMODULE hEQGameModule = ::GetModuleHandleW(nullptr);
+
+		::K32GetModuleInformation(GetCurrentProcess(), hEQGameModule, &EQGameModuleInfo, sizeof(MODULEINFO));
+
+		uintptr_t imageStart = (uintptr_t)::GetModuleHandleA(nullptr);
+		uintptr_t imageEnd = EQGameModuleInfo.SizeOfImage;
+		uintptr_t addr = imageStart;
+		constexpr uint8_t pattern[] = {
+			0x0F, 0xB6, 0x01, 0x3C, 0x00, 0x75, 0x00, 0xB0, 0x00, 0xEB,
+			0x00, 0x3C, 0x00, 0x75, 0x00, 0x0F, 0xB6, 0x49, 0x00, 0x80,
+			0xE9, 0x00, 0x80, 0xF9, 0x00, 0x77, 0x00, 0xB0, 0x00, 0xEB
+		};
+		uintptr_t deltas[] = { 5, 13 };
+		while ((addr = FindPattern(addr, imageEnd - addr, pattern, "xxxx?x?x?x?x?x?xxx?xx?xx?x?x?x")))
+		{
+			uint8_t bytes[] = { 0x48, 0x8D, 0x0D };
+			if (memcmp(reinterpret_cast<void*>(addr - 7), bytes, 3) != 0
+				|| IsHooked(*reinterpret_cast<uint32_t*>(addr - 4) + addr))
+				for (uintptr_t delta : deltas) { mq::AddPatch(addr + delta, { 0xEB }); s_patches.push_back(addr + delta); }
+			addr += lengthof(pattern);
+		}
 	}
 	else
 	{
-#if !defined(EMULATOR)
-		RemoveDetour(__MemChecker0);
-		RemoveDetour(__MemChecker1);
-#if defined(__MemChecker2_x)
-		RemoveDetour(__MemChecker2);
-#endif
-#if defined(__MemChecker3_x)
-		RemoveDetour(__MemChecker3);
-#endif
-#if defined(__MemChecker4_x)
-		RemoveDetour(__MemChecker4);
-#endif
-#endif
-
-		RemoveDetour(__decompress_block);
-		RemoveDetour(__compress_block);
-
+		RemoveHooks();
 		RemoveDetour(Spellmanager__LoadTextSpells);
+		mq::RemovePatch(__compress_block);
 	}
 }
 
 static void InitializeDetours()
 {
-#if !defined(EMULATOR)
 	// hit the debugger if we don't hook this. take no chances
 	if (!__MemChecker0
 		|| !__MemChecker1
-#if defined(__MemChecker2_x)
-		|| !__MemChecker2
-#endif
-#if defined(__MemChecker3_x)
-		|| !__MemChecker3
-#endif
 #if defined(__MemChecker4_x)
 		|| !__MemChecker4
 #endif
@@ -560,14 +503,18 @@
 	{
 		__debugbreak();
 	}
+
+	extern_array0 = reinterpret_cast<uint32_t*>(__EncryptPad0);
+
+	AddHook(__MemChecker0, memcheck0, memcheck0_tramp);
+	AddHook(__MemChecker1, memcheck1, memcheck1_tramp);
+#if defined(__MemChecker4_x)
+	AddHook(__MemChecker4, memcheck4, memcheck4_tramp);
 #endif
-
-	extern_array0 = reinterpret_cast<uint32_t*>(__EncryptPad0);
-
-	HookMemChecker(true);
-
-	EzDetour(__ModuleList, FindModules_Detour, FindModules_Trampoline);
-	EzDetour(__ProcessList, FindProcesses_Detour, FindProcesses_Trampoline);
+	AddHook(__decompress_block, decompress_block_detour, decompress_block_trampoline);
+
+	AddHook(__ModuleList, FindModules_Detour, FindModules_Trampoline);
+	AddHook(__ProcessList, FindProcesses_Detour, FindProcesses_Trampoline);
 
 	HMODULE hKernel32 = GetModuleHandle("kernel32.dll");
 	__Module32First = (uintptr_t)GetProcAddress(hKernel32, "Module32First");
@@ -575,26 +522,27 @@
 	__Process32First = (uintptr_t)GetProcAddress(hKernel32, "Process32First");
 	__Process32Next = (uintptr_t)GetProcAddress(hKernel32, "Process32Next");
 
-	EzDetour(__Module32First, &Module32First_Detour, &Module32First_Trampoline);
-	EzDetour(__Module32Next, &Module32Next_Detour, &Module32Next_Trampoline);
-	EzDetour(__Process32First, &Process32First_Detour, &Process32First_Trampoline);
-	EzDetour(__Process32Next, &Process32Next_Detour, &Process32Next_Trampoline);
+	AddHook(__Module32First, Module32First_Detour, Module32First_Trampoline);
+	AddHook(__Module32Next, Module32Next_Detour, Module32Next_Trampoline);
+	AddHook(__Process32First, Process32First_Detour, Process32First_Trampoline);
+	AddHook(__Process32Next, Process32Next_Detour, Process32Next_Trampoline);
+
+	HookMemChecker(true);
 }
 
 static void ShutdownDetours()
 {
-	RemoveDetour(__ModuleList);
-	RemoveDetour(__ProcessList);
-	RemoveDetour(__Module32First);
-	RemoveDetour(__Module32Next);
-	RemoveDetour(__Process32First);
-	RemoveDetour(__Process32Next);
-
 	HookMemChecker(false);
 }
 
-static void CheckGameValidity()
-{
+static void PulseDetours()
+{
+	if (!s_isValid && s_hasNotified)
+	{
+		gbUnload = true;
+		return;
+	}
+
 #if IS_LIVE_CLIENT
 	constexpr uint8_t salt[8] = { 0x04, 0xc4, 0x57, 0xbf, 0x31, 0xd3, 0x62, 0x5a };
 	constexpr uint8_t hashes[25][8] = {
@@ -663,16 +611,52 @@
 
 		}
 	}
+
+	if (!s_isValid && !s_hasNotified)
+	{
+		pipeclient::SendNotification("MQ does not support this server, unloading", "Invalid Server");
+		s_hasNotified = true;
+	}
 #endif
 }
 
+static void PostZoneDetours()
+{
+	if (GetServerIDFromServerName(GetServerShortName()) == ServerID::Invalid)
+	{
+		// unload
+		WriteChatf("MQ does not function on this server: %s -- UNLOADING", GetServerShortName());
+		DoCommand("/unload", false);
+	}
+}
+
+#else
+
+static void InitializeDetours()
+{
+}
+
+static void ShutdownDetours()
+{
+}
+
+static void PulseDetours()
+{
+}
+
+static void PostZoneDetours()
+{
+}
+
+#endif // !IS_EMU_CLIENT
+
 static void CheckGameState()
 {
 	static int lastGameState = gGameState;
 
 	if (lastGameState != gGameState)
 	{
-		SPDLOG_INFO("GameState Change: {} -> {}", lastGameState, gGameState);
+		LOG_INFO("GameState Change: {} -> {}", lastGameState, gGameState);
 		lastGameState = gGameState;
 	}
 
@@ -680,62 +664,62 @@
 	if (gGameState == GAMESTATE_INGAME)
 	{
 		if (!pLocalPC)
-			SPDLOG_ERROR("InGame with no pLocalPC");
+			LOG_ERROR("InGame with no pLocalPC");
 
 		if (pLocalPC)
 		{
 			if (pLocalPC->me != pLocalPlayer)
-				SPDLOG_ERROR("pLocalPC->me ({}) is different than pLocalPlayer ({})",
+				LOG_ERROR("pLocalPC->me ({}) is different than pLocalPlayer ({})",
 					(void*)pLocalPC->me, (void*)pLocalPlayer.get());
 		}
 
 		if (!pControlledPlayer)
-			SPDLOG_ERROR("InGame with no pControlledPlayer");
+			LOG_ERROR("InGame with no pControlledPlayer");
 		if (!pLocalPlayer)
-			SPDLOG_ERROR("InGame with no pLocalPlayer");
+			LOG_ERROR("InGame with no pLocalPlayer");
 
 		// Check UI state
 		if (!pPlayerWnd)
-			SPDLOG_ERROR("InGame with no pPlayerWnd");
+			LOG_ERROR("InGame with no pPlayerWnd");
 		if (!gbInZone)
-			SPDLOG_ERROR("InGame but not gbInZone");
+			LOG_ERROR("InGame but not gbInZone");
 	}
 	else if (gGameState == GAMESTATE_CHARSELECT)
 	{
 		if (!pLocalPC)
-			SPDLOG_ERROR("At CharSelect without pLocalPC");
+			LOG_ERROR("At CharSelect without pLocalPC");
 		else if (pLocalPC->me != nullptr)
 		{
 			// Me should be null
-			SPDLOG_ERROR("At CharSelect with pLocalPC->me ({} {})", (void*)pLocalPC->me, pLocalPC->me->Name);
+			LOG_ERROR("At CharSelect with pLocalPC->me ({} {})", (void*)pLocalPC->me, pLocalPC->me->Name);
 		}
 
 		if (!pLocalPlayer)
-			SPDLOG_ERROR("At CharSelect without pLocalPlayer");
+			LOG_ERROR("At CharSelect without pLocalPlayer");
 		if (!pControlledPlayer)
-			SPDLOG_ERROR("At CharSelect without pControlledPlayer");
+			LOG_ERROR("At CharSelect without pControlledPlayer");
 
 		// Check UI state
 		if (pPlayerWnd)
-			SPDLOG_ERROR("Not InGame with pPlayerWnd");
+			LOG_ERROR("Not InGame with pPlayerWnd");
 
 		if (!gbInZone)
-			SPDLOG_ERROR("At CharSelect without gbInZone");
+			LOG_ERROR("At CharSelect without gbInZone");
 	}
 
 	if (pLocalPC)
 	{
 		if (pLocalPC->ProfileManager.GetCurrentProfile() == nullptr)
-			SPDLOG_ERROR("pLocalPC exists but CurrentProfile does not");
+			LOG_ERROR("pLocalPC exists but CurrentProfile does not");
 	}
 	else if (pLocalPlayer)
 	{
-		SPDLOG_ERROR("pLocalPlayer exists but pLocalPC doesn't");
+		LOG_ERROR("pLocalPlayer exists but pLocalPC doesn't");
 	}
 
 	if (pLocalPlayer && !pControlledPlayer)
 	{
-		SPDLOG_ERROR("pLocalPlayer ({}) exists but no pControlledPlayer ({})",
+		LOG_ERROR("pLocalPlayer ({}) exists but no pControlledPlayer ({})",
 			(void*)pLocalPlayer.get(), (void*)pControlledPlayer.get());
 	}
 
@@ -746,16 +730,16 @@
 	static PlayerClient* OldMe = nullptr;
 
 	if (test_and_set(OldLocalPC, pLocalPC.get()))
-		SPDLOG_INFO("pLocalPC Changed: {}", (void*)pLocalPC.get());
+		LOG_INFO("pLocalPC Changed: {}", (void*)pLocalPC.get());
 
 	if (test_and_set(OldControlledPlayer, pControlledPlayer.get()))
-		SPDLOG_INFO("pControlledPlayer Changed: {} {}", (void*)pControlledPlayer.get(), pControlledPlayer ? pControlledPlayer->Name : "<null>");
+		LOG_INFO("pControlledPlayer Changed: {} {}", (void*)pControlledPlayer.get(), pControlledPlayer ? pControlledPlayer->Name : "<null>");
 	if (test_and_set(OldLocalPlayer, pLocalPlayer.get()))
-		SPDLOG_INFO("pLocalPlayer Changed: {} {}", (void*)pLocalPlayer.get(), pLocalPlayer ? pLocalPlayer->Name : "<null>");
+		LOG_INFO("pLocalPlayer Changed: {} {}", (void*)pLocalPlayer.get(), pLocalPlayer ? pLocalPlayer->Name : "<null>");
 
 	PlayerClient* pMe = pLocalPC ? pLocalPC->me : nullptr;
 	if (test_and_set(OldMe, pMe))
-		SPDLOG_INFO("pLocalPC->Me Changed: {} {}", (void*)pMe, pMe ? pMe->Name : "<null>");
+		LOG_INFO("pLocalPC->Me Changed: {} {}", (void*)pMe, pMe ? pMe->Name : "<null>");
 }
 
 //----------------------------------------------------------------------------
@@ -779,196 +763,17 @@
 
 	virtual void OnProcessFrame() override
 	{
-		if (!s_isValid && s_hasNotified)
-		{
-			gbUnload = true;
-			return;
-		}
-
-		CheckGameValidity();
-
-#if IS_EXPANSION_LEVEL(EXPANSION_LEVEL_COTF)
-		if (!s_isValid && !s_hasNotified)
-		{
-			pipeclient::SendNotification("MQ does not support this server, unloading", "Invalid Server");
-			s_hasNotified = true;
-		}
-#endif
+		PulseDetours();
 	}
 
 	virtual void OnPostZoneUI() override
 	{
-#if IS_EXPANSION_LEVEL(EXPANSION_LEVEL_COTF)
-		if (GetServerIDFromServerName(GetServerShortName()) == ServerID::Invalid)
-		{
-			// unload
-			WriteChatf("MQ does not function on this server: %s -- UNLOADING", GetServerShortName());
-			DoCommand("/unload", false);
-		}
-#endif
+		PostZoneDetours();
 	}
 };
 
 DECLARE_MODULE_FACTORY(DetoursModule)
-=======
-struct HookInfo
-{
-	std::string name;
-	uintptr_t address = 0;
-
-	std::function<void(HookInfo&)> patch = nullptr;
-};
-static std::vector<HookInfo> s_hooks;
-static std::vector<uintptr_t> s_patches;
-
-
-template <typename T>
-void AddHook_(uintptr_t address, T& detour, T*& target, const char* name)
-{
-	HookInfo hookInfo;
-	hookInfo.name = name;
-	hookInfo.address = 0;
-	hookInfo.patch = [address, &detour, &target](HookInfo& hi)
-		{
-			hi.address = address;
-			mq::detail::CreateDetour(hi.address, &(void*&)target, detour, hi.name);
-		};
-	
-	s_hooks.push_back(std::move(hookInfo));
-}
-
-#define AddHook(address, detour, trampoline) \
-	AddHook_(static_cast<uintptr_t>(address), detour, trampoline##_Ptr, STRINGIFY(address))
-
-static void InstallHooks()
-{
-	for (HookInfo& hook : s_hooks)
-	{
-		if (hook.address == 0)
-		{
-			hook.patch(hook);
-		}
-	}
-}
-
-static void RemoveHooks()
-{
-	for (HookInfo& hook : s_hooks)
-	{
-		if (hook.address != 0)
-		{
-			mq::RemoveDetour(hook.address);
-			hook.address = 0;
-		}
-	}
-	s_hooks.clear();
-
-	for (uintptr_t patchAddr : s_patches)
-	{
-		mq::RemovePatch(patchAddr);
-	}
-	s_patches.clear();
-}
-
-static bool IsHooked(uintptr_t addr)
-{
-	for (const HookInfo& hook : s_hooks)
-	{
-		if (hook.address == addr)
-		{
-			return true;
-		}
-	}
-	return false;
-}
-
-static void HookMemChecker(bool Patch)
-{
-	LOG_DEBUG("HookMemChecker - {}atching", (Patch) ? "P" : "Unp");
-
-	if (Patch)
-	{
-		mq::AddPatch(__compress_block, __decompress_block - __compress_block + DETOUR_BYTES_COUNT, "__compress_block");
-		EzDetour(Spellmanager__LoadTextSpells, &SpellManager_Detours::LoadTextSpells_Detour, &SpellManager_Detours::LoadTextSpells_Trampoline);
-
-		InstallHooks();
-
-		uintptr_t imageStart = (uintptr_t)::GetModuleHandleA(nullptr);
-		uintptr_t imageEnd = g_eqgameimagesize;
-		uintptr_t addr = imageStart;
-		constexpr uint8_t pattern[] = {
-			0x0F, 0xB6, 0x01, 0x3C, 0x00, 0x75, 0x00, 0xB0, 0x00, 0xEB,
-			0x00, 0x3C, 0x00, 0x75, 0x00, 0x0F, 0xB6, 0x49, 0x00, 0x80,
-			0xE9, 0x00, 0x80, 0xF9, 0x00, 0x77, 0x00, 0xB0, 0x00, 0xEB
-		};
-		uintptr_t deltas[] = { 5, 13 };
-		while ((addr = FindPattern(addr, imageEnd - addr, pattern, "xxxx?x?x?x?x?x?xxx?xx?xx?x?x?x")))
-		{
-			uint8_t bytes[] = { 0x48, 0x8D, 0x0D };
-			if (memcmp(reinterpret_cast<void*>(addr - 7), bytes, 3) != 0
-				|| IsHooked(*reinterpret_cast<uint32_t*>(addr - 4) + addr))
-				for (uintptr_t delta : deltas) { mq::AddPatch(addr + delta, { 0xEB }); s_patches.push_back(addr + delta); }
-			addr += lengthof(pattern);
-		}
-	}
-	else
-	{
-		RemoveHooks();
-		RemoveDetour(Spellmanager__LoadTextSpells);
-		mq::RemovePatch(__compress_block);
-	}
-}
-
-void InitializeDetours()
-{
-#if !defined(EMULATOR)
-	// hit the debugger if we don't hook this. take no chances
-	if (!__MemChecker0
-		|| !__MemChecker1
-#if defined(__MemChecker4_x)
-		|| !__MemChecker4
-#endif
-		|| !__EncryptPad0)
-	{
-		__debugbreak();
-	}
-#endif
-
-	extern_array0 = reinterpret_cast<uint32_t*>(__EncryptPad0);
-
-#if !defined(EMULATOR)
-	AddHook(__MemChecker0, memcheck0, memcheck0_tramp);
-	AddHook(__MemChecker1, memcheck1, memcheck1_tramp);
-#if defined(__MemChecker4_x)
-	AddHook(__MemChecker4, memcheck4, memcheck4_tramp);
-#endif
-#endif
-	AddHook(__decompress_block, decompress_block_detour, decompress_block_trampoline);
-
-	AddHook(__ModuleList, FindModules_Detour, FindModules_Trampoline);
-	AddHook(__ProcessList, FindProcesses_Detour, FindProcesses_Trampoline);
->>>>>>> 877f893a
-
-	HMODULE hKernel32 = GetModuleHandle("kernel32.dll");
-	__Module32First = (uintptr_t)GetProcAddress(hKernel32, "Module32First");
-	__Module32Next = (uintptr_t)GetProcAddress(hKernel32, "Module32Next");
-	__Process32First = (uintptr_t)GetProcAddress(hKernel32, "Process32First");
-	__Process32Next = (uintptr_t)GetProcAddress(hKernel32, "Process32Next");
-
-<<<<<<< HEAD
-=======
-	AddHook(__Module32First, Module32First_Detour, Module32First_Trampoline);
-	AddHook(__Module32Next, Module32Next_Detour, Module32Next_Trampoline);
-	AddHook(__Process32First, Process32First_Detour, Process32First_Trampoline);
-	AddHook(__Process32Next, Process32Next_Detour, Process32Next_Trampoline);
-
-	HookMemChecker(true);
-}
-
-void ShutdownDetours()
-{
-	HookMemChecker(false);
-}
-
->>>>>>> 877f893a
+
+//============================================================================
+
 } // namespace mq