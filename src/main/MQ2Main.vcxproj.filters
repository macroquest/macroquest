--- conflicted
+++ resolved
@@ -1,718 +1,712 @@
-﻿<?xml version="1.0" encoding="utf-8"?>
-<Project ToolsVersion="4.0" xmlns="http://schemas.microsoft.com/developer/msbuild/2003">
-  <ItemGroup>
-    <Filter Include="Source Files">
-      <UniqueIdentifier>{ef4e534b-c368-4424-b342-7ca1e4e62302}</UniqueIdentifier>
-      <Extensions>cpp;c;cxx;def;odl;idl;hpj;bat;asm</Extensions>
-    </Filter>
-    <Filter Include="Header Files">
-      <UniqueIdentifier>{eaecfe3f-5f26-496e-8c93-70481ca8f8cc}</UniqueIdentifier>
-      <Extensions>h;hpp;hxx;hm;inl;inc</Extensions>
-    </Filter>
-    <Filter Include="Resource Files">
-      <UniqueIdentifier>{f444558d-0978-4637-9574-41e30a49f137}</UniqueIdentifier>
-    </Filter>
-    <Filter Include="Source Files\Contrib">
-      <UniqueIdentifier>{1a953c64-aeaf-4397-94a6-58df056d33ed}</UniqueIdentifier>
-    </Filter>
-    <Filter Include="Header Files\contrib">
-      <UniqueIdentifier>{37f552ce-de79-4c09-bc69-6022bc7cedd3}</UniqueIdentifier>
-    </Filter>
-    <Filter Include="Header Files\datatypes">
-      <UniqueIdentifier>{4082d230-146c-4090-ba35-9c9784d918c4}</UniqueIdentifier>
-    </Filter>
-    <Filter Include="Source Files\datatypes">
-      <UniqueIdentifier>{7c8bf5c2-6364-450f-9606-96eacfab025d}</UniqueIdentifier>
-    </Filter>
-    <Filter Include="Header Files\contrib\mini-yaml">
-      <UniqueIdentifier>{55505fe6-974c-45d0-8042-6cd5a917d07c}</UniqueIdentifier>
-    </Filter>
-    <Filter Include="Source Files\Contrib\mini-yaml">
-      <UniqueIdentifier>{143e675e-d8ba-4d83-800a-40269d7928eb}</UniqueIdentifier>
-    </Filter>
-    <Filter Include="Header Files\contrib\args">
-      <UniqueIdentifier>{d68e9c62-1513-44e2-a8ad-d03140a4c900}</UniqueIdentifier>
-    </Filter>
-    <Filter Include="Source Files\common">
-      <UniqueIdentifier>{351861e7-0a7f-486b-92a6-b3b61008ef7b}</UniqueIdentifier>
-    </Filter>
-    <Filter Include="Header Files\contrib\tinyfsm">
-      <UniqueIdentifier>{e72b7f70-7103-411e-9e70-b6cfa6189c5c}</UniqueIdentifier>
-    </Filter>
-    <Filter Include="Header Files\mq">
-      <UniqueIdentifier>{21bc01b8-ec00-4199-a3d2-1dcdc859d8cf}</UniqueIdentifier>
-    </Filter>
-    <Filter Include="Header Files\mq\base">
-      <UniqueIdentifier>{2e7279f5-73c7-4649-84ef-99c31dbd381f}</UniqueIdentifier>
-    </Filter>
-    <Filter Include="Header Files\mq\utils">
-      <UniqueIdentifier>{ddf9d015-26df-4c9d-bd38-b5b4fd3b498d}</UniqueIdentifier>
-    </Filter>
-    <Filter Include="Header Files\mq\imgui">
-      <UniqueIdentifier>{8f31345f-2ba4-4984-aa8e-b458c3f5b577}</UniqueIdentifier>
-    </Filter>
-    <Filter Include="Header Files\mq\api">
-      <UniqueIdentifier>{5a764db5-6fa5-456d-b603-465edf27eec0}</UniqueIdentifier>
-    </Filter>
-    <Filter Include="Source Files\api">
-      <UniqueIdentifier>{eab18ae6-9d25-410f-a584-982be8ed8523}</UniqueIdentifier>
-    </Filter>
-    <Filter Include="Header Files\extras">
-      <UniqueIdentifier>{2748c6c5-410e-4f9f-b316-0971358525a2}</UniqueIdentifier>
-    </Filter>
-    <Filter Include="Header Files\extras\wil">
-      <UniqueIdentifier>{398f05d1-d412-4d4d-8554-14f8255af25d}</UniqueIdentifier>
-    </Filter>
-    <Filter Include="Source Files\emu">
-      <UniqueIdentifier>{7b5b93b4-0c81-41c2-92f0-45f73d2cc354}</UniqueIdentifier>
-    </Filter>
-    <Filter Include="Header Files\emu">
-      <UniqueIdentifier>{e76cfbc5-b95f-40ca-b940-ffc54cbd169e}</UniqueIdentifier>
-    </Filter>
-  </ItemGroup>
-  <ItemGroup>
-    <ClCompile Include="MQAutoInventory.cpp">
-      <Filter>Source Files</Filter>
-    </ClCompile>
-    <ClCompile Include="MQBenchmarks.cpp">
-      <Filter>Source Files</Filter>
-    </ClCompile>
-    <ClCompile Include="MQChatHook.cpp">
-      <Filter>Source Files</Filter>
-    </ClCompile>
-    <ClCompile Include="MQDisplayHook.cpp">
-      <Filter>Source Files</Filter>
-    </ClCompile>
-    <ClCompile Include="MQCommandAPI.cpp">
-      <Filter>Source Files</Filter>
-    </ClCompile>
-    <ClCompile Include="MQCommands.cpp">
-      <Filter>Source Files</Filter>
-    </ClCompile>
-    <ClCompile Include="MQInputAPI.cpp">
-      <Filter>Source Files</Filter>
-    </ClCompile>
-    <ClCompile Include="MQDataAPI.cpp">
-      <Filter>Source Files</Filter>
-    </ClCompile>
-    <ClCompile Include="MQDetourAPI.cpp">
-      <Filter>Source Files</Filter>
-    </ClCompile>
-    <ClCompile Include="MQGlobals.cpp">
-      <Filter>Source Files</Filter>
-    </ClCompile>
-    <ClCompile Include="MQKeyBinds.cpp">
-      <Filter>Source Files</Filter>
-    </ClCompile>
-    <ClCompile Include="MQPluginHandler.cpp">
-      <Filter>Source Files</Filter>
-    </ClCompile>
-    <ClCompile Include="MQPulse.cpp">
-      <Filter>Source Files</Filter>
-    </ClCompile>
-    <ClCompile Include="MQSpawns.cpp">
-      <Filter>Source Files</Filter>
-    </ClCompile>
-    <ClCompile Include="MQUtilities.cpp">
-      <Filter>Source Files</Filter>
-    </ClCompile>
-    <ClCompile Include="MQWindows.cpp">
-      <Filter>Source Files</Filter>
-    </ClCompile>
-    <ClCompile Include="MQSpells.cpp">
-      <Filter>Source Files</Filter>
-    </ClCompile>
-    <ClCompile Include="pch.cpp">
-      <Filter>Source Files</Filter>
-    </ClCompile>
-    <ClCompile Include="MQLoginFrontend.cpp">
-      <Filter>Source Files</Filter>
-    </ClCompile>
-    <ClCompile Include="datatypes\MQDataTypes.cpp">
-      <Filter>Source Files\datatypes</Filter>
-    </ClCompile>
-    <ClCompile Include="datatypes\MQ2PluginType.cpp">
-      <Filter>Source Files\datatypes</Filter>
-    </ClCompile>
-    <ClCompile Include="datatypes\MQ2BandolierType.cpp">
-      <Filter>Source Files\datatypes</Filter>
-    </ClCompile>
-    <ClCompile Include="datatypes\MQ2AuraType.cpp">
-      <Filter>Source Files\datatypes</Filter>
-    </ClCompile>
-    <ClCompile Include="datatypes\MQ2AugType.cpp">
-      <Filter>Source Files\datatypes</Filter>
-    </ClCompile>
-    <ClCompile Include="datatypes\MQ2SolventType.cpp">
-      <Filter>Source Files\datatypes</Filter>
-    </ClCompile>
-    <ClCompile Include="datatypes\MQ2WorldLocationType.cpp">
-      <Filter>Source Files\datatypes</Filter>
-    </ClCompile>
-    <ClCompile Include="datatypes\MQ2AlertListType.cpp">
-      <Filter>Source Files\datatypes</Filter>
-    </ClCompile>
-    <ClCompile Include="datatypes\MQ2AlertType.cpp">
-      <Filter>Source Files\datatypes</Filter>
-    </ClCompile>
-    <ClCompile Include="datatypes\MQ2AdvLootType.cpp">
-      <Filter>Source Files\datatypes</Filter>
-    </ClCompile>
-    <ClCompile Include="datatypes\MQ2ItemFilterDataType.cpp">
-      <Filter>Source Files\datatypes</Filter>
-    </ClCompile>
-    <ClCompile Include="datatypes\MQ2KeyRingType.cpp">
-      <Filter>Source Files\datatypes</Filter>
-    </ClCompile>
-    <ClCompile Include="datatypes\MQ2XTargetType.cpp">
-      <Filter>Source Files\datatypes</Filter>
-    </ClCompile>
-    <ClCompile Include="datatypes\MQ2TaskType.cpp">
-      <Filter>Source Files\datatypes</Filter>
-    </ClCompile>
-    <ClCompile Include="datatypes\MQ2TargetType.cpp">
-      <Filter>Source Files\datatypes</Filter>
-    </ClCompile>
-    <ClCompile Include="datatypes\MQ2FriendsType.cpp">
-      <Filter>Source Files\datatypes</Filter>
-    </ClCompile>
-    <ClCompile Include="datatypes\MQ2FellowshipType.cpp">
-      <Filter>Source Files\datatypes</Filter>
-    </ClCompile>
-    <ClCompile Include="datatypes\MQ2DynamicZoneType.cpp">
-      <Filter>Source Files\datatypes</Filter>
-    </ClCompile>
-    <ClCompile Include="datatypes\MQ2EvolvingItemType.cpp">
-      <Filter>Source Files\datatypes</Filter>
-    </ClCompile>
-    <ClCompile Include="datatypes\MQ2GroupType.cpp">
-      <Filter>Source Files\datatypes</Filter>
-    </ClCompile>
-    <ClCompile Include="datatypes\MQ2AltAbilityType.cpp">
-      <Filter>Source Files\datatypes</Filter>
-    </ClCompile>
-    <ClCompile Include="datatypes\MQ2SkillType.cpp">
-      <Filter>Source Files\datatypes</Filter>
-    </ClCompile>
-    <ClCompile Include="datatypes\MQ2InvSlotType.cpp">
-      <Filter>Source Files\datatypes</Filter>
-    </ClCompile>
-    <ClCompile Include="datatypes\MQ2PetType.cpp">
-      <Filter>Source Files\datatypes</Filter>
-    </ClCompile>
-    <ClCompile Include="datatypes\MQ2MercenaryType.cpp">
-      <Filter>Source Files\datatypes</Filter>
-    </ClCompile>
-    <ClCompile Include="datatypes\MQ2PointMerchantType.cpp">
-      <Filter>Source Files\datatypes</Filter>
-    </ClCompile>
-    <ClCompile Include="datatypes\MQ2MerchantType.cpp">
-      <Filter>Source Files\datatypes</Filter>
-    </ClCompile>
-    <ClCompile Include="datatypes\MQ2CorpseType.cpp">
-      <Filter>Source Files\datatypes</Filter>
-    </ClCompile>
-    <ClCompile Include="datatypes\MQ2EverQuestType.cpp">
-      <Filter>Source Files\datatypes</Filter>
-    </ClCompile>
-    <ClCompile Include="datatypes\MQ2CharSelectListType.cpp">
-      <Filter>Source Files\datatypes</Filter>
-    </ClCompile>
-    <ClCompile Include="datatypes\MQ2MacroQuestType.cpp">
-      <Filter>Source Files\datatypes</Filter>
-    </ClCompile>
-    <ClCompile Include="datatypes\MQ2GroundType.cpp">
-      <Filter>Source Files\datatypes</Filter>
-    </ClCompile>
-    <ClCompile Include="datatypes\MQ2SwitchType.cpp">
-      <Filter>Source Files\datatypes</Filter>
-    </ClCompile>
-    <ClCompile Include="datatypes\MQ2RaceType.cpp">
-      <Filter>Source Files\datatypes</Filter>
-    </ClCompile>
-    <ClCompile Include="datatypes\MQ2ClassType.cpp">
-      <Filter>Source Files\datatypes</Filter>
-    </ClCompile>
-    <ClCompile Include="datatypes\MQ2DeityType.cpp">
-      <Filter>Source Files\datatypes</Filter>
-    </ClCompile>
-    <ClCompile Include="datatypes\MQ2ZoneType.cpp">
-      <Filter>Source Files\datatypes</Filter>
-    </ClCompile>
-    <ClCompile Include="datatypes\MQ2BodyType.cpp">
-      <Filter>Source Files\datatypes</Filter>
-    </ClCompile>
-    <ClCompile Include="datatypes\MQ2CurrentZoneType.cpp">
-      <Filter>Source Files\datatypes</Filter>
-    </ClCompile>
-    <ClCompile Include="datatypes\MQ2MenuType.cpp">
-      <Filter>Source Files\datatypes</Filter>
-    </ClCompile>
-    <ClCompile Include="datatypes\MQ2WindowType.cpp">
-      <Filter>Source Files\datatypes</Filter>
-    </ClCompile>
-    <ClCompile Include="datatypes\MQ2ItemType.cpp">
-      <Filter>Source Files\datatypes</Filter>
-    </ClCompile>
-    <ClCompile Include="datatypes\MQ2ItemSpellType.cpp">
-      <Filter>Source Files\datatypes</Filter>
-    </ClCompile>
-    <ClCompile Include="datatypes\MQ2SpellType.cpp">
-      <Filter>Source Files\datatypes</Filter>
-    </ClCompile>
-    <ClCompile Include="datatypes\MQ2CharacterType.cpp">
-      <Filter>Source Files\datatypes</Filter>
-    </ClCompile>
-    <ClCompile Include="datatypes\MQ2CachedBuffType.cpp">
-      <Filter>Source Files\datatypes</Filter>
-    </ClCompile>
-    <ClCompile Include="datatypes\MQ2BuffType.cpp">
-      <Filter>Source Files\datatypes</Filter>
-    </ClCompile>
-    <ClCompile Include="datatypes\MQ2SpawnType.cpp">
-      <Filter>Source Files\datatypes</Filter>
-    </ClCompile>
-    <ClCompile Include="datatypes\MQ2MacroType.cpp">
-      <Filter>Source Files\datatypes</Filter>
-    </ClCompile>
-    <ClCompile Include="datatypes\MQ2MathType.cpp">
-      <Filter>Source Files\datatypes</Filter>
-    </ClCompile>
-    <ClCompile Include="MQAnonymize.cpp">
-      <Filter>Source Files</Filter>
-    </ClCompile>
-    <ClCompile Include="..\..\contrib\mini-yaml\yaml\Yaml.cpp">
-      <Filter>Source Files\Contrib\mini-yaml</Filter>
-    </ClCompile>
-    <ClCompile Include="CrashHandler.cpp">
-      <Filter>Source Files</Filter>
-    </ClCompile>
-    <ClCompile Include="MQCachedBuffs.cpp">
-      <Filter>Source Files</Filter>
-    </ClCompile>
-    <ClCompile Include="MQStringDB.cpp">
-      <Filter>Source Files</Filter>
-    </ClCompile>
-    <ClCompile Include="..\common\HotKeys.cpp">
-      <Filter>Source Files\common</Filter>
-    </ClCompile>
-    <ClCompile Include="MQGroundSpawns.cpp">
-      <Filter>Source Files</Filter>
-    </ClCompile>
-    <ClCompile Include="MQDeveloperTools.cpp">
-      <Filter>Source Files</Filter>
-    </ClCompile>
-    <ClCompile Include="MQItems.cpp">
-      <Filter>Source Files</Filter>
-    </ClCompile>
-    <ClCompile Include="MQFrameLimiter.cpp">
-      <Filter>Source Files</Filter>
-    </ClCompile>
-    <ClCompile Include="MQImGuiConsole.cpp">
-      <Filter>Source Files</Filter>
-    </ClCompile>
-    <ClCompile Include="MQImGuiTools.cpp">
-      <Filter>Source Files</Filter>
-    </ClCompile>
-    <ClCompile Include="datatypes\MQ2RaidType.cpp">
-      <Filter>Source Files\datatypes</Filter>
-    </ClCompile>
-    <ClCompile Include="datatypes\MQ2BasicTypes.cpp">
-      <Filter>Source Files\datatypes</Filter>
-    </ClCompile>
-    <ClCompile Include="MQWindowInspector.cpp">
-      <Filter>Source Files</Filter>
-    </ClCompile>
-    <ClCompile Include="MQImguiWidgets.cpp">
-      <Filter>Source Files</Filter>
-    </ClCompile>
-    <ClCompile Include="datatypes\MQ2AchievementType.cpp">
-      <Filter>Source Files\datatypes</Filter>
-    </ClCompile>
-    <ClCompile Include="MQAchievements.cpp">
-      <Filter>Source Files</Filter>
-    </ClCompile>
-    <ClCompile Include="ImGuiManager.cpp">
-      <Filter>Source Files</Filter>
-    </ClCompile>
-    <ClCompile Include="ImGuiBackendDX9.cpp">
-      <Filter>Source Files</Filter>
-    </ClCompile>
-    <ClCompile Include="datatypes\MQIniType.cpp">
-      <Filter>Source Files\datatypes</Filter>
-    </ClCompile>
-    <ClCompile Include="datatypes\MQ2TradeskillDepotType.cpp">
-      <Filter>Source Files\datatypes</Filter>
-    </ClCompile>
-    <ClCompile Include="api\Spawns.cpp">
-      <Filter>Source Files\api</Filter>
-    </ClCompile>
-    <ClCompile Include="ImGuiBackendDX11.cpp">
-      <Filter>Source Files</Filter>
-    </ClCompile>
-    <ClCompile Include="ImGuiBackendWin32.cpp">
-      <Filter>Source Files</Filter>
-    </ClCompile>
-    <ClCompile Include="GraphicsEngineDX9.cpp">
-      <Filter>Source Files</Filter>
-    </ClCompile>
-    <ClCompile Include="GraphicsEngineDX11.cpp">
-      <Filter>Source Files</Filter>
-    </ClCompile>
-    <ClCompile Include="GraphicsEngine.cpp">
-      <Filter>Source Files</Filter>
-    </ClCompile>
-    <ClCompile Include="MQPostOffice.cpp">
-      <Filter>Source Files</Filter>
-    </ClCompile>
-    <ClCompile Include="MQInventory.cpp">
-      <Filter>Source Files</Filter>
-    </ClCompile>
-    <ClCompile Include="datatypes\MQInventoryType.cpp">
-      <Filter>Source Files\datatypes</Filter>
-    </ClCompile>
-    <ClCompile Include="MQActorAPI.cpp">
-      <Filter>Source Files</Filter>
-    </ClCompile>
-    <ClCompile Include="GraphicsResources.cpp">
-      <Filter>Source Files</Filter>
-    </ClCompile>
-    <ClCompile Include="datatypes\MQCursorAttachmentType.cpp">
-      <Filter>Source Files\datatypes</Filter>
-    </ClCompile>
-    <ClCompile Include="api\Abilities.cpp">
-      <Filter>Source Files\api</Filter>
-    </ClCompile>
-    <ClCompile Include="datatypes\MQSocialType.cpp">
-      <Filter>Source Files\datatypes</Filter>
-    </ClCompile>
-    <ClCompile Include="emu\EmuExtensions.cpp">
-      <Filter>Source Files\emu</Filter>
-    </ClCompile>
-    <ClCompile Include="MQRenderDoc.cpp">
-      <Filter>Source Files</Filter>
-    </ClCompile>
-<<<<<<< HEAD
-    <ClCompile Include="MacroQuest.cpp">
-      <Filter>Source Files</Filter>
-    </ClCompile>
-    <ClCompile Include="MQNewsWindow.cpp">
-      <Filter>Source Files</Filter>
-    </ClCompile>
-    <ClCompile Include="MQCfgFileHandler.cpp">
-      <Filter>Source Files</Filter>
-    </ClCompile>
-    <ClCompile Include="MacroSystem.cpp">
-      <Filter>Source Files</Filter>
-    </ClCompile>
-    <ClCompile Include="MQEQBugFix.cpp">
-      <Filter>Source Files</Filter>
-    </ClCompile>
-    <ClCompile Include="datatypes\MQ2TimerType.cpp">
-      <Filter>Source Files\datatypes</Filter>
-    </ClCompile>
-    <ClCompile Include="MQPostOfficeInternal.cpp">
-      <Filter>Source Files</Filter>
-    </ClCompile>
-=======
->>>>>>> c3a3ef9b
-  </ItemGroup>
-  <ItemGroup>
-    <ClInclude Include="MQCommands.h">
-      <Filter>Header Files</Filter>
-    </ClInclude>
-    <ClInclude Include="MQGlobals.h">
-      <Filter>Header Files</Filter>
-    </ClInclude>
-    <ClInclude Include="MQInlines.h">
-      <Filter>Header Files</Filter>
-    </ClInclude>
-    <ClInclude Include="MQInternal.h">
-      <Filter>Header Files</Filter>
-    </ClInclude>
-    <ClInclude Include="MQMain.h">
-      <Filter>Header Files</Filter>
-    </ClInclude>
-    <ClInclude Include="resource.h">
-      <Filter>Header Files</Filter>
-    </ClInclude>
-    <ClInclude Include="pch.h">
-      <Filter>Header Files</Filter>
-    </ClInclude>
-    <ClInclude Include="..\..\contrib\Blech\Blech.h">
-      <Filter>Header Files</Filter>
-    </ClInclude>
-    <ClInclude Include="datatypes\DataTypeList.h">
-      <Filter>Header Files\datatypes</Filter>
-    </ClInclude>
-    <ClInclude Include="datatypes\MQDataTypes.h">
-      <Filter>Header Files\datatypes</Filter>
-    </ClInclude>
-    <ClInclude Include="..\..\contrib\mini-yaml\yaml\Yaml.hpp">
-      <Filter>Header Files\contrib\mini-yaml</Filter>
-    </ClInclude>
-    <ClInclude Include="..\..\contrib\args\args.hxx">
-      <Filter>Header Files\contrib\args</Filter>
-    </ClInclude>
-    <ClInclude Include="CrashHandler.h">
-      <Filter>Header Files</Filter>
-    </ClInclude>
-    <ClInclude Include="MQDataContainers.h">
-      <Filter>Header Files</Filter>
-    </ClInclude>
-    <ClInclude Include="..\..\contrib\tinyfsm\include\tinyfsm.hpp">
-      <Filter>Header Files\contrib\tinyfsm</Filter>
-    </ClInclude>
-    <ClInclude Include="MQMainBase.h">
-      <Filter>Header Files</Filter>
-    </ClInclude>
-    <ClInclude Include="MQDeveloperTools.h">
-      <Filter>Header Files</Filter>
-    </ClInclude>
-    <ClInclude Include="MQUtilities.h">
-      <Filter>Header Files</Filter>
-    </ClInclude>
-    <ClInclude Include="MQImGuiTools.h">
-      <Filter>Header Files</Filter>
-    </ClInclude>
-    <ClInclude Include="MQMercenaries.h">
-      <Filter>Header Files</Filter>
-    </ClInclude>
-    <ClInclude Include="..\..\include\mq\Plugin.h">
-      <Filter>Header Files\mq</Filter>
-    </ClInclude>
-    <ClInclude Include="..\..\include\mq\base\Threading.h">
-      <Filter>Header Files\mq\base</Filter>
-    </ClInclude>
-    <ClInclude Include="..\..\include\mq\base\Common.h">
-      <Filter>Header Files\mq\base</Filter>
-    </ClInclude>
-    <ClInclude Include="..\..\include\mq\utils\Keybinds.h">
-      <Filter>Header Files\mq\utils</Filter>
-    </ClInclude>
-    <ClInclude Include="..\..\include\mq\imgui\ImGuiUtils.h">
-      <Filter>Header Files\mq\imgui</Filter>
-    </ClInclude>
-    <ClInclude Include="MQKeyBinds.h">
-      <Filter>Header Files</Filter>
-    </ClInclude>
-    <ClInclude Include="..\..\include\mq\utils\Args.h">
-      <Filter>Header Files\mq\utils</Filter>
-    </ClInclude>
-    <ClInclude Include="..\..\include\moveitem.h">
-      <Filter>Header Files</Filter>
-    </ClInclude>
-    <ClInclude Include="MQVersionInfo.h">
-      <Filter>Header Files</Filter>
-    </ClInclude>
-    <ClInclude Include="MQSpellSearch.h">
-      <Filter>Header Files</Filter>
-    </ClInclude>
-    <ClInclude Include="..\..\include\mq\imgui\Widgets.h">
-      <Filter>Header Files\mq\imgui</Filter>
-    </ClInclude>
-    <ClInclude Include="..\..\include\mq\base\Color.h">
-      <Filter>Header Files\mq\base</Filter>
-    </ClInclude>
-    <ClInclude Include="..\..\include\mq\base\Deprecation.h">
-      <Filter>Header Files\mq\base</Filter>
-    </ClInclude>
-    <ClInclude Include="..\..\include\mq\utils\SimpleLexer.h">
-      <Filter>Header Files\mq\base</Filter>
-    </ClInclude>
-    <ClInclude Include="..\..\include\mq\api\Achievements.h">
-      <Filter>Header Files\mq\api</Filter>
-    </ClInclude>
-    <ClInclude Include="ImGuiManager.h">
-      <Filter>Header Files</Filter>
-    </ClInclude>
-    <ClInclude Include="..\..\include\mq\utils\Benchmarks.h">
-      <Filter>Header Files\mq\utils</Filter>
-    </ClInclude>
-    <ClInclude Include="ImGuiBackend.h">
-      <Filter>Header Files</Filter>
-    </ClInclude>
-    <ClInclude Include="..\..\include\mq\base\Config.h">
-      <Filter>Header Files\mq\base</Filter>
-    </ClInclude>
-    <ClInclude Include="..\..\include\mq\base\Signal.h">
-      <Filter>Header Files\mq\base</Filter>
-    </ClInclude>
-    <ClInclude Include="..\..\include\mq\utils\Naming.h">
-      <Filter>Header Files\mq\utils</Filter>
-    </ClInclude>
-    <ClInclude Include="..\..\include\mq\utils\OS.h">
-      <Filter>Header Files\mq\utils</Filter>
-    </ClInclude>
-    <ClInclude Include="..\..\include\mq\base\BuildInfo.h">
-      <Filter>Header Files\mq\base</Filter>
-    </ClInclude>
-    <ClInclude Include="..\..\include\mq\base\Vector.h">
-      <Filter>Header Files\mq\base</Filter>
-    </ClInclude>
-    <ClInclude Include="..\..\include\mq\api\Items.h">
-      <Filter>Header Files\mq\api</Filter>
-    </ClInclude>
-    <ClInclude Include="..\..\include\mq\base\String.h">
-      <Filter>Header Files\mq\base</Filter>
-    </ClInclude>
-    <ClInclude Include="..\..\include\mq\base\WString.h">
-      <Filter>Header Files\mq\base</Filter>
-    </ClInclude>
-    <ClInclude Include="..\..\include\mq\base\GlobalBuffer.h">
-      <Filter>Header Files\mq\base</Filter>
-    </ClInclude>
-    <ClInclude Include="..\..\include\mq\api\Spawns.h">
-      <Filter>Header Files\mq\api</Filter>
-    </ClInclude>
-    <ClInclude Include="..\..\include\mq\api\MacroAPI.h">
-      <Filter>Header Files\mq\api</Filter>
-    </ClInclude>
-    <ClInclude Include="..\..\include\mq\api\Spells.h">
-      <Filter>Header Files\mq\api</Filter>
-    </ClInclude>
-    <ClInclude Include="..\..\include\mq\imgui\ConsoleWidget.h">
-      <Filter>Header Files\mq\imgui</Filter>
-    </ClInclude>
-    <ClInclude Include="..\..\include\mq\api\Main.h">
-      <Filter>Header Files\mq\api</Filter>
-    </ClInclude>
-    <ClInclude Include="..\..\include\mq\api\MacroDataTypes.h">
-      <Filter>Header Files\mq\api</Filter>
-    </ClInclude>
-    <ClInclude Include="MQDataAPI.h">
-      <Filter>Header Files</Filter>
-    </ClInclude>
-    <ClInclude Include="..\..\include\mq\api\PluginAPI.h">
-      <Filter>Header Files\mq\api</Filter>
-    </ClInclude>
-    <ClInclude Include="GraphicsEngine.h">
-      <Filter>Header Files</Filter>
-    </ClInclude>
-    <ClInclude Include="MQPostOffice.h">
-      <Filter>Header Files</Filter>
-    </ClInclude>
-    <ClInclude Include="..\..\include\mq\api\Inventory.h">
-      <Filter>Header Files\mq\api</Filter>
-    </ClInclude>
-    <ClInclude Include="..\..\include\mq\api\ActorAPI.h">
-      <Filter>Header Files\mq\api</Filter>
-    </ClInclude>
-    <ClInclude Include="MQActorAPI.h">
-      <Filter>Header Files</Filter>
-    </ClInclude>
-    <ClInclude Include="..\..\include\mq\api\Textures.h">
-      <Filter>Header Files\mq\api</Filter>
-    </ClInclude>
-    <ClInclude Include="..\..\include\extras\wil\Constants.h">
-      <Filter>Header Files\extras\wil</Filter>
-    </ClInclude>
-    <ClInclude Include="..\..\include\mq\api\Abilities.h">
-      <Filter>Header Files\mq\api</Filter>
-    </ClInclude>
-    <ClInclude Include="..\..\include\mq\utils\Markov.h">
-      <Filter>Header Files\mq\utils</Filter>
-    </ClInclude>
-    <ClInclude Include="..\..\include\mq\base\Logging.h">
-      <Filter>Header Files\mq\base</Filter>
-    </ClInclude>
-    <ClInclude Include="..\..\include\mq\base\PluginHandle.h">
-      <Filter>Header Files\mq\base</Filter>
-    </ClInclude>
-    <ClInclude Include="..\..\include\mq\api\CommandAPI.h">
-      <Filter>Header Files\mq\api</Filter>
-    </ClInclude>
-    <ClInclude Include="MQCommandAPI.h">
-      <Filter>Header Files</Filter>
-    </ClInclude>
-    <ClInclude Include="MQPluginHandler.h">
-      <Filter>Header Files</Filter>
-    </ClInclude>
-    <ClInclude Include="..\..\include\mq\api\DetourAPI.h">
-      <Filter>Header Files\mq\api</Filter>
-    </ClInclude>
-    <ClInclude Include="emu\EmuExtensions.h">
-      <Filter>Header Files\emu</Filter>
-    </ClInclude>
-    <ClInclude Include="..\..\include\mq\base\ScopeExit.h">
-      <Filter>Header Files\mq\base</Filter>
-    </ClInclude>
-    <ClInclude Include="..\..\include\mq\api\RenderDoc.h">
-      <Filter>Header Files\mq\api</Filter>
-    </ClInclude>
-    <ClInclude Include="..\..\contrib\renderdoc\renderdoc_app.h">
-      <Filter>Header Files\contrib</Filter>
-    </ClInclude>
-    <ClInclude Include="..\..\include\mq\imgui\MQConsoleDelegate.h">
-      <Filter>Header Files\mq\imgui</Filter>
-    </ClInclude>
-    <ClInclude Include="..\..\include\mq\api\CachedBuffs.h">
-      <Filter>Header Files\mq\api</Filter>
-    </ClInclude>
-    <ClInclude Include="..\..\include\mq\base\Base.h">
-      <Filter>Header Files\mq\base</Filter>
-    </ClInclude>
-    <ClInclude Include="..\..\include\mq\base\Enum.h">
-      <Filter>Header Files\mq\base</Filter>
-    </ClInclude>
-    <ClInclude Include="..\..\include\mq\base\EnumFmt.h">
-      <Filter>Header Files\mq\base</Filter>
-    </ClInclude>
-    <ClInclude Include="..\..\include\mq\base\HotKeys.h">
-      <Filter>Header Files\mq\base</Filter>
-    </ClInclude>
-    <ClInclude Include="..\..\include\mq\base\Iterator.h">
-      <Filter>Header Files\mq\base</Filter>
-    </ClInclude>
-    <ClInclude Include="MacroQuest.h">
-      <Filter>Header Files</Filter>
-    </ClInclude>
-    <ClInclude Include="MQConfig.h">
-      <Filter>Header Files</Filter>
-    </ClInclude>
-    <ClInclude Include="MacroSystem.h">
-      <Filter>Header Files</Filter>
-    </ClInclude>
-    <ClInclude Include="MacroSystemInternal.h">
-      <Filter>Header Files</Filter>
-    </ClInclude>
-    <ClInclude Include="ModuleSystem.h">
-      <Filter>Header Files</Filter>
-    </ClInclude>
-    <ClInclude Include="Logging.h">
-      <Filter>Header Files</Filter>
-    </ClInclude>
-  </ItemGroup>
-  <ItemGroup>
-    <ResourceCompile Include="MQ2Main.rc">
-      <Filter>Resource Files</Filter>
-    </ResourceCompile>
-  </ItemGroup>
-  <ItemGroup>
-    <Text Include="..\..\data\resources\ItemDB.txt">
-      <Filter>Resource Files</Filter>
-    </Text>
-  </ItemGroup>
-  <ItemGroup>
-    <None Include="..\..\data\resources\CHANGELOG.md">
-      <Filter>Resource Files</Filter>
-    </None>
-    <None Include="..\..\LICENSE.md">
-      <Filter>Resource Files</Filter>
-    </None>
-    <None Include="..\..\data\resources\Zones.ini">
-      <Filter>Resource Files</Filter>
-    </None>
-    <None Include="ModuleList.inl">
-      <Filter>Header Files</Filter>
-    </None>
-  </ItemGroup>
-  <ItemGroup>
-    <NASM Include="AssemblyFunctions64.asm">
-      <Filter>Source Files</Filter>
-    </NASM>
-  </ItemGroup>
-  <ItemGroup>
-    <Natvis Include="..\MacroQuest.natvis" />
-  </ItemGroup>
+﻿<?xml version="1.0" encoding="utf-8"?>
+<Project ToolsVersion="4.0" xmlns="http://schemas.microsoft.com/developer/msbuild/2003">
+  <ItemGroup>
+    <Filter Include="Source Files">
+      <UniqueIdentifier>{ef4e534b-c368-4424-b342-7ca1e4e62302}</UniqueIdentifier>
+      <Extensions>cpp;c;cxx;def;odl;idl;hpj;bat;asm</Extensions>
+    </Filter>
+    <Filter Include="Header Files">
+      <UniqueIdentifier>{eaecfe3f-5f26-496e-8c93-70481ca8f8cc}</UniqueIdentifier>
+      <Extensions>h;hpp;hxx;hm;inl;inc</Extensions>
+    </Filter>
+    <Filter Include="Resource Files">
+      <UniqueIdentifier>{f444558d-0978-4637-9574-41e30a49f137}</UniqueIdentifier>
+    </Filter>
+    <Filter Include="Source Files\Contrib">
+      <UniqueIdentifier>{1a953c64-aeaf-4397-94a6-58df056d33ed}</UniqueIdentifier>
+    </Filter>
+    <Filter Include="Header Files\contrib">
+      <UniqueIdentifier>{37f552ce-de79-4c09-bc69-6022bc7cedd3}</UniqueIdentifier>
+    </Filter>
+    <Filter Include="Header Files\datatypes">
+      <UniqueIdentifier>{4082d230-146c-4090-ba35-9c9784d918c4}</UniqueIdentifier>
+    </Filter>
+    <Filter Include="Source Files\datatypes">
+      <UniqueIdentifier>{7c8bf5c2-6364-450f-9606-96eacfab025d}</UniqueIdentifier>
+    </Filter>
+    <Filter Include="Header Files\contrib\mini-yaml">
+      <UniqueIdentifier>{55505fe6-974c-45d0-8042-6cd5a917d07c}</UniqueIdentifier>
+    </Filter>
+    <Filter Include="Source Files\Contrib\mini-yaml">
+      <UniqueIdentifier>{143e675e-d8ba-4d83-800a-40269d7928eb}</UniqueIdentifier>
+    </Filter>
+    <Filter Include="Header Files\contrib\args">
+      <UniqueIdentifier>{d68e9c62-1513-44e2-a8ad-d03140a4c900}</UniqueIdentifier>
+    </Filter>
+    <Filter Include="Source Files\common">
+      <UniqueIdentifier>{351861e7-0a7f-486b-92a6-b3b61008ef7b}</UniqueIdentifier>
+    </Filter>
+    <Filter Include="Header Files\contrib\tinyfsm">
+      <UniqueIdentifier>{e72b7f70-7103-411e-9e70-b6cfa6189c5c}</UniqueIdentifier>
+    </Filter>
+    <Filter Include="Header Files\mq">
+      <UniqueIdentifier>{21bc01b8-ec00-4199-a3d2-1dcdc859d8cf}</UniqueIdentifier>
+    </Filter>
+    <Filter Include="Header Files\mq\base">
+      <UniqueIdentifier>{2e7279f5-73c7-4649-84ef-99c31dbd381f}</UniqueIdentifier>
+    </Filter>
+    <Filter Include="Header Files\mq\utils">
+      <UniqueIdentifier>{ddf9d015-26df-4c9d-bd38-b5b4fd3b498d}</UniqueIdentifier>
+    </Filter>
+    <Filter Include="Header Files\mq\imgui">
+      <UniqueIdentifier>{8f31345f-2ba4-4984-aa8e-b458c3f5b577}</UniqueIdentifier>
+    </Filter>
+    <Filter Include="Header Files\mq\api">
+      <UniqueIdentifier>{5a764db5-6fa5-456d-b603-465edf27eec0}</UniqueIdentifier>
+    </Filter>
+    <Filter Include="Source Files\api">
+      <UniqueIdentifier>{eab18ae6-9d25-410f-a584-982be8ed8523}</UniqueIdentifier>
+    </Filter>
+    <Filter Include="Header Files\extras">
+      <UniqueIdentifier>{2748c6c5-410e-4f9f-b316-0971358525a2}</UniqueIdentifier>
+    </Filter>
+    <Filter Include="Header Files\extras\wil">
+      <UniqueIdentifier>{398f05d1-d412-4d4d-8554-14f8255af25d}</UniqueIdentifier>
+    </Filter>
+    <Filter Include="Source Files\emu">
+      <UniqueIdentifier>{7b5b93b4-0c81-41c2-92f0-45f73d2cc354}</UniqueIdentifier>
+    </Filter>
+    <Filter Include="Header Files\emu">
+      <UniqueIdentifier>{e76cfbc5-b95f-40ca-b940-ffc54cbd169e}</UniqueIdentifier>
+    </Filter>
+  </ItemGroup>
+  <ItemGroup>
+    <ClCompile Include="MQAutoInventory.cpp">
+      <Filter>Source Files</Filter>
+    </ClCompile>
+    <ClCompile Include="MQBenchmarks.cpp">
+      <Filter>Source Files</Filter>
+    </ClCompile>
+    <ClCompile Include="MQChatHook.cpp">
+      <Filter>Source Files</Filter>
+    </ClCompile>
+    <ClCompile Include="MQDisplayHook.cpp">
+      <Filter>Source Files</Filter>
+    </ClCompile>
+    <ClCompile Include="MQCommandAPI.cpp">
+      <Filter>Source Files</Filter>
+    </ClCompile>
+    <ClCompile Include="MQCommands.cpp">
+      <Filter>Source Files</Filter>
+    </ClCompile>
+    <ClCompile Include="MQInputAPI.cpp">
+      <Filter>Source Files</Filter>
+    </ClCompile>
+    <ClCompile Include="MQDataAPI.cpp">
+      <Filter>Source Files</Filter>
+    </ClCompile>
+    <ClCompile Include="MQDetourAPI.cpp">
+      <Filter>Source Files</Filter>
+    </ClCompile>
+    <ClCompile Include="MQGlobals.cpp">
+      <Filter>Source Files</Filter>
+    </ClCompile>
+    <ClCompile Include="MQKeyBinds.cpp">
+      <Filter>Source Files</Filter>
+    </ClCompile>
+    <ClCompile Include="MQPluginHandler.cpp">
+      <Filter>Source Files</Filter>
+    </ClCompile>
+    <ClCompile Include="MQPulse.cpp">
+      <Filter>Source Files</Filter>
+    </ClCompile>
+    <ClCompile Include="MQSpawns.cpp">
+      <Filter>Source Files</Filter>
+    </ClCompile>
+    <ClCompile Include="MQUtilities.cpp">
+      <Filter>Source Files</Filter>
+    </ClCompile>
+    <ClCompile Include="MQWindows.cpp">
+      <Filter>Source Files</Filter>
+    </ClCompile>
+    <ClCompile Include="MQSpells.cpp">
+      <Filter>Source Files</Filter>
+    </ClCompile>
+    <ClCompile Include="pch.cpp">
+      <Filter>Source Files</Filter>
+    </ClCompile>
+    <ClCompile Include="MQLoginFrontend.cpp">
+      <Filter>Source Files</Filter>
+    </ClCompile>
+    <ClCompile Include="datatypes\MQDataTypes.cpp">
+      <Filter>Source Files\datatypes</Filter>
+    </ClCompile>
+    <ClCompile Include="datatypes\MQ2PluginType.cpp">
+      <Filter>Source Files\datatypes</Filter>
+    </ClCompile>
+    <ClCompile Include="datatypes\MQ2BandolierType.cpp">
+      <Filter>Source Files\datatypes</Filter>
+    </ClCompile>
+    <ClCompile Include="datatypes\MQ2AuraType.cpp">
+      <Filter>Source Files\datatypes</Filter>
+    </ClCompile>
+    <ClCompile Include="datatypes\MQ2AugType.cpp">
+      <Filter>Source Files\datatypes</Filter>
+    </ClCompile>
+    <ClCompile Include="datatypes\MQ2SolventType.cpp">
+      <Filter>Source Files\datatypes</Filter>
+    </ClCompile>
+    <ClCompile Include="datatypes\MQ2WorldLocationType.cpp">
+      <Filter>Source Files\datatypes</Filter>
+    </ClCompile>
+    <ClCompile Include="datatypes\MQ2AlertListType.cpp">
+      <Filter>Source Files\datatypes</Filter>
+    </ClCompile>
+    <ClCompile Include="datatypes\MQ2AlertType.cpp">
+      <Filter>Source Files\datatypes</Filter>
+    </ClCompile>
+    <ClCompile Include="datatypes\MQ2AdvLootType.cpp">
+      <Filter>Source Files\datatypes</Filter>
+    </ClCompile>
+    <ClCompile Include="datatypes\MQ2ItemFilterDataType.cpp">
+      <Filter>Source Files\datatypes</Filter>
+    </ClCompile>
+    <ClCompile Include="datatypes\MQ2KeyRingType.cpp">
+      <Filter>Source Files\datatypes</Filter>
+    </ClCompile>
+    <ClCompile Include="datatypes\MQ2XTargetType.cpp">
+      <Filter>Source Files\datatypes</Filter>
+    </ClCompile>
+    <ClCompile Include="datatypes\MQ2TaskType.cpp">
+      <Filter>Source Files\datatypes</Filter>
+    </ClCompile>
+    <ClCompile Include="datatypes\MQ2TargetType.cpp">
+      <Filter>Source Files\datatypes</Filter>
+    </ClCompile>
+    <ClCompile Include="datatypes\MQ2FriendsType.cpp">
+      <Filter>Source Files\datatypes</Filter>
+    </ClCompile>
+    <ClCompile Include="datatypes\MQ2FellowshipType.cpp">
+      <Filter>Source Files\datatypes</Filter>
+    </ClCompile>
+    <ClCompile Include="datatypes\MQ2DynamicZoneType.cpp">
+      <Filter>Source Files\datatypes</Filter>
+    </ClCompile>
+    <ClCompile Include="datatypes\MQ2EvolvingItemType.cpp">
+      <Filter>Source Files\datatypes</Filter>
+    </ClCompile>
+    <ClCompile Include="datatypes\MQ2GroupType.cpp">
+      <Filter>Source Files\datatypes</Filter>
+    </ClCompile>
+    <ClCompile Include="datatypes\MQ2AltAbilityType.cpp">
+      <Filter>Source Files\datatypes</Filter>
+    </ClCompile>
+    <ClCompile Include="datatypes\MQ2SkillType.cpp">
+      <Filter>Source Files\datatypes</Filter>
+    </ClCompile>
+    <ClCompile Include="datatypes\MQ2InvSlotType.cpp">
+      <Filter>Source Files\datatypes</Filter>
+    </ClCompile>
+    <ClCompile Include="datatypes\MQ2PetType.cpp">
+      <Filter>Source Files\datatypes</Filter>
+    </ClCompile>
+    <ClCompile Include="datatypes\MQ2MercenaryType.cpp">
+      <Filter>Source Files\datatypes</Filter>
+    </ClCompile>
+    <ClCompile Include="datatypes\MQ2PointMerchantType.cpp">
+      <Filter>Source Files\datatypes</Filter>
+    </ClCompile>
+    <ClCompile Include="datatypes\MQ2MerchantType.cpp">
+      <Filter>Source Files\datatypes</Filter>
+    </ClCompile>
+    <ClCompile Include="datatypes\MQ2CorpseType.cpp">
+      <Filter>Source Files\datatypes</Filter>
+    </ClCompile>
+    <ClCompile Include="datatypes\MQ2EverQuestType.cpp">
+      <Filter>Source Files\datatypes</Filter>
+    </ClCompile>
+    <ClCompile Include="datatypes\MQ2CharSelectListType.cpp">
+      <Filter>Source Files\datatypes</Filter>
+    </ClCompile>
+    <ClCompile Include="datatypes\MQ2MacroQuestType.cpp">
+      <Filter>Source Files\datatypes</Filter>
+    </ClCompile>
+    <ClCompile Include="datatypes\MQ2GroundType.cpp">
+      <Filter>Source Files\datatypes</Filter>
+    </ClCompile>
+    <ClCompile Include="datatypes\MQ2SwitchType.cpp">
+      <Filter>Source Files\datatypes</Filter>
+    </ClCompile>
+    <ClCompile Include="datatypes\MQ2RaceType.cpp">
+      <Filter>Source Files\datatypes</Filter>
+    </ClCompile>
+    <ClCompile Include="datatypes\MQ2ClassType.cpp">
+      <Filter>Source Files\datatypes</Filter>
+    </ClCompile>
+    <ClCompile Include="datatypes\MQ2DeityType.cpp">
+      <Filter>Source Files\datatypes</Filter>
+    </ClCompile>
+    <ClCompile Include="datatypes\MQ2ZoneType.cpp">
+      <Filter>Source Files\datatypes</Filter>
+    </ClCompile>
+    <ClCompile Include="datatypes\MQ2BodyType.cpp">
+      <Filter>Source Files\datatypes</Filter>
+    </ClCompile>
+    <ClCompile Include="datatypes\MQ2CurrentZoneType.cpp">
+      <Filter>Source Files\datatypes</Filter>
+    </ClCompile>
+    <ClCompile Include="datatypes\MQ2MenuType.cpp">
+      <Filter>Source Files\datatypes</Filter>
+    </ClCompile>
+    <ClCompile Include="datatypes\MQ2WindowType.cpp">
+      <Filter>Source Files\datatypes</Filter>
+    </ClCompile>
+    <ClCompile Include="datatypes\MQ2ItemType.cpp">
+      <Filter>Source Files\datatypes</Filter>
+    </ClCompile>
+    <ClCompile Include="datatypes\MQ2ItemSpellType.cpp">
+      <Filter>Source Files\datatypes</Filter>
+    </ClCompile>
+    <ClCompile Include="datatypes\MQ2SpellType.cpp">
+      <Filter>Source Files\datatypes</Filter>
+    </ClCompile>
+    <ClCompile Include="datatypes\MQ2CharacterType.cpp">
+      <Filter>Source Files\datatypes</Filter>
+    </ClCompile>
+    <ClCompile Include="datatypes\MQ2CachedBuffType.cpp">
+      <Filter>Source Files\datatypes</Filter>
+    </ClCompile>
+    <ClCompile Include="datatypes\MQ2BuffType.cpp">
+      <Filter>Source Files\datatypes</Filter>
+    </ClCompile>
+    <ClCompile Include="datatypes\MQ2SpawnType.cpp">
+      <Filter>Source Files\datatypes</Filter>
+    </ClCompile>
+    <ClCompile Include="datatypes\MQ2MacroType.cpp">
+      <Filter>Source Files\datatypes</Filter>
+    </ClCompile>
+    <ClCompile Include="datatypes\MQ2MathType.cpp">
+      <Filter>Source Files\datatypes</Filter>
+    </ClCompile>
+    <ClCompile Include="MQAnonymize.cpp">
+      <Filter>Source Files</Filter>
+    </ClCompile>
+    <ClCompile Include="..\..\contrib\mini-yaml\yaml\Yaml.cpp">
+      <Filter>Source Files\Contrib\mini-yaml</Filter>
+    </ClCompile>
+    <ClCompile Include="CrashHandler.cpp">
+      <Filter>Source Files</Filter>
+    </ClCompile>
+    <ClCompile Include="MQCachedBuffs.cpp">
+      <Filter>Source Files</Filter>
+    </ClCompile>
+    <ClCompile Include="MQStringDB.cpp">
+      <Filter>Source Files</Filter>
+    </ClCompile>
+    <ClCompile Include="..\common\HotKeys.cpp">
+      <Filter>Source Files\common</Filter>
+    </ClCompile>
+    <ClCompile Include="MQGroundSpawns.cpp">
+      <Filter>Source Files</Filter>
+    </ClCompile>
+    <ClCompile Include="MQDeveloperTools.cpp">
+      <Filter>Source Files</Filter>
+    </ClCompile>
+    <ClCompile Include="MQItems.cpp">
+      <Filter>Source Files</Filter>
+    </ClCompile>
+    <ClCompile Include="MQFrameLimiter.cpp">
+      <Filter>Source Files</Filter>
+    </ClCompile>
+    <ClCompile Include="MQImGuiConsole.cpp">
+      <Filter>Source Files</Filter>
+    </ClCompile>
+    <ClCompile Include="MQImGuiTools.cpp">
+      <Filter>Source Files</Filter>
+    </ClCompile>
+    <ClCompile Include="datatypes\MQ2RaidType.cpp">
+      <Filter>Source Files\datatypes</Filter>
+    </ClCompile>
+    <ClCompile Include="datatypes\MQ2BasicTypes.cpp">
+      <Filter>Source Files\datatypes</Filter>
+    </ClCompile>
+    <ClCompile Include="MQWindowInspector.cpp">
+      <Filter>Source Files</Filter>
+    </ClCompile>
+    <ClCompile Include="MQImguiWidgets.cpp">
+      <Filter>Source Files</Filter>
+    </ClCompile>
+    <ClCompile Include="datatypes\MQ2AchievementType.cpp">
+      <Filter>Source Files\datatypes</Filter>
+    </ClCompile>
+    <ClCompile Include="MQAchievements.cpp">
+      <Filter>Source Files</Filter>
+    </ClCompile>
+    <ClCompile Include="ImGuiManager.cpp">
+      <Filter>Source Files</Filter>
+    </ClCompile>
+    <ClCompile Include="ImGuiBackendDX9.cpp">
+      <Filter>Source Files</Filter>
+    </ClCompile>
+    <ClCompile Include="datatypes\MQIniType.cpp">
+      <Filter>Source Files\datatypes</Filter>
+    </ClCompile>
+    <ClCompile Include="datatypes\MQ2TradeskillDepotType.cpp">
+      <Filter>Source Files\datatypes</Filter>
+    </ClCompile>
+    <ClCompile Include="api\Spawns.cpp">
+      <Filter>Source Files\api</Filter>
+    </ClCompile>
+    <ClCompile Include="ImGuiBackendDX11.cpp">
+      <Filter>Source Files</Filter>
+    </ClCompile>
+    <ClCompile Include="ImGuiBackendWin32.cpp">
+      <Filter>Source Files</Filter>
+    </ClCompile>
+    <ClCompile Include="GraphicsEngineDX9.cpp">
+      <Filter>Source Files</Filter>
+    </ClCompile>
+    <ClCompile Include="GraphicsEngineDX11.cpp">
+      <Filter>Source Files</Filter>
+    </ClCompile>
+    <ClCompile Include="GraphicsEngine.cpp">
+      <Filter>Source Files</Filter>
+    </ClCompile>
+    <ClCompile Include="MQPostOffice.cpp">
+      <Filter>Source Files</Filter>
+    </ClCompile>
+    <ClCompile Include="MQInventory.cpp">
+      <Filter>Source Files</Filter>
+    </ClCompile>
+    <ClCompile Include="datatypes\MQInventoryType.cpp">
+      <Filter>Source Files\datatypes</Filter>
+    </ClCompile>
+    <ClCompile Include="MQActorAPI.cpp">
+      <Filter>Source Files</Filter>
+    </ClCompile>
+    <ClCompile Include="GraphicsResources.cpp">
+      <Filter>Source Files</Filter>
+    </ClCompile>
+    <ClCompile Include="datatypes\MQCursorAttachmentType.cpp">
+      <Filter>Source Files\datatypes</Filter>
+    </ClCompile>
+    <ClCompile Include="api\Abilities.cpp">
+      <Filter>Source Files\api</Filter>
+    </ClCompile>
+    <ClCompile Include="datatypes\MQSocialType.cpp">
+      <Filter>Source Files\datatypes</Filter>
+    </ClCompile>
+    <ClCompile Include="emu\EmuExtensions.cpp">
+      <Filter>Source Files\emu</Filter>
+    </ClCompile>
+    <ClCompile Include="MQRenderDoc.cpp">
+      <Filter>Source Files</Filter>
+    </ClCompile>
+    <ClCompile Include="MacroQuest.cpp">
+      <Filter>Source Files</Filter>
+    </ClCompile>
+    <ClCompile Include="MQNewsWindow.cpp">
+      <Filter>Source Files</Filter>
+    </ClCompile>
+    <ClCompile Include="MQCfgFileHandler.cpp">
+      <Filter>Source Files</Filter>
+    </ClCompile>
+    <ClCompile Include="MacroSystem.cpp">
+      <Filter>Source Files</Filter>
+    </ClCompile>
+    <ClCompile Include="MQEQBugFix.cpp">
+      <Filter>Source Files</Filter>
+    </ClCompile>
+    <ClCompile Include="datatypes\MQ2TimerType.cpp">
+      <Filter>Source Files\datatypes</Filter>
+    </ClCompile>
+  </ItemGroup>
+  <ItemGroup>
+    <ClInclude Include="MQCommands.h">
+      <Filter>Header Files</Filter>
+    </ClInclude>
+    <ClInclude Include="MQGlobals.h">
+      <Filter>Header Files</Filter>
+    </ClInclude>
+    <ClInclude Include="MQInlines.h">
+      <Filter>Header Files</Filter>
+    </ClInclude>
+    <ClInclude Include="MQInternal.h">
+      <Filter>Header Files</Filter>
+    </ClInclude>
+    <ClInclude Include="MQMain.h">
+      <Filter>Header Files</Filter>
+    </ClInclude>
+    <ClInclude Include="resource.h">
+      <Filter>Header Files</Filter>
+    </ClInclude>
+    <ClInclude Include="pch.h">
+      <Filter>Header Files</Filter>
+    </ClInclude>
+    <ClInclude Include="..\..\contrib\Blech\Blech.h">
+      <Filter>Header Files</Filter>
+    </ClInclude>
+    <ClInclude Include="datatypes\DataTypeList.h">
+      <Filter>Header Files\datatypes</Filter>
+    </ClInclude>
+    <ClInclude Include="datatypes\MQDataTypes.h">
+      <Filter>Header Files\datatypes</Filter>
+    </ClInclude>
+    <ClInclude Include="..\..\contrib\mini-yaml\yaml\Yaml.hpp">
+      <Filter>Header Files\contrib\mini-yaml</Filter>
+    </ClInclude>
+    <ClInclude Include="..\..\contrib\args\args.hxx">
+      <Filter>Header Files\contrib\args</Filter>
+    </ClInclude>
+    <ClInclude Include="CrashHandler.h">
+      <Filter>Header Files</Filter>
+    </ClInclude>
+    <ClInclude Include="MQDataContainers.h">
+      <Filter>Header Files</Filter>
+    </ClInclude>
+    <ClInclude Include="..\..\contrib\tinyfsm\include\tinyfsm.hpp">
+      <Filter>Header Files\contrib\tinyfsm</Filter>
+    </ClInclude>
+    <ClInclude Include="MQMainBase.h">
+      <Filter>Header Files</Filter>
+    </ClInclude>
+    <ClInclude Include="MQDeveloperTools.h">
+      <Filter>Header Files</Filter>
+    </ClInclude>
+    <ClInclude Include="MQUtilities.h">
+      <Filter>Header Files</Filter>
+    </ClInclude>
+    <ClInclude Include="MQImGuiTools.h">
+      <Filter>Header Files</Filter>
+    </ClInclude>
+    <ClInclude Include="MQMercenaries.h">
+      <Filter>Header Files</Filter>
+    </ClInclude>
+    <ClInclude Include="..\..\include\mq\Plugin.h">
+      <Filter>Header Files\mq</Filter>
+    </ClInclude>
+    <ClInclude Include="..\..\include\mq\base\Threading.h">
+      <Filter>Header Files\mq\base</Filter>
+    </ClInclude>
+    <ClInclude Include="..\..\include\mq\base\Common.h">
+      <Filter>Header Files\mq\base</Filter>
+    </ClInclude>
+    <ClInclude Include="..\..\include\mq\utils\Keybinds.h">
+      <Filter>Header Files\mq\utils</Filter>
+    </ClInclude>
+    <ClInclude Include="..\..\include\mq\imgui\ImGuiUtils.h">
+      <Filter>Header Files\mq\imgui</Filter>
+    </ClInclude>
+    <ClInclude Include="MQKeyBinds.h">
+      <Filter>Header Files</Filter>
+    </ClInclude>
+    <ClInclude Include="..\..\include\mq\utils\Args.h">
+      <Filter>Header Files\mq\utils</Filter>
+    </ClInclude>
+    <ClInclude Include="..\..\include\moveitem.h">
+      <Filter>Header Files</Filter>
+    </ClInclude>
+    <ClInclude Include="MQVersionInfo.h">
+      <Filter>Header Files</Filter>
+    </ClInclude>
+    <ClInclude Include="MQSpellSearch.h">
+      <Filter>Header Files</Filter>
+    </ClInclude>
+    <ClInclude Include="..\..\include\mq\imgui\Widgets.h">
+      <Filter>Header Files\mq\imgui</Filter>
+    </ClInclude>
+    <ClInclude Include="..\..\include\mq\base\Color.h">
+      <Filter>Header Files\mq\base</Filter>
+    </ClInclude>
+    <ClInclude Include="..\..\include\mq\base\Deprecation.h">
+      <Filter>Header Files\mq\base</Filter>
+    </ClInclude>
+    <ClInclude Include="..\..\include\mq\utils\SimpleLexer.h">
+      <Filter>Header Files\mq\base</Filter>
+    </ClInclude>
+    <ClInclude Include="..\..\include\mq\api\Achievements.h">
+      <Filter>Header Files\mq\api</Filter>
+    </ClInclude>
+    <ClInclude Include="ImGuiManager.h">
+      <Filter>Header Files</Filter>
+    </ClInclude>
+    <ClInclude Include="..\..\include\mq\utils\Benchmarks.h">
+      <Filter>Header Files\mq\utils</Filter>
+    </ClInclude>
+    <ClInclude Include="ImGuiBackend.h">
+      <Filter>Header Files</Filter>
+    </ClInclude>
+    <ClInclude Include="..\..\include\mq\base\Config.h">
+      <Filter>Header Files\mq\base</Filter>
+    </ClInclude>
+    <ClInclude Include="..\..\include\mq\base\Signal.h">
+      <Filter>Header Files\mq\base</Filter>
+    </ClInclude>
+    <ClInclude Include="..\..\include\mq\utils\Naming.h">
+      <Filter>Header Files\mq\utils</Filter>
+    </ClInclude>
+    <ClInclude Include="..\..\include\mq\utils\OS.h">
+      <Filter>Header Files\mq\utils</Filter>
+    </ClInclude>
+    <ClInclude Include="..\..\include\mq\base\BuildInfo.h">
+      <Filter>Header Files\mq\base</Filter>
+    </ClInclude>
+    <ClInclude Include="..\..\include\mq\base\Vector.h">
+      <Filter>Header Files\mq\base</Filter>
+    </ClInclude>
+    <ClInclude Include="..\..\include\mq\api\Items.h">
+      <Filter>Header Files\mq\api</Filter>
+    </ClInclude>
+    <ClInclude Include="..\..\include\mq\base\String.h">
+      <Filter>Header Files\mq\base</Filter>
+    </ClInclude>
+    <ClInclude Include="..\..\include\mq\base\WString.h">
+      <Filter>Header Files\mq\base</Filter>
+    </ClInclude>
+    <ClInclude Include="..\..\include\mq\base\GlobalBuffer.h">
+      <Filter>Header Files\mq\base</Filter>
+    </ClInclude>
+    <ClInclude Include="..\..\include\mq\api\Spawns.h">
+      <Filter>Header Files\mq\api</Filter>
+    </ClInclude>
+    <ClInclude Include="..\..\include\mq\api\MacroAPI.h">
+      <Filter>Header Files\mq\api</Filter>
+    </ClInclude>
+    <ClInclude Include="..\..\include\mq\api\Spells.h">
+      <Filter>Header Files\mq\api</Filter>
+    </ClInclude>
+    <ClInclude Include="..\..\include\mq\imgui\ConsoleWidget.h">
+      <Filter>Header Files\mq\imgui</Filter>
+    </ClInclude>
+    <ClInclude Include="..\..\include\mq\api\Main.h">
+      <Filter>Header Files\mq\api</Filter>
+    </ClInclude>
+    <ClInclude Include="..\..\include\mq\api\MacroDataTypes.h">
+      <Filter>Header Files\mq\api</Filter>
+    </ClInclude>
+    <ClInclude Include="MQDataAPI.h">
+      <Filter>Header Files</Filter>
+    </ClInclude>
+    <ClInclude Include="..\..\include\mq\api\PluginAPI.h">
+      <Filter>Header Files\mq\api</Filter>
+    </ClInclude>
+    <ClInclude Include="GraphicsEngine.h">
+      <Filter>Header Files</Filter>
+    </ClInclude>
+    <ClInclude Include="MQPostOffice.h">
+      <Filter>Header Files</Filter>
+    </ClInclude>
+    <ClInclude Include="..\..\include\mq\api\Inventory.h">
+      <Filter>Header Files\mq\api</Filter>
+    </ClInclude>
+    <ClInclude Include="..\..\include\mq\api\ActorAPI.h">
+      <Filter>Header Files\mq\api</Filter>
+    </ClInclude>
+    <ClInclude Include="MQActorAPI.h">
+      <Filter>Header Files</Filter>
+    </ClInclude>
+    <ClInclude Include="..\..\include\mq\api\Textures.h">
+      <Filter>Header Files\mq\api</Filter>
+    </ClInclude>
+    <ClInclude Include="..\..\include\extras\wil\Constants.h">
+      <Filter>Header Files\extras\wil</Filter>
+    </ClInclude>
+    <ClInclude Include="..\..\include\mq\api\Abilities.h">
+      <Filter>Header Files\mq\api</Filter>
+    </ClInclude>
+    <ClInclude Include="..\..\include\mq\utils\Markov.h">
+      <Filter>Header Files\mq\utils</Filter>
+    </ClInclude>
+    <ClInclude Include="..\..\include\mq\base\Logging.h">
+      <Filter>Header Files\mq\base</Filter>
+    </ClInclude>
+    <ClInclude Include="..\..\include\mq\base\PluginHandle.h">
+      <Filter>Header Files\mq\base</Filter>
+    </ClInclude>
+    <ClInclude Include="..\..\include\mq\api\CommandAPI.h">
+      <Filter>Header Files\mq\api</Filter>
+    </ClInclude>
+    <ClInclude Include="MQCommandAPI.h">
+      <Filter>Header Files</Filter>
+    </ClInclude>
+    <ClInclude Include="MQPluginHandler.h">
+      <Filter>Header Files</Filter>
+    </ClInclude>
+    <ClInclude Include="..\..\include\mq\api\DetourAPI.h">
+      <Filter>Header Files\mq\api</Filter>
+    </ClInclude>
+    <ClInclude Include="emu\EmuExtensions.h">
+      <Filter>Header Files\emu</Filter>
+    </ClInclude>
+    <ClInclude Include="..\..\include\mq\base\ScopeExit.h">
+      <Filter>Header Files\mq\base</Filter>
+    </ClInclude>
+    <ClInclude Include="..\..\include\mq\api\RenderDoc.h">
+      <Filter>Header Files\mq\api</Filter>
+    </ClInclude>
+    <ClInclude Include="..\..\contrib\renderdoc\renderdoc_app.h">
+      <Filter>Header Files\contrib</Filter>
+    </ClInclude>
+    <ClInclude Include="..\..\include\mq\imgui\MQConsoleDelegate.h">
+      <Filter>Header Files\mq\imgui</Filter>
+    </ClInclude>
+    <ClInclude Include="..\..\include\mq\api\CachedBuffs.h">
+      <Filter>Header Files\mq\api</Filter>
+    </ClInclude>
+    <ClInclude Include="..\..\include\mq\base\Base.h">
+      <Filter>Header Files\mq\base</Filter>
+    </ClInclude>
+    <ClInclude Include="..\..\include\mq\base\Enum.h">
+      <Filter>Header Files\mq\base</Filter>
+    </ClInclude>
+    <ClInclude Include="..\..\include\mq\base\EnumFmt.h">
+      <Filter>Header Files\mq\base</Filter>
+    </ClInclude>
+    <ClInclude Include="..\..\include\mq\base\HotKeys.h">
+      <Filter>Header Files\mq\base</Filter>
+    </ClInclude>
+    <ClInclude Include="..\..\include\mq\base\Iterator.h">
+      <Filter>Header Files\mq\base</Filter>
+    </ClInclude>
+    <ClInclude Include="MacroQuest.h">
+      <Filter>Header Files</Filter>
+    </ClInclude>
+    <ClInclude Include="MQConfig.h">
+      <Filter>Header Files</Filter>
+    </ClInclude>
+    <ClInclude Include="MacroSystem.h">
+      <Filter>Header Files</Filter>
+    </ClInclude>
+    <ClInclude Include="MacroSystemInternal.h">
+      <Filter>Header Files</Filter>
+    </ClInclude>
+    <ClInclude Include="ModuleSystem.h">
+      <Filter>Header Files</Filter>
+    </ClInclude>
+    <ClInclude Include="Logging.h">
+      <Filter>Header Files</Filter>
+    </ClInclude>
+  </ItemGroup>
+  <ItemGroup>
+    <ResourceCompile Include="MQ2Main.rc">
+      <Filter>Resource Files</Filter>
+    </ResourceCompile>
+  </ItemGroup>
+  <ItemGroup>
+    <Text Include="..\..\data\resources\ItemDB.txt">
+      <Filter>Resource Files</Filter>
+    </Text>
+  </ItemGroup>
+  <ItemGroup>
+    <None Include="..\..\data\resources\CHANGELOG.md">
+      <Filter>Resource Files</Filter>
+    </None>
+    <None Include="..\..\LICENSE.md">
+      <Filter>Resource Files</Filter>
+    </None>
+    <None Include="..\..\data\resources\Zones.ini">
+      <Filter>Resource Files</Filter>
+    </None>
+    <None Include="ModuleList.inl">
+      <Filter>Header Files</Filter>
+    </None>
+  </ItemGroup>
+  <ItemGroup>
+    <NASM Include="AssemblyFunctions64.asm">
+      <Filter>Source Files</Filter>
+    </NASM>
+  </ItemGroup>
+  <ItemGroup>
+    <Natvis Include="..\MacroQuest.natvis" />
+  </ItemGroup>
 </Project>