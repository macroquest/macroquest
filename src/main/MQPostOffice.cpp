--- conflicted
+++ resolved
@@ -25,24 +25,13 @@
 namespace mq {
 using namespace postoffice;
 
-<<<<<<< HEAD
-=======
-// MQModule forward declarations
-namespace pipeclient {
-static void InitializePostOffice();
-static void ShutdownPostOffice();
-static void PulsePostOffice();
-static void SetGameStatePostOffice(int);
-}
-
->>>>>>> 808de92f
 static MQModule s_PostOfficeModule = {
 	"PostOffice",
 	false,
 	[] { pipeclient::InitializePostOffice(); },                             // Initialize
 	[] { pipeclient::ShutdownPostOffice(); },                               // Shutdown
 	[] { pipeclient::PulsePostOffice(); },                                  // Pulse
-	[](DWORD GameState) { pipeclient::SetGameStatePostOffice(GameState); }, // SetGameState
+	[](int GameState) { pipeclient::SetGameStatePostOffice(GameState); }, // SetGameState
 	nullptr,                                                                        // UpdateImGui
 	nullptr,                                                                        // Zoned
 	nullptr,                                                                        // WriteChatColor
@@ -534,6 +523,11 @@
 	s_postOfficeConfigs.clear();
 }
 
+void SendNotification(const std::string& message, const std::string& title)
+{
+	static_cast<MQPostOffice&>(GetPostOffice()).SendNotification(message, title);
+}
+
 void ClearPostOffices()
 {
 	for (auto& [_, post_office] : s_postOffices)
@@ -542,16 +536,7 @@
 	s_postOffices.clear();
 }
 
-<<<<<<< HEAD
 void InitializePostOffice(uint32_t index)
-=======
-void SendNotification(const std::string& message, const std::string& title)
-{
-	static_cast<MQPostOffice&>(GetPostOffice()).SendNotification(message, title);
-}
-
-void InitializePostOffice()
->>>>>>> 808de92f
 {
 	GetPostOffice<MQPostOffice>(index).Initialize();
 }
@@ -567,11 +552,7 @@
 	GetPostOffice<MQPostOffice>(index).ProcessPipeClient();
 }
 
-<<<<<<< HEAD
-void SetGameStatePostOffice(DWORD GameState, uint32_t index)
-=======
-void SetGameStatePostOffice(int GameState)
->>>>>>> 808de92f
+void SetGameStatePostOffice(int GameState, uint32_t index)
 {
 	GetPostOffice<MQPostOffice>(index).SetGameStatePostOffice(GameState);
 }
