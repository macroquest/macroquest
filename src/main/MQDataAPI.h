--- conflicted
+++ resolved
@@ -14,11 +14,7 @@
 
 #pragma once
 
-<<<<<<< HEAD
-#ifndef MQ2MAIN_IMPL
-=======
 #if !defined(MQ2MAIN_IMPL) && !defined(__clang__)
->>>>>>> 877f893a
 #error This header should only be included from the MQ2Main project
 #endif
 
