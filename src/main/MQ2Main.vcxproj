--- conflicted
+++ resolved
@@ -1,614 +1,607 @@
-﻿<?xml version="1.0" encoding="utf-8"?>
-<Project DefaultTargets="Build" ToolsVersion="15.0" xmlns="http://schemas.microsoft.com/developer/msbuild/2003">
-  <ItemGroup Label="ProjectConfigurations">
-    <ProjectConfiguration Include="Debug-Static|Win32">
-      <Configuration>Debug-Static</Configuration>
-      <Platform>Win32</Platform>
-    </ProjectConfiguration>
-    <ProjectConfiguration Include="Debug-Static|x64">
-      <Configuration>Debug-Static</Configuration>
-      <Platform>x64</Platform>
-    </ProjectConfiguration>
-    <ProjectConfiguration Include="Debug|Win32">
-      <Configuration>Debug</Configuration>
-      <Platform>Win32</Platform>
-    </ProjectConfiguration>
-    <ProjectConfiguration Include="Debug|x64">
-      <Configuration>Debug</Configuration>
-      <Platform>x64</Platform>
-    </ProjectConfiguration>
-    <ProjectConfiguration Include="Release-Static|Win32">
-      <Configuration>Release-Static</Configuration>
-      <Platform>Win32</Platform>
-    </ProjectConfiguration>
-    <ProjectConfiguration Include="Release-Static|x64">
-      <Configuration>Release-Static</Configuration>
-      <Platform>x64</Platform>
-    </ProjectConfiguration>
-    <ProjectConfiguration Include="Release|Win32">
-      <Configuration>Release</Configuration>
-      <Platform>Win32</Platform>
-    </ProjectConfiguration>
-    <ProjectConfiguration Include="Release|x64">
-      <Configuration>Release</Configuration>
-      <Platform>x64</Platform>
-    </ProjectConfiguration>
-  </ItemGroup>
-  <ItemDefinitionGroup>
-    <PreBuildEvent>
-      <Command>if exist "$([MSBuild]::GetDirectoryNameOfFileAbove($(MSBuildThisFileDirectory), tools\build_scripts\MQ2Main_PreBuild.ps1))\tools\build_scripts\MQ2Main_PreBuild.ps1" powershell.exe -ExecutionPolicy Bypass -NoProfile -NonInteractive -File "$([MSBuild]::GetDirectoryNameOfFileAbove($(MSBuildThisFileDirectory), tools\build_scripts\MQ2Main_PreBuild.ps1))\tools\build_scripts\MQ2Main_PreBuild.ps1" $(Platform)</Command>
-    </PreBuildEvent>
-  </ItemDefinitionGroup>
-  <ItemDefinitionGroup>
-    <PostBuildEvent>
-      <Command>if exist "$([MSBuild]::GetDirectoryNameOfFileAbove($(MSBuildThisFileDirectory), tools\build_scripts\MQ2Main_PostBuild.ps1))\tools\build_scripts\MQ2Main_PostBuild.ps1" powershell.exe -ExecutionPolicy Bypass -NoProfile -NonInteractive -File "$([MSBuild]::GetDirectoryNameOfFileAbove($(MSBuildThisFileDirectory), tools\build_scripts\MQ2Main_PostBuild.ps1))\tools\build_scripts\MQ2Main_PostBuild.ps1" "$(MQRoot)data" "$(MQBuildDirectory)bin\$(MQBinaryDirName)" $(Platform)</Command>
-      <Message>Performing PostBuild for $(MSBuildProjectName)...</Message>
-    </PostBuildEvent>
-  </ItemDefinitionGroup>
-  <PropertyGroup Label="Globals">
-    <ProjectGuid>{2A0A06A4-E9C6-4229-82EE-BD2D4E0A7221}</ProjectGuid>
-    <Keyword>Win32Proj</Keyword>
-    <WindowsTargetPlatformVersion>10.0</WindowsTargetPlatformVersion>
-  </PropertyGroup>
-  <Import Project="$(VCTargetsPath)\Microsoft.Cpp.Default.props" />
-  <PropertyGroup Condition="'$(Configuration)|$(Platform)'=='Release|Win32'" Label="Configuration">
-    <ConfigurationType>DynamicLibrary</ConfigurationType>
-    <PlatformToolset>v143</PlatformToolset>
-  </PropertyGroup>
-  <PropertyGroup Condition="'$(Configuration)|$(Platform)'=='Release-Static|Win32'" Label="Configuration">
-    <ConfigurationType>StaticLibrary</ConfigurationType>
-    <PlatformToolset>v143</PlatformToolset>
-  </PropertyGroup>
-  <PropertyGroup Condition="'$(Configuration)|$(Platform)'=='Release|x64'" Label="Configuration">
-    <ConfigurationType>DynamicLibrary</ConfigurationType>
-    <PlatformToolset>v143</PlatformToolset>
-  </PropertyGroup>
-  <PropertyGroup Condition="'$(Configuration)|$(Platform)'=='Release-Static|x64'" Label="Configuration">
-    <ConfigurationType>StaticLibrary</ConfigurationType>
-    <PlatformToolset>v143</PlatformToolset>
-  </PropertyGroup>
-  <PropertyGroup Condition="'$(Configuration)|$(Platform)'=='Debug|Win32'" Label="Configuration">
-    <ConfigurationType>DynamicLibrary</ConfigurationType>
-    <PlatformToolset>v143</PlatformToolset>
-  </PropertyGroup>
-  <PropertyGroup Condition="'$(Configuration)|$(Platform)'=='Debug-Static|Win32'" Label="Configuration">
-    <ConfigurationType>StaticLibrary</ConfigurationType>
-    <PlatformToolset>v143</PlatformToolset>
-  </PropertyGroup>
-  <PropertyGroup Condition="'$(Configuration)|$(Platform)'=='Debug|x64'" Label="Configuration">
-    <ConfigurationType>DynamicLibrary</ConfigurationType>
-    <PlatformToolset>v143</PlatformToolset>
-  </PropertyGroup>
-  <PropertyGroup Condition="'$(Configuration)|$(Platform)'=='Debug-Static|x64'" Label="Configuration">
-    <ConfigurationType>StaticLibrary</ConfigurationType>
-    <PlatformToolset>v143</PlatformToolset>
-  </PropertyGroup>
-  <Import Project="$(VCTargetsPath)\Microsoft.Cpp.props" />
-  <ImportGroup Label="ExtensionSettings">
-  </ImportGroup>
-  <ImportGroup Condition="'$(Configuration)|$(Platform)'=='Release|Win32'" Label="PropertySheets">
-    <Import Project="$(UserRootDir)\Microsoft.Cpp.$(Platform).user.props" Condition="exists('$(UserRootDir)\Microsoft.Cpp.$(Platform).user.props')" Label="LocalAppDataPlatform" />
-    <Import Project="..\Common.props" />
-  </ImportGroup>
-  <ImportGroup Condition="'$(Configuration)|$(Platform)'=='Release-Static|Win32'" Label="PropertySheets">
-    <Import Project="$(UserRootDir)\Microsoft.Cpp.$(Platform).user.props" Condition="exists('$(UserRootDir)\Microsoft.Cpp.$(Platform).user.props')" Label="LocalAppDataPlatform" />
-    <Import Project="..\Common.props" />
-  </ImportGroup>
-  <ImportGroup Condition="'$(Configuration)|$(Platform)'=='Release|x64'" Label="PropertySheets">
-    <Import Project="$(UserRootDir)\Microsoft.Cpp.$(Platform).user.props" Condition="exists('$(UserRootDir)\Microsoft.Cpp.$(Platform).user.props')" Label="LocalAppDataPlatform" />
-    <Import Project="..\Common.props" />
-  </ImportGroup>
-  <ImportGroup Condition="'$(Configuration)|$(Platform)'=='Release-Static|x64'" Label="PropertySheets">
-    <Import Project="$(UserRootDir)\Microsoft.Cpp.$(Platform).user.props" Condition="exists('$(UserRootDir)\Microsoft.Cpp.$(Platform).user.props')" Label="LocalAppDataPlatform" />
-    <Import Project="..\Common.props" />
-  </ImportGroup>
-  <ImportGroup Condition="'$(Configuration)|$(Platform)'=='Debug|Win32'" Label="PropertySheets">
-    <Import Project="$(UserRootDir)\Microsoft.Cpp.$(Platform).user.props" Condition="exists('$(UserRootDir)\Microsoft.Cpp.$(Platform).user.props')" Label="LocalAppDataPlatform" />
-    <Import Project="..\Common.props" />
-  </ImportGroup>
-  <ImportGroup Condition="'$(Configuration)|$(Platform)'=='Debug-Static|Win32'" Label="PropertySheets">
-    <Import Project="$(UserRootDir)\Microsoft.Cpp.$(Platform).user.props" Condition="exists('$(UserRootDir)\Microsoft.Cpp.$(Platform).user.props')" Label="LocalAppDataPlatform" />
-    <Import Project="..\Common.props" />
-  </ImportGroup>
-  <ImportGroup Condition="'$(Configuration)|$(Platform)'=='Debug|x64'" Label="PropertySheets">
-    <Import Project="$(UserRootDir)\Microsoft.Cpp.$(Platform).user.props" Condition="exists('$(UserRootDir)\Microsoft.Cpp.$(Platform).user.props')" Label="LocalAppDataPlatform" />
-    <Import Project="..\Common.props" />
-  </ImportGroup>
-  <ImportGroup Condition="'$(Configuration)|$(Platform)'=='Debug-Static|x64'" Label="PropertySheets">
-    <Import Project="$(UserRootDir)\Microsoft.Cpp.$(Platform).user.props" Condition="exists('$(UserRootDir)\Microsoft.Cpp.$(Platform).user.props')" Label="LocalAppDataPlatform" />
-    <Import Project="..\Common.props" />
-  </ImportGroup>
-  <PropertyGroup Label="UserMacros" />
-  <PropertyGroup>
-    <_ProjectFileVersion>11.0.51106.1</_ProjectFileVersion>
-  </PropertyGroup>
-  <PropertyGroup Condition="'$(Configuration)|$(Platform)'=='Debug|Win32'">
-    <CodeAnalysisRuleSet>..\VisualStudioAnalysis.ruleset</CodeAnalysisRuleSet>
-    <IncludePath>$(VCPKG_IncludeStatic)\crashpad-backtrace;$(IncludePath)</IncludePath>
-  </PropertyGroup>
-  <PropertyGroup Condition="'$(Configuration)|$(Platform)'=='Debug-Static|Win32'">
-    <CodeAnalysisRuleSet>..\VisualStudioAnalysis.ruleset</CodeAnalysisRuleSet>
-    <IncludePath>$(VCPKG_IncludeStatic)\crashpad-backtrace;$(IncludePath)</IncludePath>
-    <TargetName>$(ProjectName)-static</TargetName>
-  </PropertyGroup>
-  <PropertyGroup Condition="'$(Configuration)|$(Platform)'=='Debug|x64'">
-    <CodeAnalysisRuleSet>..\VisualStudioAnalysis.ruleset</CodeAnalysisRuleSet>
-    <IncludePath>$(VCPKG_IncludeStatic)\crashpad-backtrace;$(IncludePath)</IncludePath>
-  </PropertyGroup>
-  <PropertyGroup Condition="'$(Configuration)|$(Platform)'=='Debug-Static|x64'">
-    <CodeAnalysisRuleSet>..\VisualStudioAnalysis.ruleset</CodeAnalysisRuleSet>
-    <IncludePath>$(VCPKG_IncludeStatic)\crashpad-backtrace;$(IncludePath)</IncludePath>
-    <TargetName>$(ProjectName)-static</TargetName>
-  </PropertyGroup>
-  <PropertyGroup Condition="'$(Configuration)|$(Platform)'=='Release|Win32'">
-    <CodeAnalysisRuleSet>..\VisualStudioAnalysis.ruleset</CodeAnalysisRuleSet>
-    <IncludePath>$(VCPKG_IncludeStatic)\crashpad-backtrace;$(IncludePath)</IncludePath>
-  </PropertyGroup>
-  <PropertyGroup Condition="'$(Configuration)|$(Platform)'=='Release-Static|Win32'">
-    <CodeAnalysisRuleSet>..\VisualStudioAnalysis.ruleset</CodeAnalysisRuleSet>
-    <IncludePath>$(VCPKG_IncludeStatic)\crashpad-backtrace;$(IncludePath)</IncludePath>
-    <TargetName>$(ProjectName)-static</TargetName>
-  </PropertyGroup>
-  <PropertyGroup Condition="'$(Configuration)|$(Platform)'=='Release|x64'">
-    <CodeAnalysisRuleSet>..\VisualStudioAnalysis.ruleset</CodeAnalysisRuleSet>
-    <IncludePath>$(VCPKG_IncludeStatic)\crashpad-backtrace;$(IncludePath)</IncludePath>
-  </PropertyGroup>
-  <PropertyGroup Condition="'$(Configuration)|$(Platform)'=='Release-Static|x64'">
-    <CodeAnalysisRuleSet>..\VisualStudioAnalysis.ruleset</CodeAnalysisRuleSet>
-    <IncludePath>$(VCPKG_IncludeStatic)\crashpad-backtrace;$(IncludePath)</IncludePath>
-    <TargetName>$(ProjectName)-static</TargetName>
-  </PropertyGroup>
-  <ItemDefinitionGroup Condition="'$(Configuration)|$(Platform)'=='Release|Win32'">
-    <ClCompile>
-      <ExceptionHandling>Sync</ExceptionHandling>
-      <PreprocessorDefinitions>MQ2MAIN_IMPL;MQ2MAIN_EXPORTS;NOMINMAX;%(PreprocessorDefinitions)</PreprocessorDefinitions>
-      <PrecompiledHeader>Use</PrecompiledHeader>
-      <PrecompiledHeaderFile>pch.h</PrecompiledHeaderFile>
-      <AdditionalIncludeDirectories>$(MQRoot)src\main;$(MQRoot)src;$(MQRoot)contrib\mini-yaml\yaml;%(AdditionalIncludeDirectories)</AdditionalIncludeDirectories>
-    </ClCompile>
-    <Link>
-      <BaseAddress>0x03000000</BaseAddress>
-      <AdditionalDependencies>$(MQ2MainLibs);%(AdditionalDependencies)</AdditionalDependencies>
-      <LinkTimeCodeGeneration>UseLinkTimeCodeGeneration</LinkTimeCodeGeneration>
-    </Link>
-  </ItemDefinitionGroup>
-  <ItemDefinitionGroup Condition="'$(Configuration)|$(Platform)'=='Release-Static|Win32'">
-    <ClCompile>
-      <ExceptionHandling>Sync</ExceptionHandling>
-      <PreprocessorDefinitions>MQ2MAIN_IMPL;MQLIB_STATIC;NOMINMAX;%(PreprocessorDefinitions)</PreprocessorDefinitions>
-      <PrecompiledHeader>Use</PrecompiledHeader>
-      <PrecompiledHeaderFile>pch.h</PrecompiledHeaderFile>
-      <AdditionalIncludeDirectories>$(MQRoot)src\main;$(MQRoot)src;$(MQRoot)contrib\mini-yaml\yaml;%(AdditionalIncludeDirectories)</AdditionalIncludeDirectories>
-    </ClCompile>
-  </ItemDefinitionGroup>
-  <ItemDefinitionGroup Condition="'$(Configuration)|$(Platform)'=='Release|x64'">
-    <ClCompile>
-      <ExceptionHandling>Sync</ExceptionHandling>
-      <PreprocessorDefinitions>MQ2MAIN_IMPL;MQ2MAIN_EXPORTS;NOMINMAX;%(PreprocessorDefinitions)</PreprocessorDefinitions>
-      <PrecompiledHeader>Use</PrecompiledHeader>
-      <PrecompiledHeaderFile>pch.h</PrecompiledHeaderFile>
-      <AdditionalIncludeDirectories>$(MQRoot)src\main;$(MQRoot)src;$(MQRoot)contrib\mini-yaml\yaml;%(AdditionalIncludeDirectories)</AdditionalIncludeDirectories>
-    </ClCompile>
-    <Link>
-      <BaseAddress>0x030000000000</BaseAddress>
-      <AdditionalDependencies>$(MQ2MainLibs);%(AdditionalDependencies)</AdditionalDependencies>
-      <LinkTimeCodeGeneration>UseLinkTimeCodeGeneration</LinkTimeCodeGeneration>
-    </Link>
-  </ItemDefinitionGroup>
-  <ItemDefinitionGroup Condition="'$(Configuration)|$(Platform)'=='Release-Static|x64'">
-    <ClCompile>
-      <ExceptionHandling>Sync</ExceptionHandling>
-      <PreprocessorDefinitions>MQ2MAIN_IMPL;MQLIB_STATIC;NOMINMAX;%(PreprocessorDefinitions)</PreprocessorDefinitions>
-      <PrecompiledHeader>Use</PrecompiledHeader>
-      <PrecompiledHeaderFile>pch.h</PrecompiledHeaderFile>
-      <AdditionalIncludeDirectories>$(MQRoot)src\main;$(MQRoot)src;$(MQRoot)contrib\mini-yaml\yaml;%(AdditionalIncludeDirectories)</AdditionalIncludeDirectories>
-    </ClCompile>
-  </ItemDefinitionGroup>
-  <ItemDefinitionGroup Condition="'$(Configuration)|$(Platform)'=='Debug|Win32'">
-    <ClCompile>
-      <ExceptionHandling>Sync</ExceptionHandling>
-      <PreprocessorDefinitions>MQ2MAIN_IMPL;MQ2MAIN_EXPORTS;NOMINMAX;%(PreprocessorDefinitions)</PreprocessorDefinitions>
-      <PrecompiledHeader>Use</PrecompiledHeader>
-      <PrecompiledHeaderFile>pch.h</PrecompiledHeaderFile>
-      <AdditionalIncludeDirectories>$(MQRoot)src\main;$(MQRoot)src;$(MQRoot)contrib\mini-yaml\yaml;%(AdditionalIncludeDirectories)</AdditionalIncludeDirectories>
-    </ClCompile>
-    <Link>
-      <BaseAddress>0x03000000</BaseAddress>
-      <AdditionalDependencies>$(MQ2MainLibs);%(AdditionalDependencies)</AdditionalDependencies>
-    </Link>
-  </ItemDefinitionGroup>
-  <ItemDefinitionGroup Condition="'$(Configuration)|$(Platform)'=='Debug-Static|Win32'">
-    <ClCompile>
-      <ExceptionHandling>Sync</ExceptionHandling>
-      <PreprocessorDefinitions>MQ2MAIN_IMPL;MQLIB_STATIC;NOMINMAX;%(PreprocessorDefinitions)</PreprocessorDefinitions>
-      <PrecompiledHeader>Use</PrecompiledHeader>
-      <PrecompiledHeaderFile>pch.h</PrecompiledHeaderFile>
-      <AdditionalIncludeDirectories>$(MQRoot)src\main;$(MQRoot)src;$(MQRoot)contrib\mini-yaml\yaml;%(AdditionalIncludeDirectories)</AdditionalIncludeDirectories>
-    </ClCompile>
-  </ItemDefinitionGroup>
-  <ItemDefinitionGroup Condition="'$(Configuration)|$(Platform)'=='Debug|x64'">
-    <ClCompile>
-      <ExceptionHandling>Sync</ExceptionHandling>
-      <PreprocessorDefinitions>MQ2MAIN_IMPL;MQ2MAIN_EXPORTS;NOMINMAX;%(PreprocessorDefinitions)</PreprocessorDefinitions>
-      <PrecompiledHeader>Use</PrecompiledHeader>
-      <PrecompiledHeaderFile>pch.h</PrecompiledHeaderFile>
-      <AdditionalIncludeDirectories>$(MQRoot)src\main;$(MQRoot)src;$(MQRoot)contrib\mini-yaml\yaml;%(AdditionalIncludeDirectories)</AdditionalIncludeDirectories>
-    </ClCompile>
-    <Link>
-      <BaseAddress>0x030000000000</BaseAddress>
-      <AdditionalDependencies>$(MQ2MainLibs);%(AdditionalDependencies)</AdditionalDependencies>
-    </Link>
-  </ItemDefinitionGroup>
-  <ItemDefinitionGroup Condition="'$(Configuration)|$(Platform)'=='Debug-Static|x64'">
-    <ClCompile>
-      <ExceptionHandling>Sync</ExceptionHandling>
-      <PreprocessorDefinitions>MQ2MAIN_IMPL;MQLIB_STATIC;NOMINMAX;%(PreprocessorDefinitions)</PreprocessorDefinitions>
-      <PrecompiledHeader>Use</PrecompiledHeader>
-      <PrecompiledHeaderFile>pch.h</PrecompiledHeaderFile>
-      <AdditionalIncludeDirectories>$(MQRoot)src\main;$(MQRoot)src;$(MQRoot)contrib\mini-yaml\yaml;%(AdditionalIncludeDirectories)</AdditionalIncludeDirectories>
-    </ClCompile>
-  </ItemDefinitionGroup>
-  <ItemGroup>
-    <ClCompile Include="..\..\contrib\mini-yaml\yaml\Yaml.cpp">
-      <PrecompiledHeader>NotUsing</PrecompiledHeader>
-    </ClCompile>
-    <ClCompile Include="..\common\HotKeys.cpp">
-      <ForcedIncludeFiles>pch.h</ForcedIncludeFiles>
-    </ClCompile>
-    <ClCompile Include="api\Abilities.cpp" />
-    <ClCompile Include="api\Spawns.cpp" />
-    <ClCompile Include="datatypes\MQ2AchievementType.cpp">
-      <ExcludedFromBuild>true</ExcludedFromBuild>
-    </ClCompile>
-    <ClCompile Include="datatypes\MQ2AdvLootType.cpp">
-      <ExcludedFromBuild>true</ExcludedFromBuild>
-    </ClCompile>
-    <ClCompile Include="datatypes\MQ2AlertListType.cpp">
-      <ExcludedFromBuild>true</ExcludedFromBuild>
-    </ClCompile>
-    <ClCompile Include="datatypes\MQ2AlertType.cpp">
-      <ExcludedFromBuild>true</ExcludedFromBuild>
-    </ClCompile>
-    <ClCompile Include="datatypes\MQ2AltAbilityType.cpp">
-      <ExcludedFromBuild>true</ExcludedFromBuild>
-    </ClCompile>
-    <ClCompile Include="datatypes\MQ2AugType.cpp">
-      <ExcludedFromBuild>true</ExcludedFromBuild>
-    </ClCompile>
-    <ClCompile Include="datatypes\MQ2AuraType.cpp">
-      <ExcludedFromBuild>true</ExcludedFromBuild>
-    </ClCompile>
-    <ClCompile Include="datatypes\MQ2BandolierType.cpp">
-      <ExcludedFromBuild>true</ExcludedFromBuild>
-    </ClCompile>
-    <ClCompile Include="datatypes\MQ2BodyType.cpp">
-      <ExcludedFromBuild>true</ExcludedFromBuild>
-    </ClCompile>
-    <ClCompile Include="datatypes\MQ2BuffType.cpp">
-      <ExcludedFromBuild>true</ExcludedFromBuild>
-    </ClCompile>
-    <ClCompile Include="datatypes\MQ2CachedBuffType.cpp">
-      <ExcludedFromBuild>true</ExcludedFromBuild>
-    </ClCompile>
-    <ClCompile Include="datatypes\MQ2CharacterType.cpp">
-      <ExcludedFromBuild>true</ExcludedFromBuild>
-    </ClCompile>
-    <ClCompile Include="datatypes\MQ2CharSelectListType.cpp">
-      <ExcludedFromBuild>true</ExcludedFromBuild>
-    </ClCompile>
-    <ClCompile Include="datatypes\MQ2ClassType.cpp">
-      <ExcludedFromBuild>true</ExcludedFromBuild>
-    </ClCompile>
-    <ClCompile Include="datatypes\MQ2CorpseType.cpp">
-      <ExcludedFromBuild>true</ExcludedFromBuild>
-    </ClCompile>
-    <ClCompile Include="datatypes\MQ2CurrentZoneType.cpp">
-      <ExcludedFromBuild>true</ExcludedFromBuild>
-    </ClCompile>
-    <ClCompile Include="datatypes\MQDataTypes.cpp" />
-    <ClCompile Include="datatypes\MQ2DeityType.cpp">
-      <ExcludedFromBuild>true</ExcludedFromBuild>
-    </ClCompile>
-    <ClCompile Include="datatypes\MQ2DynamicZoneType.cpp">
-      <ExcludedFromBuild>true</ExcludedFromBuild>
-    </ClCompile>
-    <ClCompile Include="datatypes\MQ2EverQuestType.cpp">
-      <ExcludedFromBuild>true</ExcludedFromBuild>
-    </ClCompile>
-    <ClCompile Include="datatypes\MQ2EvolvingItemType.cpp">
-      <ExcludedFromBuild>true</ExcludedFromBuild>
-    </ClCompile>
-    <ClCompile Include="datatypes\MQ2FellowshipType.cpp">
-      <ExcludedFromBuild>true</ExcludedFromBuild>
-    </ClCompile>
-    <ClCompile Include="datatypes\MQ2FriendsType.cpp">
-      <ExcludedFromBuild>true</ExcludedFromBuild>
-    </ClCompile>
-    <ClCompile Include="datatypes\MQ2GroundType.cpp">
-      <ExcludedFromBuild>true</ExcludedFromBuild>
-    </ClCompile>
-    <ClCompile Include="datatypes\MQ2GroupType.cpp">
-      <ExcludedFromBuild>true</ExcludedFromBuild>
-    </ClCompile>
-    <ClCompile Include="datatypes\MQ2InvSlotType.cpp">
-      <ExcludedFromBuild>true</ExcludedFromBuild>
-    </ClCompile>
-    <ClCompile Include="datatypes\MQ2TradeskillDepotType.cpp">
-      <ExcludedFromBuild>true</ExcludedFromBuild>
-    </ClCompile>
-    <ClCompile Include="datatypes\MQ2ItemFilterDataType.cpp">
-      <ExcludedFromBuild>true</ExcludedFromBuild>
-    </ClCompile>
-    <ClCompile Include="datatypes\MQ2ItemSpellType.cpp">
-      <ExcludedFromBuild>true</ExcludedFromBuild>
-    </ClCompile>
-    <ClCompile Include="datatypes\MQ2ItemType.cpp">
-      <ExcludedFromBuild>true</ExcludedFromBuild>
-    </ClCompile>
-    <ClCompile Include="datatypes\MQ2KeyRingType.cpp">
-      <ExcludedFromBuild>true</ExcludedFromBuild>
-    </ClCompile>
-    <ClCompile Include="datatypes\MQ2MacroQuestType.cpp">
-      <ExcludedFromBuild>true</ExcludedFromBuild>
-    </ClCompile>
-    <ClCompile Include="datatypes\MQ2MacroType.cpp">
-      <ExcludedFromBuild>true</ExcludedFromBuild>
-    </ClCompile>
-    <ClCompile Include="datatypes\MQ2MathType.cpp">
-      <ExcludedFromBuild>true</ExcludedFromBuild>
-    </ClCompile>
-    <ClCompile Include="datatypes\MQ2MenuType.cpp">
-      <ExcludedFromBuild>true</ExcludedFromBuild>
-    </ClCompile>
-    <ClCompile Include="datatypes\MQ2MercenaryType.cpp">
-      <ExcludedFromBuild>true</ExcludedFromBuild>
-    </ClCompile>
-    <ClCompile Include="datatypes\MQ2MerchantType.cpp">
-      <ExcludedFromBuild>true</ExcludedFromBuild>
-    </ClCompile>
-    <ClCompile Include="datatypes\MQ2PetType.cpp">
-      <ExcludedFromBuild>true</ExcludedFromBuild>
-    </ClCompile>
-    <ClCompile Include="datatypes\MQ2PluginType.cpp">
-      <ExcludedFromBuild>true</ExcludedFromBuild>
-    </ClCompile>
-    <ClCompile Include="datatypes\MQ2PointMerchantType.cpp">
-      <ExcludedFromBuild>true</ExcludedFromBuild>
-    </ClCompile>
-    <ClCompile Include="datatypes\MQ2BasicTypes.cpp">
-      <ExcludedFromBuild>true</ExcludedFromBuild>
-    </ClCompile>
-    <ClCompile Include="datatypes\MQ2RaceType.cpp">
-      <ExcludedFromBuild>true</ExcludedFromBuild>
-    </ClCompile>
-    <ClCompile Include="datatypes\MQ2RaidType.cpp">
-      <ExcludedFromBuild>true</ExcludedFromBuild>
-    </ClCompile>
-    <ClCompile Include="datatypes\MQ2SkillType.cpp">
-      <ExcludedFromBuild>true</ExcludedFromBuild>
-    </ClCompile>
-    <ClCompile Include="datatypes\MQ2SolventType.cpp">
-      <ExcludedFromBuild>true</ExcludedFromBuild>
-    </ClCompile>
-    <ClCompile Include="datatypes\MQ2SpawnType.cpp">
-      <ExcludedFromBuild>true</ExcludedFromBuild>
-    </ClCompile>
-    <ClCompile Include="datatypes\MQ2SpellType.cpp">
-      <ExcludedFromBuild>true</ExcludedFromBuild>
-    </ClCompile>
-    <ClCompile Include="datatypes\MQ2SwitchType.cpp">
-      <ExcludedFromBuild>true</ExcludedFromBuild>
-    </ClCompile>
-    <ClCompile Include="datatypes\MQ2TargetType.cpp">
-      <ExcludedFromBuild>true</ExcludedFromBuild>
-    </ClCompile>
-    <ClCompile Include="datatypes\MQ2TaskType.cpp">
-      <ExcludedFromBuild>true</ExcludedFromBuild>
-    </ClCompile>
-    <ClCompile Include="datatypes\MQ2TimerType.cpp">
-      <ExcludedFromBuild>true</ExcludedFromBuild>
-    </ClCompile>
-    <ClCompile Include="datatypes\MQ2WindowType.cpp">
-      <ExcludedFromBuild>true</ExcludedFromBuild>
-    </ClCompile>
-    <ClCompile Include="datatypes\MQ2WorldLocationType.cpp">
-      <ExcludedFromBuild>true</ExcludedFromBuild>
-    </ClCompile>
-    <ClCompile Include="datatypes\MQ2XTargetType.cpp">
-      <ExcludedFromBuild>true</ExcludedFromBuild>
-    </ClCompile>
-    <ClCompile Include="datatypes\MQ2ZoneType.cpp">
-      <ExcludedFromBuild>true</ExcludedFromBuild>
-    </ClCompile>
-    <ClCompile Include="datatypes\MQCursorAttachmentType.cpp">
-      <ExcludedFromBuild>true</ExcludedFromBuild>
-    </ClCompile>
-    <ClCompile Include="datatypes\MQIniType.cpp">
-      <ExcludedFromBuild>true</ExcludedFromBuild>
-    </ClCompile>
-    <ClCompile Include="datatypes\MQInventoryType.cpp">
-      <ExcludedFromBuild>true</ExcludedFromBuild>
-    </ClCompile>
-    <ClCompile Include="datatypes\MQSocialType.cpp">
-      <ExcludedFromBuild>true</ExcludedFromBuild>
-    </ClCompile>
-    <ClCompile Include="emu\EmuExtensions.cpp" />
-    <ClCompile Include="MQEQBugFix.cpp" />
-    <ClCompile Include="GraphicsEngine.cpp" />
-    <ClCompile Include="GraphicsEngineDX11.cpp" />
-    <ClCompile Include="GraphicsEngineDX9.cpp" />
-    <ClCompile Include="GraphicsResources.cpp" />
-    <ClCompile Include="ImGuiBackendDX11.cpp" />
-    <ClCompile Include="ImGuiBackendDX9.cpp" />
-    <ClCompile Include="ImGuiBackendWin32.cpp" />
-    <ClCompile Include="MacroQuest.cpp" />
-    <ClCompile Include="MacroSystem.cpp" />
-    <ClCompile Include="MQAnonymize.cpp" />
-    <ClCompile Include="MQAutoInventory.cpp" />
-    <ClCompile Include="MQBenchmarks.cpp" />
-    <ClCompile Include="MQCachedBuffs.cpp" />
-    <ClCompile Include="MQChatHook.cpp" />
-    <ClCompile Include="MQDisplayHook.cpp" />
-    <ClCompile Include="MQCommandAPI.cpp" />
-    <ClCompile Include="MQCommands.cpp" />
-    <ClCompile Include="MQDeveloperTools.cpp" />
-    <ClCompile Include="MQInputAPI.cpp" />
-    <ClCompile Include="MQActorAPI.cpp" />
-    <ClCompile Include="MQDataAPI.cpp" />
-    <ClCompile Include="MQDetourAPI.cpp" />
-    <ClCompile Include="MQFrameLimiter.cpp" />
-    <ClCompile Include="MQGlobals.cpp" />
-    <ClCompile Include="MQImGuiTools.cpp" />
-    <ClCompile Include="MQGroundSpawns.cpp" />
-    <ClCompile Include="MQImGuiConsole.cpp" />
-    <ClCompile Include="MQImguiWidgets.cpp" />
-    <ClCompile Include="MQItems.cpp" />
-    <ClCompile Include="MQKeyBinds.cpp" />
-    <ClCompile Include="MQLoginFrontend.cpp" />
-    <ClCompile Include="MQNewsWindow.cpp" />
-    <ClCompile Include="MQPostOffice.cpp" />
-    <ClCompile Include="MQPluginHandler.cpp" />
-    <ClCompile Include="MQPulse.cpp" />
-    <ClCompile Include="MQSpawns.cpp" />
-    <ClCompile Include="MQSpells.cpp" />
-    <ClCompile Include="MQStringDB.cpp" />
-    <ClCompile Include="MQUtilities.cpp" />
-    <ClCompile Include="MQWindowInspector.cpp" />
-    <ClCompile Include="MQWindows.cpp" />
-    <ClCompile Include="MQAchievements.cpp" />
-    <ClCompile Include="MQInventory.cpp" />
-    <ClCompile Include="MQRenderDoc.cpp" />
-    <ClCompile Include="pch.cpp">
-      <PrecompiledHeader>Create</PrecompiledHeader>
-    </ClCompile>
-    <ClCompile Include="CrashHandler.cpp" />
-  </ItemGroup>
-  <ItemGroup>
-    <ClInclude Include="..\..\contrib\args\args.hxx" />
-    <ClInclude Include="..\..\contrib\Blech\Blech.h" />
-    <ClInclude Include="..\..\contrib\mini-yaml\yaml\Yaml.hpp" />
-    <ClInclude Include="..\..\contrib\renderdoc\renderdoc_app.h" />
-    <ClInclude Include="..\..\contrib\tinyfsm\include\tinyfsm.hpp" />
-    <ClInclude Include="..\..\include\extras\wil\Constants.h" />
-    <ClInclude Include="..\..\include\moveitem.h" />
-    <ClInclude Include="..\..\include\mq\api\Abilities.h" />
-    <ClInclude Include="..\..\include\mq\api\Achievements.h" />
-    <ClInclude Include="..\..\include\mq\api\ActorAPI.h" />
-    <ClInclude Include="..\..\include\mq\api\CachedBuffs.h" />
-    <ClInclude Include="..\..\include\mq\api\CommandAPI.h" />
-    <ClInclude Include="..\..\include\mq\api\DetourAPI.h" />
-    <ClInclude Include="..\..\include\mq\api\Inventory.h" />
-    <ClInclude Include="..\..\include\mq\api\Items.h" />
-    <ClInclude Include="..\..\include\mq\api\MacroAPI.h" />
-    <ClInclude Include="..\..\include\mq\api\MacroDataTypes.h" />
-    <ClInclude Include="..\..\include\mq\api\Main.h" />
-    <ClInclude Include="..\..\include\mq\api\PluginAPI.h" />
-    <ClInclude Include="..\..\include\mq\api\RenderDoc.h" />
-    <ClInclude Include="..\..\include\mq\api\Spawns.h" />
-    <ClInclude Include="..\..\include\mq\api\Spells.h" />
-    <ClInclude Include="..\..\include\mq\api\Textures.h" />
-    <ClInclude Include="..\..\include\mq\base\Base.h" />
-    <ClInclude Include="..\..\include\mq\base\BuildInfo.h" />
-    <ClInclude Include="..\..\include\mq\base\Color.h" />
-    <ClInclude Include="..\..\include\mq\base\Common.h" />
-    <ClInclude Include="..\..\include\mq\base\Config.h" />
-    <ClInclude Include="..\..\include\mq\base\Deprecation.h" />
-    <ClInclude Include="..\..\include\mq\base\Enum.h" />
-    <ClInclude Include="..\..\include\mq\base\EnumFmt.h" />
-    <ClInclude Include="..\..\include\mq\base\GlobalBuffer.h" />
-    <ClInclude Include="..\..\include\mq\base\Logging.h" />
-    <ClInclude Include="..\..\include\mq\base\PluginHandle.h" />
-    <ClInclude Include="..\..\include\mq\base\ScopeExit.h" />
-    <ClInclude Include="..\..\include\mq\base\Signal.h" />
-    <ClInclude Include="..\..\include\mq\base\String.h" />
-    <ClInclude Include="..\..\include\mq\base\Threading.h" />
-    <ClInclude Include="..\..\include\mq\base\Vector.h" />
-    <ClInclude Include="..\..\include\mq\base\WString.h" />
-    <ClInclude Include="..\..\include\mq\imgui\ConsoleWidget.h" />
-    <ClInclude Include="..\..\include\mq\imgui\ImGuiUtils.h" />
-    <ClInclude Include="..\..\include\mq\imgui\MQConsoleDelegate.h" />
-    <ClInclude Include="..\..\include\mq\imgui\Widgets.h" />
-    <ClInclude Include="..\..\include\mq\Plugin.h" />
-    <ClInclude Include="..\..\include\mq\utils\Args.h" />
-    <ClInclude Include="..\..\include\mq\utils\Benchmarks.h" />
-    <ClInclude Include="..\..\include\mq\utils\HotKeys.h" />
-    <ClInclude Include="..\..\include\mq\utils\Keybinds.h" />
-    <ClInclude Include="..\..\include\mq\utils\Markov.h" />
-    <ClInclude Include="..\..\include\mq\utils\Naming.h" />
-    <ClInclude Include="..\..\include\mq\utils\OS.h" />
-<<<<<<< HEAD
-    <ClInclude Include="..\..\include\mq\utils\SimpleLexer.h" />
-=======
-    <ClInclude Include="..\common\Common.h" />
-    <ClInclude Include="..\common\ConfigUtils.h" />
-    <ClInclude Include="..\common\MiscUtils.h" />
-    <ClInclude Include="..\common\StringUtils.h" />
->>>>>>> a27c8526
-    <ClInclude Include="datatypes\DataTypeList.h" />
-    <ClInclude Include="datatypes\MQDataTypes.h" />
-    <ClInclude Include="CrashHandler.h" />
-    <ClCompile Include="ImGuiManager.cpp" />
-    <ClInclude Include="emu\EmuExtensions.h" />
-    <ClInclude Include="GraphicsEngine.h" />
-    <ClInclude Include="ImGuiBackend.h" />
-    <ClInclude Include="ImGuiManager.h" />
-    <ClInclude Include="MQ2Commands.h" />
-    <ClInclude Include="MQActorAPI.h" />
-    <ClCompile Include="MQCfgFileHandler.cpp" />
-    <ClInclude Include="MQCommandAPI.h" />
-    <ClInclude Include="MQConfig.h" />
-    <ClInclude Include="MQDataAPI.h" />
-    <ClInclude Include="MQDataContainers.h" />
-    <ClInclude Include="MQDeveloperTools.h" />
-    <ClInclude Include="MQGlobals.h" />
-    <ClInclude Include="MQImGuiTools.h" />
-    <ClInclude Include="MQInlines.h" />
-    <ClInclude Include="MQInternal.h" />
-    <ClInclude Include="MQKeyBinds.h" />
-    <ClInclude Include="MQMain.h" />
-    <ClInclude Include="MQMainBase.h" />
-    <ClInclude Include="MQMercenaries.h" />
-    <ClInclude Include="MQSpellSearch.h" />
-    <ClInclude Include="MQUtilities.h" />
-    <ClInclude Include="MQPluginHandler.h" />
-    <ClInclude Include="MQVersionInfo.h" />
-    <ClInclude Include="pch.h" />
-    <ClInclude Include="MQPostOffice.h" />
-    <ClInclude Include="resource.h" />
-  </ItemGroup>
-  <ItemGroup>
-    <ResourceCompile Include="MQ2Main.rc" />
-  </ItemGroup>
-  <ItemGroup>
-    <Natvis Include="..\MacroQuest.natvis" />
-  </ItemGroup>
-  <ItemGroup>
-    <ProjectReference Include="..\..\contrib\zep\zep.vcxproj">
-      <Project>{9c7402b4-f71e-41f8-bb17-320f47de02c8}</Project>
-    </ProjectReference>
-    <ProjectReference Include="..\eqlib\eqlib.vcxproj">
-      <Project>{7cc5690f-593c-4938-922d-73a0ac84537a}</Project>
-    </ProjectReference>
-    <ProjectReference Include="..\imgui\imgui.vcxproj">
-      <Project>{1777e251-0f50-496a-b8c5-ec7f41a0b186}</Project>
-    </ProjectReference>
-    <ProjectReference Include="..\routing\routing.vcxproj">
-      <Project>{6ce4f8d6-1709-47c5-9297-1619bbc4a71e}</Project>
-    </ProjectReference>
-  </ItemGroup>
-  <ItemGroup>
-    <NASM Include="AssemblyFunctions64.asm">
-      <ExcludedFromBuild Condition="'$(Platform)'=='Win32'">true</ExcludedFromBuild>
-    </NASM>
-  </ItemGroup>
-  <ItemGroup>
-    <None Include="..\..\data\resources\CHANGELOG.md" />
-    <None Include="..\..\data\resources\Zones.ini" />
-    <None Include="..\..\LICENSE.md" />
-    <None Include="ModuleList.inl" />
-  </ItemGroup>
-  <ItemGroup>
-    <Text Include="..\..\data\resources\ItemDB.txt" />
-  </ItemGroup>
-  <Import Project="$(VCTargetsPath)\Microsoft.Cpp.targets" />
+﻿<?xml version="1.0" encoding="utf-8"?>
+<Project DefaultTargets="Build" ToolsVersion="15.0" xmlns="http://schemas.microsoft.com/developer/msbuild/2003">
+  <ItemGroup Label="ProjectConfigurations">
+    <ProjectConfiguration Include="Debug-Static|Win32">
+      <Configuration>Debug-Static</Configuration>
+      <Platform>Win32</Platform>
+    </ProjectConfiguration>
+    <ProjectConfiguration Include="Debug-Static|x64">
+      <Configuration>Debug-Static</Configuration>
+      <Platform>x64</Platform>
+    </ProjectConfiguration>
+    <ProjectConfiguration Include="Debug|Win32">
+      <Configuration>Debug</Configuration>
+      <Platform>Win32</Platform>
+    </ProjectConfiguration>
+    <ProjectConfiguration Include="Debug|x64">
+      <Configuration>Debug</Configuration>
+      <Platform>x64</Platform>
+    </ProjectConfiguration>
+    <ProjectConfiguration Include="Release-Static|Win32">
+      <Configuration>Release-Static</Configuration>
+      <Platform>Win32</Platform>
+    </ProjectConfiguration>
+    <ProjectConfiguration Include="Release-Static|x64">
+      <Configuration>Release-Static</Configuration>
+      <Platform>x64</Platform>
+    </ProjectConfiguration>
+    <ProjectConfiguration Include="Release|Win32">
+      <Configuration>Release</Configuration>
+      <Platform>Win32</Platform>
+    </ProjectConfiguration>
+    <ProjectConfiguration Include="Release|x64">
+      <Configuration>Release</Configuration>
+      <Platform>x64</Platform>
+    </ProjectConfiguration>
+  </ItemGroup>
+  <ItemDefinitionGroup>
+    <PreBuildEvent>
+      <Command>if exist "$([MSBuild]::GetDirectoryNameOfFileAbove($(MSBuildThisFileDirectory), tools\build_scripts\MQ2Main_PreBuild.ps1))\tools\build_scripts\MQ2Main_PreBuild.ps1" powershell.exe -ExecutionPolicy Bypass -NoProfile -NonInteractive -File "$([MSBuild]::GetDirectoryNameOfFileAbove($(MSBuildThisFileDirectory), tools\build_scripts\MQ2Main_PreBuild.ps1))\tools\build_scripts\MQ2Main_PreBuild.ps1" $(Platform)</Command>
+    </PreBuildEvent>
+  </ItemDefinitionGroup>
+  <ItemDefinitionGroup>
+    <PostBuildEvent>
+      <Command>if exist "$([MSBuild]::GetDirectoryNameOfFileAbove($(MSBuildThisFileDirectory), tools\build_scripts\MQ2Main_PostBuild.ps1))\tools\build_scripts\MQ2Main_PostBuild.ps1" powershell.exe -ExecutionPolicy Bypass -NoProfile -NonInteractive -File "$([MSBuild]::GetDirectoryNameOfFileAbove($(MSBuildThisFileDirectory), tools\build_scripts\MQ2Main_PostBuild.ps1))\tools\build_scripts\MQ2Main_PostBuild.ps1" "$(MQRoot)data" "$(MQBuildDirectory)bin\$(MQBinaryDirName)" $(Platform)</Command>
+      <Message>Performing PostBuild for $(MSBuildProjectName)...</Message>
+    </PostBuildEvent>
+  </ItemDefinitionGroup>
+  <PropertyGroup Label="Globals">
+    <ProjectGuid>{2A0A06A4-E9C6-4229-82EE-BD2D4E0A7221}</ProjectGuid>
+    <Keyword>Win32Proj</Keyword>
+    <WindowsTargetPlatformVersion>10.0</WindowsTargetPlatformVersion>
+  </PropertyGroup>
+  <Import Project="$(VCTargetsPath)\Microsoft.Cpp.Default.props" />
+  <PropertyGroup Condition="'$(Configuration)|$(Platform)'=='Release|Win32'" Label="Configuration">
+    <ConfigurationType>DynamicLibrary</ConfigurationType>
+    <PlatformToolset>v143</PlatformToolset>
+  </PropertyGroup>
+  <PropertyGroup Condition="'$(Configuration)|$(Platform)'=='Release-Static|Win32'" Label="Configuration">
+    <ConfigurationType>StaticLibrary</ConfigurationType>
+    <PlatformToolset>v143</PlatformToolset>
+  </PropertyGroup>
+  <PropertyGroup Condition="'$(Configuration)|$(Platform)'=='Release|x64'" Label="Configuration">
+    <ConfigurationType>DynamicLibrary</ConfigurationType>
+    <PlatformToolset>v143</PlatformToolset>
+  </PropertyGroup>
+  <PropertyGroup Condition="'$(Configuration)|$(Platform)'=='Release-Static|x64'" Label="Configuration">
+    <ConfigurationType>StaticLibrary</ConfigurationType>
+    <PlatformToolset>v143</PlatformToolset>
+  </PropertyGroup>
+  <PropertyGroup Condition="'$(Configuration)|$(Platform)'=='Debug|Win32'" Label="Configuration">
+    <ConfigurationType>DynamicLibrary</ConfigurationType>
+    <PlatformToolset>v143</PlatformToolset>
+  </PropertyGroup>
+  <PropertyGroup Condition="'$(Configuration)|$(Platform)'=='Debug-Static|Win32'" Label="Configuration">
+    <ConfigurationType>StaticLibrary</ConfigurationType>
+    <PlatformToolset>v143</PlatformToolset>
+  </PropertyGroup>
+  <PropertyGroup Condition="'$(Configuration)|$(Platform)'=='Debug|x64'" Label="Configuration">
+    <ConfigurationType>DynamicLibrary</ConfigurationType>
+    <PlatformToolset>v143</PlatformToolset>
+  </PropertyGroup>
+  <PropertyGroup Condition="'$(Configuration)|$(Platform)'=='Debug-Static|x64'" Label="Configuration">
+    <ConfigurationType>StaticLibrary</ConfigurationType>
+    <PlatformToolset>v143</PlatformToolset>
+  </PropertyGroup>
+  <Import Project="$(VCTargetsPath)\Microsoft.Cpp.props" />
+  <ImportGroup Label="ExtensionSettings">
+  </ImportGroup>
+  <ImportGroup Condition="'$(Configuration)|$(Platform)'=='Release|Win32'" Label="PropertySheets">
+    <Import Project="$(UserRootDir)\Microsoft.Cpp.$(Platform).user.props" Condition="exists('$(UserRootDir)\Microsoft.Cpp.$(Platform).user.props')" Label="LocalAppDataPlatform" />
+    <Import Project="..\Common.props" />
+  </ImportGroup>
+  <ImportGroup Condition="'$(Configuration)|$(Platform)'=='Release-Static|Win32'" Label="PropertySheets">
+    <Import Project="$(UserRootDir)\Microsoft.Cpp.$(Platform).user.props" Condition="exists('$(UserRootDir)\Microsoft.Cpp.$(Platform).user.props')" Label="LocalAppDataPlatform" />
+    <Import Project="..\Common.props" />
+  </ImportGroup>
+  <ImportGroup Condition="'$(Configuration)|$(Platform)'=='Release|x64'" Label="PropertySheets">
+    <Import Project="$(UserRootDir)\Microsoft.Cpp.$(Platform).user.props" Condition="exists('$(UserRootDir)\Microsoft.Cpp.$(Platform).user.props')" Label="LocalAppDataPlatform" />
+    <Import Project="..\Common.props" />
+  </ImportGroup>
+  <ImportGroup Condition="'$(Configuration)|$(Platform)'=='Release-Static|x64'" Label="PropertySheets">
+    <Import Project="$(UserRootDir)\Microsoft.Cpp.$(Platform).user.props" Condition="exists('$(UserRootDir)\Microsoft.Cpp.$(Platform).user.props')" Label="LocalAppDataPlatform" />
+    <Import Project="..\Common.props" />
+  </ImportGroup>
+  <ImportGroup Condition="'$(Configuration)|$(Platform)'=='Debug|Win32'" Label="PropertySheets">
+    <Import Project="$(UserRootDir)\Microsoft.Cpp.$(Platform).user.props" Condition="exists('$(UserRootDir)\Microsoft.Cpp.$(Platform).user.props')" Label="LocalAppDataPlatform" />
+    <Import Project="..\Common.props" />
+  </ImportGroup>
+  <ImportGroup Condition="'$(Configuration)|$(Platform)'=='Debug-Static|Win32'" Label="PropertySheets">
+    <Import Project="$(UserRootDir)\Microsoft.Cpp.$(Platform).user.props" Condition="exists('$(UserRootDir)\Microsoft.Cpp.$(Platform).user.props')" Label="LocalAppDataPlatform" />
+    <Import Project="..\Common.props" />
+  </ImportGroup>
+  <ImportGroup Condition="'$(Configuration)|$(Platform)'=='Debug|x64'" Label="PropertySheets">
+    <Import Project="$(UserRootDir)\Microsoft.Cpp.$(Platform).user.props" Condition="exists('$(UserRootDir)\Microsoft.Cpp.$(Platform).user.props')" Label="LocalAppDataPlatform" />
+    <Import Project="..\Common.props" />
+  </ImportGroup>
+  <ImportGroup Condition="'$(Configuration)|$(Platform)'=='Debug-Static|x64'" Label="PropertySheets">
+    <Import Project="$(UserRootDir)\Microsoft.Cpp.$(Platform).user.props" Condition="exists('$(UserRootDir)\Microsoft.Cpp.$(Platform).user.props')" Label="LocalAppDataPlatform" />
+    <Import Project="..\Common.props" />
+  </ImportGroup>
+  <PropertyGroup Label="UserMacros" />
+  <PropertyGroup>
+    <_ProjectFileVersion>11.0.51106.1</_ProjectFileVersion>
+  </PropertyGroup>
+  <PropertyGroup Condition="'$(Configuration)|$(Platform)'=='Debug|Win32'">
+    <CodeAnalysisRuleSet>..\VisualStudioAnalysis.ruleset</CodeAnalysisRuleSet>
+    <IncludePath>$(VCPKG_IncludeStatic)\crashpad-backtrace;$(IncludePath)</IncludePath>
+  </PropertyGroup>
+  <PropertyGroup Condition="'$(Configuration)|$(Platform)'=='Debug-Static|Win32'">
+    <CodeAnalysisRuleSet>..\VisualStudioAnalysis.ruleset</CodeAnalysisRuleSet>
+    <IncludePath>$(VCPKG_IncludeStatic)\crashpad-backtrace;$(IncludePath)</IncludePath>
+    <TargetName>$(ProjectName)-static</TargetName>
+  </PropertyGroup>
+  <PropertyGroup Condition="'$(Configuration)|$(Platform)'=='Debug|x64'">
+    <CodeAnalysisRuleSet>..\VisualStudioAnalysis.ruleset</CodeAnalysisRuleSet>
+    <IncludePath>$(VCPKG_IncludeStatic)\crashpad-backtrace;$(IncludePath)</IncludePath>
+  </PropertyGroup>
+  <PropertyGroup Condition="'$(Configuration)|$(Platform)'=='Debug-Static|x64'">
+    <CodeAnalysisRuleSet>..\VisualStudioAnalysis.ruleset</CodeAnalysisRuleSet>
+    <IncludePath>$(VCPKG_IncludeStatic)\crashpad-backtrace;$(IncludePath)</IncludePath>
+    <TargetName>$(ProjectName)-static</TargetName>
+  </PropertyGroup>
+  <PropertyGroup Condition="'$(Configuration)|$(Platform)'=='Release|Win32'">
+    <CodeAnalysisRuleSet>..\VisualStudioAnalysis.ruleset</CodeAnalysisRuleSet>
+    <IncludePath>$(VCPKG_IncludeStatic)\crashpad-backtrace;$(IncludePath)</IncludePath>
+  </PropertyGroup>
+  <PropertyGroup Condition="'$(Configuration)|$(Platform)'=='Release-Static|Win32'">
+    <CodeAnalysisRuleSet>..\VisualStudioAnalysis.ruleset</CodeAnalysisRuleSet>
+    <IncludePath>$(VCPKG_IncludeStatic)\crashpad-backtrace;$(IncludePath)</IncludePath>
+    <TargetName>$(ProjectName)-static</TargetName>
+  </PropertyGroup>
+  <PropertyGroup Condition="'$(Configuration)|$(Platform)'=='Release|x64'">
+    <CodeAnalysisRuleSet>..\VisualStudioAnalysis.ruleset</CodeAnalysisRuleSet>
+    <IncludePath>$(VCPKG_IncludeStatic)\crashpad-backtrace;$(IncludePath)</IncludePath>
+  </PropertyGroup>
+  <PropertyGroup Condition="'$(Configuration)|$(Platform)'=='Release-Static|x64'">
+    <CodeAnalysisRuleSet>..\VisualStudioAnalysis.ruleset</CodeAnalysisRuleSet>
+    <IncludePath>$(VCPKG_IncludeStatic)\crashpad-backtrace;$(IncludePath)</IncludePath>
+    <TargetName>$(ProjectName)-static</TargetName>
+  </PropertyGroup>
+  <ItemDefinitionGroup Condition="'$(Configuration)|$(Platform)'=='Release|Win32'">
+    <ClCompile>
+      <ExceptionHandling>Sync</ExceptionHandling>
+      <PreprocessorDefinitions>MQ2MAIN_IMPL;MQ2MAIN_EXPORTS;NOMINMAX;%(PreprocessorDefinitions)</PreprocessorDefinitions>
+      <PrecompiledHeader>Use</PrecompiledHeader>
+      <PrecompiledHeaderFile>pch.h</PrecompiledHeaderFile>
+      <AdditionalIncludeDirectories>$(MQRoot)src\main;$(MQRoot)src;$(MQRoot)contrib\mini-yaml\yaml;%(AdditionalIncludeDirectories)</AdditionalIncludeDirectories>
+    </ClCompile>
+    <Link>
+      <BaseAddress>0x03000000</BaseAddress>
+      <AdditionalDependencies>$(MQ2MainLibs);%(AdditionalDependencies)</AdditionalDependencies>
+      <LinkTimeCodeGeneration>UseLinkTimeCodeGeneration</LinkTimeCodeGeneration>
+    </Link>
+  </ItemDefinitionGroup>
+  <ItemDefinitionGroup Condition="'$(Configuration)|$(Platform)'=='Release-Static|Win32'">
+    <ClCompile>
+      <ExceptionHandling>Sync</ExceptionHandling>
+      <PreprocessorDefinitions>MQ2MAIN_IMPL;MQLIB_STATIC;NOMINMAX;%(PreprocessorDefinitions)</PreprocessorDefinitions>
+      <PrecompiledHeader>Use</PrecompiledHeader>
+      <PrecompiledHeaderFile>pch.h</PrecompiledHeaderFile>
+      <AdditionalIncludeDirectories>$(MQRoot)src\main;$(MQRoot)src;$(MQRoot)contrib\mini-yaml\yaml;%(AdditionalIncludeDirectories)</AdditionalIncludeDirectories>
+    </ClCompile>
+  </ItemDefinitionGroup>
+  <ItemDefinitionGroup Condition="'$(Configuration)|$(Platform)'=='Release|x64'">
+    <ClCompile>
+      <ExceptionHandling>Sync</ExceptionHandling>
+      <PreprocessorDefinitions>MQ2MAIN_IMPL;MQ2MAIN_EXPORTS;NOMINMAX;%(PreprocessorDefinitions)</PreprocessorDefinitions>
+      <PrecompiledHeader>Use</PrecompiledHeader>
+      <PrecompiledHeaderFile>pch.h</PrecompiledHeaderFile>
+      <AdditionalIncludeDirectories>$(MQRoot)src\main;$(MQRoot)src;$(MQRoot)contrib\mini-yaml\yaml;%(AdditionalIncludeDirectories)</AdditionalIncludeDirectories>
+    </ClCompile>
+    <Link>
+      <BaseAddress>0x030000000000</BaseAddress>
+      <AdditionalDependencies>$(MQ2MainLibs);%(AdditionalDependencies)</AdditionalDependencies>
+      <LinkTimeCodeGeneration>UseLinkTimeCodeGeneration</LinkTimeCodeGeneration>
+    </Link>
+  </ItemDefinitionGroup>
+  <ItemDefinitionGroup Condition="'$(Configuration)|$(Platform)'=='Release-Static|x64'">
+    <ClCompile>
+      <ExceptionHandling>Sync</ExceptionHandling>
+      <PreprocessorDefinitions>MQ2MAIN_IMPL;MQLIB_STATIC;NOMINMAX;%(PreprocessorDefinitions)</PreprocessorDefinitions>
+      <PrecompiledHeader>Use</PrecompiledHeader>
+      <PrecompiledHeaderFile>pch.h</PrecompiledHeaderFile>
+      <AdditionalIncludeDirectories>$(MQRoot)src\main;$(MQRoot)src;$(MQRoot)contrib\mini-yaml\yaml;%(AdditionalIncludeDirectories)</AdditionalIncludeDirectories>
+    </ClCompile>
+  </ItemDefinitionGroup>
+  <ItemDefinitionGroup Condition="'$(Configuration)|$(Platform)'=='Debug|Win32'">
+    <ClCompile>
+      <ExceptionHandling>Sync</ExceptionHandling>
+      <PreprocessorDefinitions>MQ2MAIN_IMPL;MQ2MAIN_EXPORTS;NOMINMAX;%(PreprocessorDefinitions)</PreprocessorDefinitions>
+      <PrecompiledHeader>Use</PrecompiledHeader>
+      <PrecompiledHeaderFile>pch.h</PrecompiledHeaderFile>
+      <AdditionalIncludeDirectories>$(MQRoot)src\main;$(MQRoot)src;$(MQRoot)contrib\mini-yaml\yaml;%(AdditionalIncludeDirectories)</AdditionalIncludeDirectories>
+    </ClCompile>
+    <Link>
+      <BaseAddress>0x03000000</BaseAddress>
+      <AdditionalDependencies>$(MQ2MainLibs);%(AdditionalDependencies)</AdditionalDependencies>
+    </Link>
+  </ItemDefinitionGroup>
+  <ItemDefinitionGroup Condition="'$(Configuration)|$(Platform)'=='Debug-Static|Win32'">
+    <ClCompile>
+      <ExceptionHandling>Sync</ExceptionHandling>
+      <PreprocessorDefinitions>MQ2MAIN_IMPL;MQLIB_STATIC;NOMINMAX;%(PreprocessorDefinitions)</PreprocessorDefinitions>
+      <PrecompiledHeader>Use</PrecompiledHeader>
+      <PrecompiledHeaderFile>pch.h</PrecompiledHeaderFile>
+      <AdditionalIncludeDirectories>$(MQRoot)src\main;$(MQRoot)src;$(MQRoot)contrib\mini-yaml\yaml;%(AdditionalIncludeDirectories)</AdditionalIncludeDirectories>
+    </ClCompile>
+  </ItemDefinitionGroup>
+  <ItemDefinitionGroup Condition="'$(Configuration)|$(Platform)'=='Debug|x64'">
+    <ClCompile>
+      <ExceptionHandling>Sync</ExceptionHandling>
+      <PreprocessorDefinitions>MQ2MAIN_IMPL;MQ2MAIN_EXPORTS;NOMINMAX;%(PreprocessorDefinitions)</PreprocessorDefinitions>
+      <PrecompiledHeader>Use</PrecompiledHeader>
+      <PrecompiledHeaderFile>pch.h</PrecompiledHeaderFile>
+      <AdditionalIncludeDirectories>$(MQRoot)src\main;$(MQRoot)src;$(MQRoot)contrib\mini-yaml\yaml;%(AdditionalIncludeDirectories)</AdditionalIncludeDirectories>
+    </ClCompile>
+    <Link>
+      <BaseAddress>0x030000000000</BaseAddress>
+      <AdditionalDependencies>$(MQ2MainLibs);%(AdditionalDependencies)</AdditionalDependencies>
+    </Link>
+  </ItemDefinitionGroup>
+  <ItemDefinitionGroup Condition="'$(Configuration)|$(Platform)'=='Debug-Static|x64'">
+    <ClCompile>
+      <ExceptionHandling>Sync</ExceptionHandling>
+      <PreprocessorDefinitions>MQ2MAIN_IMPL;MQLIB_STATIC;NOMINMAX;%(PreprocessorDefinitions)</PreprocessorDefinitions>
+      <PrecompiledHeader>Use</PrecompiledHeader>
+      <PrecompiledHeaderFile>pch.h</PrecompiledHeaderFile>
+      <AdditionalIncludeDirectories>$(MQRoot)src\main;$(MQRoot)src;$(MQRoot)contrib\mini-yaml\yaml;%(AdditionalIncludeDirectories)</AdditionalIncludeDirectories>
+    </ClCompile>
+  </ItemDefinitionGroup>
+  <ItemGroup>
+    <ClCompile Include="..\..\contrib\mini-yaml\yaml\Yaml.cpp">
+      <PrecompiledHeader>NotUsing</PrecompiledHeader>
+    </ClCompile>
+    <ClCompile Include="..\common\HotKeys.cpp">
+      <ForcedIncludeFiles>pch.h</ForcedIncludeFiles>
+    </ClCompile>
+    <ClCompile Include="api\Abilities.cpp" />
+    <ClCompile Include="api\Spawns.cpp" />
+    <ClCompile Include="datatypes\MQ2AchievementType.cpp">
+      <ExcludedFromBuild>true</ExcludedFromBuild>
+    </ClCompile>
+    <ClCompile Include="datatypes\MQ2AdvLootType.cpp">
+      <ExcludedFromBuild>true</ExcludedFromBuild>
+    </ClCompile>
+    <ClCompile Include="datatypes\MQ2AlertListType.cpp">
+      <ExcludedFromBuild>true</ExcludedFromBuild>
+    </ClCompile>
+    <ClCompile Include="datatypes\MQ2AlertType.cpp">
+      <ExcludedFromBuild>true</ExcludedFromBuild>
+    </ClCompile>
+    <ClCompile Include="datatypes\MQ2AltAbilityType.cpp">
+      <ExcludedFromBuild>true</ExcludedFromBuild>
+    </ClCompile>
+    <ClCompile Include="datatypes\MQ2AugType.cpp">
+      <ExcludedFromBuild>true</ExcludedFromBuild>
+    </ClCompile>
+    <ClCompile Include="datatypes\MQ2AuraType.cpp">
+      <ExcludedFromBuild>true</ExcludedFromBuild>
+    </ClCompile>
+    <ClCompile Include="datatypes\MQ2BandolierType.cpp">
+      <ExcludedFromBuild>true</ExcludedFromBuild>
+    </ClCompile>
+    <ClCompile Include="datatypes\MQ2BodyType.cpp">
+      <ExcludedFromBuild>true</ExcludedFromBuild>
+    </ClCompile>
+    <ClCompile Include="datatypes\MQ2BuffType.cpp">
+      <ExcludedFromBuild>true</ExcludedFromBuild>
+    </ClCompile>
+    <ClCompile Include="datatypes\MQ2CachedBuffType.cpp">
+      <ExcludedFromBuild>true</ExcludedFromBuild>
+    </ClCompile>
+    <ClCompile Include="datatypes\MQ2CharacterType.cpp">
+      <ExcludedFromBuild>true</ExcludedFromBuild>
+    </ClCompile>
+    <ClCompile Include="datatypes\MQ2CharSelectListType.cpp">
+      <ExcludedFromBuild>true</ExcludedFromBuild>
+    </ClCompile>
+    <ClCompile Include="datatypes\MQ2ClassType.cpp">
+      <ExcludedFromBuild>true</ExcludedFromBuild>
+    </ClCompile>
+    <ClCompile Include="datatypes\MQ2CorpseType.cpp">
+      <ExcludedFromBuild>true</ExcludedFromBuild>
+    </ClCompile>
+    <ClCompile Include="datatypes\MQ2CurrentZoneType.cpp">
+      <ExcludedFromBuild>true</ExcludedFromBuild>
+    </ClCompile>
+    <ClCompile Include="datatypes\MQDataTypes.cpp" />
+    <ClCompile Include="datatypes\MQ2DeityType.cpp">
+      <ExcludedFromBuild>true</ExcludedFromBuild>
+    </ClCompile>
+    <ClCompile Include="datatypes\MQ2DynamicZoneType.cpp">
+      <ExcludedFromBuild>true</ExcludedFromBuild>
+    </ClCompile>
+    <ClCompile Include="datatypes\MQ2EverQuestType.cpp">
+      <ExcludedFromBuild>true</ExcludedFromBuild>
+    </ClCompile>
+    <ClCompile Include="datatypes\MQ2EvolvingItemType.cpp">
+      <ExcludedFromBuild>true</ExcludedFromBuild>
+    </ClCompile>
+    <ClCompile Include="datatypes\MQ2FellowshipType.cpp">
+      <ExcludedFromBuild>true</ExcludedFromBuild>
+    </ClCompile>
+    <ClCompile Include="datatypes\MQ2FriendsType.cpp">
+      <ExcludedFromBuild>true</ExcludedFromBuild>
+    </ClCompile>
+    <ClCompile Include="datatypes\MQ2GroundType.cpp">
+      <ExcludedFromBuild>true</ExcludedFromBuild>
+    </ClCompile>
+    <ClCompile Include="datatypes\MQ2GroupType.cpp">
+      <ExcludedFromBuild>true</ExcludedFromBuild>
+    </ClCompile>
+    <ClCompile Include="datatypes\MQ2InvSlotType.cpp">
+      <ExcludedFromBuild>true</ExcludedFromBuild>
+    </ClCompile>
+    <ClCompile Include="datatypes\MQ2TradeskillDepotType.cpp">
+      <ExcludedFromBuild>true</ExcludedFromBuild>
+    </ClCompile>
+    <ClCompile Include="datatypes\MQ2ItemFilterDataType.cpp">
+      <ExcludedFromBuild>true</ExcludedFromBuild>
+    </ClCompile>
+    <ClCompile Include="datatypes\MQ2ItemSpellType.cpp">
+      <ExcludedFromBuild>true</ExcludedFromBuild>
+    </ClCompile>
+    <ClCompile Include="datatypes\MQ2ItemType.cpp">
+      <ExcludedFromBuild>true</ExcludedFromBuild>
+    </ClCompile>
+    <ClCompile Include="datatypes\MQ2KeyRingType.cpp">
+      <ExcludedFromBuild>true</ExcludedFromBuild>
+    </ClCompile>
+    <ClCompile Include="datatypes\MQ2MacroQuestType.cpp">
+      <ExcludedFromBuild>true</ExcludedFromBuild>
+    </ClCompile>
+    <ClCompile Include="datatypes\MQ2MacroType.cpp">
+      <ExcludedFromBuild>true</ExcludedFromBuild>
+    </ClCompile>
+    <ClCompile Include="datatypes\MQ2MathType.cpp">
+      <ExcludedFromBuild>true</ExcludedFromBuild>
+    </ClCompile>
+    <ClCompile Include="datatypes\MQ2MenuType.cpp">
+      <ExcludedFromBuild>true</ExcludedFromBuild>
+    </ClCompile>
+    <ClCompile Include="datatypes\MQ2MercenaryType.cpp">
+      <ExcludedFromBuild>true</ExcludedFromBuild>
+    </ClCompile>
+    <ClCompile Include="datatypes\MQ2MerchantType.cpp">
+      <ExcludedFromBuild>true</ExcludedFromBuild>
+    </ClCompile>
+    <ClCompile Include="datatypes\MQ2PetType.cpp">
+      <ExcludedFromBuild>true</ExcludedFromBuild>
+    </ClCompile>
+    <ClCompile Include="datatypes\MQ2PluginType.cpp">
+      <ExcludedFromBuild>true</ExcludedFromBuild>
+    </ClCompile>
+    <ClCompile Include="datatypes\MQ2PointMerchantType.cpp">
+      <ExcludedFromBuild>true</ExcludedFromBuild>
+    </ClCompile>
+    <ClCompile Include="datatypes\MQ2BasicTypes.cpp">
+      <ExcludedFromBuild>true</ExcludedFromBuild>
+    </ClCompile>
+    <ClCompile Include="datatypes\MQ2RaceType.cpp">
+      <ExcludedFromBuild>true</ExcludedFromBuild>
+    </ClCompile>
+    <ClCompile Include="datatypes\MQ2RaidType.cpp">
+      <ExcludedFromBuild>true</ExcludedFromBuild>
+    </ClCompile>
+    <ClCompile Include="datatypes\MQ2SkillType.cpp">
+      <ExcludedFromBuild>true</ExcludedFromBuild>
+    </ClCompile>
+    <ClCompile Include="datatypes\MQ2SolventType.cpp">
+      <ExcludedFromBuild>true</ExcludedFromBuild>
+    </ClCompile>
+    <ClCompile Include="datatypes\MQ2SpawnType.cpp">
+      <ExcludedFromBuild>true</ExcludedFromBuild>
+    </ClCompile>
+    <ClCompile Include="datatypes\MQ2SpellType.cpp">
+      <ExcludedFromBuild>true</ExcludedFromBuild>
+    </ClCompile>
+    <ClCompile Include="datatypes\MQ2SwitchType.cpp">
+      <ExcludedFromBuild>true</ExcludedFromBuild>
+    </ClCompile>
+    <ClCompile Include="datatypes\MQ2TargetType.cpp">
+      <ExcludedFromBuild>true</ExcludedFromBuild>
+    </ClCompile>
+    <ClCompile Include="datatypes\MQ2TaskType.cpp">
+      <ExcludedFromBuild>true</ExcludedFromBuild>
+    </ClCompile>
+    <ClCompile Include="datatypes\MQ2TimerType.cpp">
+      <ExcludedFromBuild>true</ExcludedFromBuild>
+    </ClCompile>
+    <ClCompile Include="datatypes\MQ2WindowType.cpp">
+      <ExcludedFromBuild>true</ExcludedFromBuild>
+    </ClCompile>
+    <ClCompile Include="datatypes\MQ2WorldLocationType.cpp">
+      <ExcludedFromBuild>true</ExcludedFromBuild>
+    </ClCompile>
+    <ClCompile Include="datatypes\MQ2XTargetType.cpp">
+      <ExcludedFromBuild>true</ExcludedFromBuild>
+    </ClCompile>
+    <ClCompile Include="datatypes\MQ2ZoneType.cpp">
+      <ExcludedFromBuild>true</ExcludedFromBuild>
+    </ClCompile>
+    <ClCompile Include="datatypes\MQCursorAttachmentType.cpp">
+      <ExcludedFromBuild>true</ExcludedFromBuild>
+    </ClCompile>
+    <ClCompile Include="datatypes\MQIniType.cpp">
+      <ExcludedFromBuild>true</ExcludedFromBuild>
+    </ClCompile>
+    <ClCompile Include="datatypes\MQInventoryType.cpp">
+      <ExcludedFromBuild>true</ExcludedFromBuild>
+    </ClCompile>
+    <ClCompile Include="datatypes\MQSocialType.cpp">
+      <ExcludedFromBuild>true</ExcludedFromBuild>
+    </ClCompile>
+    <ClCompile Include="emu\EmuExtensions.cpp" />
+    <ClCompile Include="MQEQBugFix.cpp" />
+    <ClCompile Include="GraphicsEngine.cpp" />
+    <ClCompile Include="GraphicsEngineDX11.cpp" />
+    <ClCompile Include="GraphicsEngineDX9.cpp" />
+    <ClCompile Include="GraphicsResources.cpp" />
+    <ClCompile Include="ImGuiBackendDX11.cpp" />
+    <ClCompile Include="ImGuiBackendDX9.cpp" />
+    <ClCompile Include="ImGuiBackendWin32.cpp" />
+    <ClCompile Include="MacroQuest.cpp" />
+    <ClCompile Include="MacroSystem.cpp" />
+    <ClCompile Include="MQAnonymize.cpp" />
+    <ClCompile Include="MQAutoInventory.cpp" />
+    <ClCompile Include="MQBenchmarks.cpp" />
+    <ClCompile Include="MQCachedBuffs.cpp" />
+    <ClCompile Include="MQChatHook.cpp" />
+    <ClCompile Include="MQDisplayHook.cpp" />
+    <ClCompile Include="MQCommandAPI.cpp" />
+    <ClCompile Include="MQCommands.cpp" />
+    <ClCompile Include="MQDeveloperTools.cpp" />
+    <ClCompile Include="MQInputAPI.cpp" />
+    <ClCompile Include="MQActorAPI.cpp" />
+    <ClCompile Include="MQDataAPI.cpp" />
+    <ClCompile Include="MQDetourAPI.cpp" />
+    <ClCompile Include="MQFrameLimiter.cpp" />
+    <ClCompile Include="MQGlobals.cpp" />
+    <ClCompile Include="MQImGuiTools.cpp" />
+    <ClCompile Include="MQGroundSpawns.cpp" />
+    <ClCompile Include="MQImGuiConsole.cpp" />
+    <ClCompile Include="MQImguiWidgets.cpp" />
+    <ClCompile Include="MQItems.cpp" />
+    <ClCompile Include="MQKeyBinds.cpp" />
+    <ClCompile Include="MQLoginFrontend.cpp" />
+    <ClCompile Include="MQNewsWindow.cpp" />
+    <ClCompile Include="MQPostOffice.cpp" />
+    <ClCompile Include="MQPluginHandler.cpp" />
+    <ClCompile Include="MQPulse.cpp" />
+    <ClCompile Include="MQSpawns.cpp" />
+    <ClCompile Include="MQSpells.cpp" />
+    <ClCompile Include="MQStringDB.cpp" />
+    <ClCompile Include="MQUtilities.cpp" />
+    <ClCompile Include="MQWindowInspector.cpp" />
+    <ClCompile Include="MQWindows.cpp" />
+    <ClCompile Include="MQAchievements.cpp" />
+    <ClCompile Include="MQInventory.cpp" />
+    <ClCompile Include="MQRenderDoc.cpp" />
+    <ClCompile Include="pch.cpp">
+      <PrecompiledHeader>Create</PrecompiledHeader>
+    </ClCompile>
+    <ClCompile Include="CrashHandler.cpp" />
+  </ItemGroup>
+  <ItemGroup>
+    <ClInclude Include="..\..\contrib\args\args.hxx" />
+    <ClInclude Include="..\..\contrib\Blech\Blech.h" />
+    <ClInclude Include="..\..\contrib\mini-yaml\yaml\Yaml.hpp" />
+    <ClInclude Include="..\..\contrib\renderdoc\renderdoc_app.h" />
+    <ClInclude Include="..\..\contrib\tinyfsm\include\tinyfsm.hpp" />
+    <ClInclude Include="..\..\include\extras\wil\Constants.h" />
+    <ClInclude Include="..\..\include\moveitem.h" />
+    <ClInclude Include="..\..\include\mq\api\Abilities.h" />
+    <ClInclude Include="..\..\include\mq\api\Achievements.h" />
+    <ClInclude Include="..\..\include\mq\api\ActorAPI.h" />
+    <ClInclude Include="..\..\include\mq\api\CachedBuffs.h" />
+    <ClInclude Include="..\..\include\mq\api\CommandAPI.h" />
+    <ClInclude Include="..\..\include\mq\api\DetourAPI.h" />
+    <ClInclude Include="..\..\include\mq\api\Inventory.h" />
+    <ClInclude Include="..\..\include\mq\api\Items.h" />
+    <ClInclude Include="..\..\include\mq\api\MacroAPI.h" />
+    <ClInclude Include="..\..\include\mq\api\MacroDataTypes.h" />
+    <ClInclude Include="..\..\include\mq\api\Main.h" />
+    <ClInclude Include="..\..\include\mq\api\PluginAPI.h" />
+    <ClInclude Include="..\..\include\mq\api\RenderDoc.h" />
+    <ClInclude Include="..\..\include\mq\api\Spawns.h" />
+    <ClInclude Include="..\..\include\mq\api\Spells.h" />
+    <ClInclude Include="..\..\include\mq\api\Textures.h" />
+    <ClInclude Include="..\..\include\mq\base\Base.h" />
+    <ClInclude Include="..\..\include\mq\base\BuildInfo.h" />
+    <ClInclude Include="..\..\include\mq\base\Color.h" />
+    <ClInclude Include="..\..\include\mq\base\Common.h" />
+    <ClInclude Include="..\..\include\mq\base\Config.h" />
+    <ClInclude Include="..\..\include\mq\base\Deprecation.h" />
+    <ClInclude Include="..\..\include\mq\base\Enum.h" />
+    <ClInclude Include="..\..\include\mq\base\EnumFmt.h" />
+    <ClInclude Include="..\..\include\mq\base\GlobalBuffer.h" />
+    <ClInclude Include="..\..\include\mq\base\Logging.h" />
+    <ClInclude Include="..\..\include\mq\base\PluginHandle.h" />
+    <ClInclude Include="..\..\include\mq\base\ScopeExit.h" />
+    <ClInclude Include="..\..\include\mq\base\Signal.h" />
+    <ClInclude Include="..\..\include\mq\base\String.h" />
+    <ClInclude Include="..\..\include\mq\base\Threading.h" />
+    <ClInclude Include="..\..\include\mq\base\Vector.h" />
+    <ClInclude Include="..\..\include\mq\base\WString.h" />
+    <ClInclude Include="..\..\include\mq\imgui\ConsoleWidget.h" />
+    <ClInclude Include="..\..\include\mq\imgui\ImGuiUtils.h" />
+    <ClInclude Include="..\..\include\mq\imgui\MQConsoleDelegate.h" />
+    <ClInclude Include="..\..\include\mq\imgui\Widgets.h" />
+    <ClInclude Include="..\..\include\mq\Plugin.h" />
+    <ClInclude Include="..\..\include\mq\utils\Args.h" />
+    <ClInclude Include="..\..\include\mq\utils\Benchmarks.h" />
+    <ClInclude Include="..\..\include\mq\utils\HotKeys.h" />
+    <ClInclude Include="..\..\include\mq\utils\Keybinds.h" />
+    <ClInclude Include="..\..\include\mq\utils\Markov.h" />
+    <ClInclude Include="..\..\include\mq\utils\Naming.h" />
+    <ClInclude Include="..\..\include\mq\utils\OS.h" />
+    <ClInclude Include="..\..\include\mq\utils\SimpleLexer.h" />
+    <ClInclude Include="datatypes\DataTypeList.h" />
+    <ClInclude Include="datatypes\MQDataTypes.h" />
+    <ClInclude Include="CrashHandler.h" />
+    <ClCompile Include="ImGuiManager.cpp" />
+    <ClInclude Include="emu\EmuExtensions.h" />
+    <ClInclude Include="GraphicsEngine.h" />
+    <ClInclude Include="ImGuiBackend.h" />
+    <ClInclude Include="ImGuiManager.h" />
+    <ClInclude Include="MQ2Commands.h" />
+    <ClInclude Include="MQActorAPI.h" />
+    <ClCompile Include="MQCfgFileHandler.cpp" />
+    <ClInclude Include="MQCommandAPI.h" />
+    <ClInclude Include="MQConfig.h" />
+    <ClInclude Include="MQDataAPI.h" />
+    <ClInclude Include="MQDataContainers.h" />
+    <ClInclude Include="MQDeveloperTools.h" />
+    <ClInclude Include="MQGlobals.h" />
+    <ClInclude Include="MQImGuiTools.h" />
+    <ClInclude Include="MQInlines.h" />
+    <ClInclude Include="MQInternal.h" />
+    <ClInclude Include="MQKeyBinds.h" />
+    <ClInclude Include="MQMain.h" />
+    <ClInclude Include="MQMainBase.h" />
+    <ClInclude Include="MQMercenaries.h" />
+    <ClInclude Include="MQSpellSearch.h" />
+    <ClInclude Include="MQUtilities.h" />
+    <ClInclude Include="MQPluginHandler.h" />
+    <ClInclude Include="MQVersionInfo.h" />
+    <ClInclude Include="pch.h" />
+    <ClInclude Include="MQPostOffice.h" />
+    <ClInclude Include="resource.h" />
+  </ItemGroup>
+  <ItemGroup>
+    <ResourceCompile Include="MQ2Main.rc" />
+  </ItemGroup>
+  <ItemGroup>
+    <Natvis Include="..\MacroQuest.natvis" />
+  </ItemGroup>
+  <ItemGroup>
+    <ProjectReference Include="..\..\contrib\zep\zep.vcxproj">
+      <Project>{9c7402b4-f71e-41f8-bb17-320f47de02c8}</Project>
+    </ProjectReference>
+    <ProjectReference Include="..\eqlib\eqlib.vcxproj">
+      <Project>{7cc5690f-593c-4938-922d-73a0ac84537a}</Project>
+    </ProjectReference>
+    <ProjectReference Include="..\imgui\imgui.vcxproj">
+      <Project>{1777e251-0f50-496a-b8c5-ec7f41a0b186}</Project>
+    </ProjectReference>
+    <ProjectReference Include="..\routing\routing.vcxproj">
+      <Project>{6ce4f8d6-1709-47c5-9297-1619bbc4a71e}</Project>
+    </ProjectReference>
+  </ItemGroup>
+  <ItemGroup>
+    <NASM Include="AssemblyFunctions64.asm">
+      <ExcludedFromBuild Condition="'$(Platform)'=='Win32'">true</ExcludedFromBuild>
+    </NASM>
+  </ItemGroup>
+  <ItemGroup>
+    <None Include="..\..\data\resources\CHANGELOG.md" />
+    <None Include="..\..\data\resources\Zones.ini" />
+    <None Include="..\..\LICENSE.md" />
+    <None Include="ModuleList.inl" />
+  </ItemGroup>
+  <ItemGroup>
+    <Text Include="..\..\data\resources\ItemDB.txt" />
+  </ItemGroup>
+  <Import Project="$(VCTargetsPath)\Microsoft.Cpp.targets" />
 </Project>