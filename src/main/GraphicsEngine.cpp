/*
 * MacroQuest: The extension platform for EverQuest
 * Copyright (C) 2002-present MacroQuest Authors
 *
 * This program is free software; you can redistribute it and/or modify
 * it under the terms of the GNU General Public License, version 2, as published by
 * the Free Software Foundation.
 *
 * This program is distributed in the hope that it will be useful,
 * but WITHOUT ANY WARRANTY; without even the implied warranty of
 * MERCHANTABILITY or FITNESS FOR A PARTICULAR PURPOSE.  See the
 * GNU General Public License for more details.
 */

#include "pch.h"
#include "GraphicsEngine.h"
#include "ImGuiBackend.h"
#include "ImGuiManager.h"
<<<<<<< HEAD
#include "MQDeveloperTools.h"    // For DeveloperTools_WindowInspector_HandleClick
=======
#include "MQ2DeveloperTools.h"    // For DeveloperTools_WindowInspector_HandleClick
#include "Logging.h"
>>>>>>> 877f893a

#include "mq/api/RenderDoc.h"

#include <cfenv>

using namespace eqlib;

namespace mq {

//============================================================================

static bool s_flushNextMouse = false;

// Pointer to our MQ graphics engine
static MQGraphicsEngine* s_gfxEngine = nullptr;
eqlib::Direct3DDevice9* gpD3D9Device = nullptr;

static bool s_enableImGuiDocking = true;
bool gbEnableImGuiViewports = false;
bool gbDeviceAcquired = false;

static bool s_inObjectPreview = false;

//============================================================================
//============================================================================

bool OverlayWndProcHandler(HWND hWnd, UINT msg, WPARAM wParam, LPARAM lParam);

#pragma region Hooks

// This hooks into an area of the rendering pipeline that is suitable to perform
// our own 3d rendering before the scene is completed.
class CParticleSystemHook
{
public:
	DETOUR_TRAMPOLINE_DEF(void, Render_Trampoline, ())
	void Render_Detour()
	{
		if (s_gfxEngine)
		{
			s_gfxEngine->UpdateScene();
		}

		Render_Trampoline();
	}
};

// This hooks the ResetDevice function which is called when we want to reset the device. Hooking
// this function ensures that even if our hook of the Direct3D device fails, we can still release our objects.
class CRenderHook
{
public:
	DETOUR_TRAMPOLINE_DEF(bool, ResetDevice_Trampoline, (bool))
	bool ResetDevice_Detour(bool a)
	{
		bool success = ResetDevice_Trampoline(a);

		if (!success)
		{
			LOG_DEBUG("CRender::ResetDevice: Reset failed, invalidating device objects and trying again.");

			if (s_gfxEngine)
			{
				s_gfxEngine->InvalidateDeviceObjects();
			}

			success = ResetDevice_Trampoline(a);
		}

		//LOG_DEBUG("CRender::ResetDevice: result={}", success);
		return success;
	}
};

// Mouse hook prevents mouse events from reaching EQ when imgui captures
// the mouse. Needed because ImGui uses win32 events but EQ uses direct input.
DETOUR_TRAMPOLINE_DEF(void, ProcessMouseEvents_Trampoline, ())
void ProcessMouseEvents_Detour()
{
	if (gbRenderImGui && ImGui::GetCurrentContext() != nullptr && g_pDIMouse != nullptr)
	{
		ImGuiIO& io = ImGui::GetIO();
		bool consumeMouse = io.WantCaptureMouse;

		// Read mouse state from direct input
		DIDEVICEOBJECTDATA data[128];
		DWORD num = 128;

		HRESULT hr = g_pDIMouse->GetDeviceData(sizeof(DIDEVICEOBJECTDATA), data, &num, DIGDD_PEEK);

		if (SUCCEEDED(hr))
		{
			for (DWORD i = 0; i < num; i++)
			{
				DIDEVICEOBJECTDATA& d = data[i];

				switch (d.dwOfs)
				{
				case DIMOFS_BUTTON0:
				case DIMOFS_BUTTON1:
				case DIMOFS_BUTTON2:
				case DIMOFS_BUTTON3:
				case DIMOFS_BUTTON4:
					if (ImGuiOverlay_HandleMouseEvent(d.dwOfs - DIMOFS_BUTTON0, (d.dwData & 0x80) != 0))
						consumeMouse = true;
					break;

				default:
					if (d.dwOfs == DIMOFS_Z)
					{
						io.MouseWheel += static_cast<int>(d.dwData) / (float)WHEEL_DELTA;
					}
					break;
				}
			}
		}

		if (consumeMouse)
		{
			pEverQuestInfo->MouseInClientRect = 0;
			s_flushNextMouse = true;

			// Consume the mouse state. This won't be very effective for sustained mouse clicks though.
			g_pDIMouse->GetDeviceData(sizeof(DIDEVICEOBJECTDATA), data, &num, 0);
			return;
		}
	}

	// Its time to detour GetDeviceState and have it return the inputs from WndProc that we didn't handle.

	if (s_flushNextMouse && g_pDIMouse != nullptr)
	{
		// Flush the direct input device state so that the wheel data doesn't get
		// picked up by the game later.
		DIDEVICEOBJECTDATA data[128];
		DWORD num = 128;

		g_pDIMouse->GetDeviceData(sizeof(DIDEVICEOBJECTDATA), data, &num, 0);

		DIMOUSESTATE2 dims;
		g_pDIMouse->GetDeviceState(sizeof(DIMOUSESTATE2), &dims);
	}

	ProcessMouseEvents_Trampoline();

	// When we flush the mouse we want it to affect the mouse wheel too. HandleMouseWheel
	// happens inside the trampoline, so we wait to clear the flag until after.
	s_flushNextMouse = false;
}

#if defined(__HandleMouseWheel_x)
// The mouse wheel hook prevents EQ from handling scroll events while imgui has the
// mouse captured.
DETOUR_TRAMPOLINE_DEF(void, HandleMouseWheel_Trampoline, (int))
void HandleMouseWheel_Detour(int offset)
{
	if (gbRenderImGui && ImGui::GetCurrentContext() != nullptr)
	{
		ImGuiIO& io = ImGui::GetIO();

		if (io.WantCaptureMouse)
		{
			return;
		}
	}

	if (!s_flushNextMouse)
	{
		HandleMouseWheel_Trampoline(offset);
	}
}
#endif // defined(__HandleMouseWheel_x)

// Keyboard hook prevents keyboard events from reaching EQ when imgui captures
// the keyboard. Needed because ImGui uses win32 events but EQ uses direct input.
DETOUR_TRAMPOLINE_DEF(uint32_t, ProcessKeyboardEvents_Trampoline, ())
uint32_t ProcessKeyboardEvents_Detour()
{
	if (gbRenderImGui && ImGui::GetCurrentContext() != nullptr)
	{
		ImGuiIO& io = ImGui::GetIO();

		if (io.WantCaptureKeyboard)
		{
			// FlushDxKeyboard will consume any keyboard data that is currently
			// buffered by direct input so that the keyboard inputs don't get
			// picked up by EQ too.
			eqlib::FlushDxKeyboard();
			return 0;
		}
	}

	return ProcessKeyboardEvents_Trampoline();
}

class C2DPrimitiveManager_Hook
{
public:
	DETOUR_TRAMPOLINE_DEF(void, AddCachedText_Trampoline, (CTextObjectBase* obj))
	void AddCachedText_Detour(CTextObjectBase* obj)
	{
		if (this == nullptr)
			return;

		AddCachedText_Trampoline(obj);
	}

#if HAS_DIRECTX_11
	DETOUR_TRAMPOLINE_DEF(void, Render_Trampoline, (bool, bool))
	void Render_Detour(bool postProcessing, bool blind)
	{
		if (!postProcessing)
		{
			RenderDoc_ScopedEvent e(MQColor(170, 255, 255), L"Render UI");
			Render_Trampoline(postProcessing, blind);
		}
		else
		{
			Render_Trampoline(postProcessing, blind);
		}

		if (!postProcessing)
		{
			if (s_gfxEngine)
			{
				s_gfxEngine->PostUpdateScene();
			}
		
		}
	}
#endif
};

#if HAS_DIRECTX_11
class ObjectPreviewView_Hook
{
public:
	DETOUR_TRAMPOLINE_DEF(void, Render_Trampoline, ())
	void Render_Detour()
	{
		RenderDoc_ScopedEvent e(MQColor(170, 255, 255), L"ObjectPreviewView::Render");

		s_inObjectPreview = true;

		Render_Trampoline();

		s_inObjectPreview = false;
	}
};
#endif

// Forwards events to ImGui. If ImGui consumes the event, we won't pass it to the game.
DETOUR_TRAMPOLINE_DEF(LRESULT WINAPI, WndProc_Trampoline, (HWND, UINT, WPARAM, LPARAM))
LRESULT WINAPI WndProc_Detour(HWND hWnd, UINT msg, WPARAM wParam, LPARAM lParam)
{
	if (OverlayWndProcHandler(hWnd, msg, wParam, lParam))
		return 1;

	return WndProc_Trampoline(hWnd, msg, wParam, lParam);
}

#pragma endregion

bool OverlayWndProcHandler(HWND hWnd, UINT msg, WPARAM wParam, LPARAM lParam)
{
	if (!gbRenderImGui)
		return false;

	if (ImGuiManager_HandleWndProc(hWnd, msg, wParam, lParam))
		return true;

	return false;
}

// Returns true if this event should be "erased" from eq while not within the imgui
// capture. This lets us intercepts clicks into the game world.
bool ImGuiOverlay_HandleMouseEvent(int mouseButton, bool pressed)
{
	ImGuiIO& io = ImGui::GetIO();
	bool consume = false;

	if (test_and_set(io.MouseDown[mouseButton], pressed))
	{
		if (!io.WantCaptureMouse)
		{
			if (DeveloperTools_WindowInspector_HandleClick(mouseButton, pressed))
				consume = true;
		}
	}

	if (consume && mouseButton < NUM_MOUSE_BUTTONS)
	{
		// Update EQ to act like we already handled this click
		MouseConsume(mouseButton, pressed);
	}

	return consume;
}


//============================================================================

MQGraphicsEngine::MQGraphicsEngine()
{
}

MQGraphicsEngine::~MQGraphicsEngine()
{
	
}

//============================================================================

void MQGraphicsEngine::InstallHook(HookInfo hi)
{
	auto iter = std::find_if(std::begin(m_hooks), std::end(m_hooks),
		[&hi](const HookInfo& hookInfo)
		{
			return hi.name == hookInfo.name;
		});

	if (iter != std::end(m_hooks))
	{
		// hook already installed. just skip.
		return;
	}

	hi.patch(hi);
	m_hooks.push_back(std::move(hi));
}

void MQGraphicsEngine::RemoveDetours()
{
	for (HookInfo& hook : m_hooks)
	{
		if (hook.address != 0)
		{
			RemoveDetour(hook.address);
			hook.address = 0;
		}
	}
}

/* static */
int MQGraphicsEngine::AddRenderCallbacks(const MQRenderCallbacks& callbacks)
{
	// Find an unused index.
	int index = -1;
	for (int i = 0; i < (int)s_renderCallbacks.size(); ++i)
	{
		if (s_renderCallbacks[i] == nullptr)
		{
			index = i;
			break;
		}
	}

	if (index == -1)
	{
		s_renderCallbacks.emplace_back();
		index = static_cast<int>(s_renderCallbacks.size()) - 1;
	}

	auto pCallbacks = std::make_unique<CallbackRecord>();
	pCallbacks->callbacks = callbacks;
	pCallbacks->id = index;

	// Make sure that we initialize if we're already acquired by
	// calling CreateDeviceObjects.
	if (s_gfxEngine && s_gfxEngine->m_deviceAcquired && pCallbacks->callbacks.CreateDeviceObjects)
	{
		pCallbacks->callbacks.CreateDeviceObjects();
	}

	s_renderCallbacks[index] = std::move(pCallbacks);
	return index;
}

/* static */
void MQGraphicsEngine::RemoveRenderCallbacks(int id)
{
	if (id >= 0 && id < static_cast<int>(s_renderCallbacks.size()))
	{
		// not sure if we should do this here or in the calling plugin...
		if (s_renderCallbacks[id] && s_renderCallbacks[id]->callbacks.InvalidateDeviceObjects)
		{
			s_renderCallbacks[id]->callbacks.InvalidateDeviceObjects();
		}

		s_renderCallbacks[id].reset();
	}
}

//============================================================================

void MQGraphicsEngine::Initialize()
{
	// Should this go to ImGuiManager?
	ImGuiManager_CreateContext();

	InitializeOverlay_Internal();
}

void MQGraphicsEngine::Shutdown()
{
	ShutdownOverlay_Internal();

	ImGuiManager_DestroyContext();
}

void MQGraphicsEngine::InvalidateDeviceObjects()
{
	LOG_DEBUG("MQGraphicsEngine: InvalidateDeviceObjects");

	m_deviceAcquired = false;
	gbDeviceAcquired = false;

	InvalidateDeviceObjects_Internal();

	for (const auto& pCallbacks : MQGraphicsEngine::s_renderCallbacks)
	{
		if (pCallbacks && pCallbacks->callbacks.InvalidateDeviceObjects)
		{
			pCallbacks->callbacks.InvalidateDeviceObjects();
		}
	}
}

void MQGraphicsEngine::CreateDeviceObjects()
{
	LOG_DEBUG("MQGraphicsEngine: CreateDeviceObjects");

	m_deviceAcquired = true;
	gbDeviceAcquired = true;

	CreateDeviceObjects_Internal();

	for (const auto& pCallbacks : s_renderCallbacks)
	{
		if (pCallbacks && pCallbacks->callbacks.CreateDeviceObjects)
		{
			pCallbacks->callbacks.CreateDeviceObjects();
		}
	}
}

void MQGraphicsEngine::UpdateScene()
{
	if (!m_deviceAcquired)
		return;
	if (s_inObjectPreview)
		return;

	RenderDoc_ScopedEvent e(MQColor(104, 149, 255), L"MQGraphicsEngine::UpdateScene");

	UpdateScene_Internal();
}

void MQGraphicsEngine::UpdateScene_Internal()
{
	for (const auto& pCallbacks : s_renderCallbacks)
	{
		if (pCallbacks && pCallbacks->callbacks.GraphicsSceneRender)
		{
			pCallbacks->callbacks.GraphicsSceneRender();
		}
	}
}

void MQGraphicsEngine::PostUpdateScene()
{
	if (m_deviceAcquired && m_imguiReady && !m_needResetOverlay)
	{
		if (gGameState != GAMESTATE_LOGGINGIN && gbRenderImGui)
		{
			ImGui_DrawFrame();
		}
	}
}

void MQGraphicsEngine::ImGui_DrawFrame()
{
	// we can't expect that the rounding mode is valid, and imgui respects the rounding mode so set it here and ensure that we reset it before the return
	auto round = fegetround();
	fesetround(FE_TONEAREST);

	try
	{
		ImGui::NewFrame();

		ImGuiManager_DrawFrame();

		// Render the ui
		ImGui::Render();
		ImGui_RenderDrawData();

		ImGui::UpdatePlatformWindows();

		// Update and Render additional Platform Windows
		ImGuiIO& io = ImGui::GetIO();
		if (io.ConfigFlags & ImGuiConfigFlags_ViewportsEnable)
		{
			ImGui::RenderPlatformWindowsDefault();
		}
	}
	catch (const ImGuiException& ex)
	{
		gbManualResetRequired = true;

		WriteChatf("\arImGui Critical Failure: %s", ex.what());
		WriteChatf("\arPlugin ImGui has been temporarily paused. To resume imgui, run: \ay/mqoverlay resume\ar");
	}

	fesetround(round);
}

void MQGraphicsEngine::PostEndScene()
{
	PostEndScene_Internal();
}

void MQGraphicsEngine::OnUpdateFrame()
{
	OnUpdateFrame_Internal();

	// Reset the device hooks between game states. Some of them may alter
	// the device and we might need to start over.
	if (gGameState != m_lastGameState)
	{
		DebugSpewAlways("Game State Changed: %d, resetting device", gGameState);

		m_lastGameState = gGameState;
		RestartOverlay();
	}
	else if (m_needResetOverlay)
	{
		RestartOverlay();

		m_needResetOverlay = false;
		m_resetOverlayFrameDelay = 1;
	}

	if (m_retryHooks)
	{
		m_retryHooks = false;
		InitializeOverlay_Internal();
	}
}

//============================================================================

void MQGraphicsEngine::InitializeOverlay_Internal()
{
	OverlayHookStatus status = InitializeOverlayHooks();

	if (status != OverlayHookStatus::Success)
	{
		m_retryHooks = (status == OverlayHookStatus::MissingDevice);
		m_initializationFailed = (status == OverlayHookStatus::Failed);
	}
}

void MQGraphicsEngine::ShutdownOverlay_Internal()
{
	if (!m_deviceHooksInstalled)
		return;

	RemoveDetours();
	m_deviceHooksInstalled = false;
	m_hooks.clear();

	ImGui_Shutdown();

	m_initializationFailed = false;
	m_retryHooks = false;
	m_deviceAcquired = false;
	gbDeviceAcquired = false;

	s_flushNextMouse = false;
}

void MQGraphicsEngine::RestartOverlay()
{
	if (!m_deviceHooksInstalled)
		return;

<<<<<<< HEAD
	SPDLOG_INFO("MQGraphicsEngine: Resetting overlay");
=======
	LOG_INFO("MQ2Overlay: Resetting overlay");
>>>>>>> 877f893a

	if (m_deviceAcquired)
	{
		InvalidateDeviceObjects();
	}

	ImGui_Shutdown();
	ImGuiManager_ReloadContext();
}

void MQGraphicsEngine::ImGui_Initialize()
{
	if (m_imguiInitialized)
		return;

	// Enable Multi-Viewport / Platform windows
	m_lastFullScreenState = IsFullScreen();
	ImGui_EnableViewports(!m_lastFullScreenState && gbEnableImGuiViewports);

	// Enable Docking
	ImGui_EnableDocking(s_enableImGuiDocking);

	InitializeImGui_Internal();

	m_imguiInitialized = true;
}

void MQGraphicsEngine::ImGui_Shutdown()
{
	if (!m_imguiInitialized)
		return;

	ImGui_ImplWin32_Shutdown();
	ShutdownImGui_Internal();

	m_imguiReady = false;
	m_imguiInitialized = false;
}

//============================================================================

void engine::Initialize()
{
	if (s_gfxEngine) {
		return;
	}

	// Intercept mouse events
	EzDetour(__ProcessMouseEvents, ProcessMouseEvents_Detour, ProcessMouseEvents_Trampoline);

#if defined(__HandleMouseWheel_x)
	// Intercept mouse wheel events
	EzDetour(__HandleMouseWheel, HandleMouseWheel_Detour, HandleMouseWheel_Trampoline);
#endif

	// Intercept keyboard events
	EzDetour(__ProcessKeyboardEvents, ProcessKeyboardEvents_Detour, ProcessKeyboardEvents_Trampoline);

	// Hook the main window proc.
	EzDetour(__WndProc, WndProc_Detour, WndProc_Trampoline);

	// Hook particle render function
	EzDetour(CParticleSystem__Render, &CParticleSystemHook::Render_Detour, &CParticleSystemHook::Render_Trampoline);

	// Hook the reset device function
	EzDetour(CRender__ResetDevice, &CRenderHook::ResetDevice_Detour, &CRenderHook::ResetDevice_Trampoline);

	EzDetour(C2DPrimitiveManager__AddCachedText, &C2DPrimitiveManager_Hook::AddCachedText_Detour, &C2DPrimitiveManager_Hook::AddCachedText_Trampoline);
#if HAS_DIRECTX_11
	EzDetour(C2DPrimitiveManager__Render, &C2DPrimitiveManager_Hook::Render_Detour, &C2DPrimitiveManager_Hook::Render_Trampoline);
	EzDetour(ObjectPreviewView__Render, &ObjectPreviewView_Hook::Render_Detour, &ObjectPreviewView_Hook::Render_Trampoline);
#endif

#if HAS_DIRECTX_11
	s_gfxEngine = CreateRendererDX11();
#else
	s_gfxEngine = CreateRendererDX9();
#endif
	s_gfxEngine->Initialize();
}

void engine::Shutdown()
{
	if (!s_gfxEngine)
		return;

	s_gfxEngine->Shutdown();

	delete s_gfxEngine;
	s_gfxEngine = nullptr;

	RemoveDetour(__ProcessMouseEvents);
#if defined(__HandleMouseWheel_x)
	RemoveDetour(__HandleMouseWheel);
#endif
	RemoveDetour(__ProcessKeyboardEvents);
	RemoveDetour(__WndProc);
	RemoveDetour(CParticleSystem__Render);
	RemoveDetour(CRender__ResetDevice);
	RemoveDetour(C2DPrimitiveManager__AddCachedText);
#if HAS_DIRECTX_11
	RemoveDetour(C2DPrimitiveManager__Render);
	RemoveDetour(ObjectPreviewView__Render);
#endif
}

void engine::OnUpdateFrame()
{
	if (s_gfxEngine) {
		s_gfxEngine->OnUpdateFrame();
	}
}

void engine::ImGuiRenderDebug_UpdateImGui()
{
	if (s_gfxEngine) {
		s_gfxEngine->ImGuiRenderDebug_UpdateImGui();
	}
}

void ResetOverlay()
{
	if (s_gfxEngine) {
		s_gfxEngine->ResetOverlay();
	}
}

//============================================================================

// Exported
int AddRenderCallbacks(const MQRenderCallbacks& callbacks)
{
	return MQGraphicsEngine::AddRenderCallbacks(callbacks);
}

// Exported
void RemoveRenderCallbacks(int id)
{
	MQGraphicsEngine::RemoveRenderCallbacks(id);
}


} // namespace mq<|MERGE_RESOLUTION|>--- conflicted
+++ resolved
@@ -16,12 +16,8 @@
 #include "GraphicsEngine.h"
 #include "ImGuiBackend.h"
 #include "ImGuiManager.h"
-<<<<<<< HEAD
 #include "MQDeveloperTools.h"    // For DeveloperTools_WindowInspector_HandleClick
-=======
-#include "MQ2DeveloperTools.h"    // For DeveloperTools_WindowInspector_HandleClick
 #include "Logging.h"
->>>>>>> 877f893a
 
 #include "mq/api/RenderDoc.h"
 
@@ -608,11 +604,7 @@
 	if (!m_deviceHooksInstalled)
 		return;
 
-<<<<<<< HEAD
-	SPDLOG_INFO("MQGraphicsEngine: Resetting overlay");
-=======
-	LOG_INFO("MQ2Overlay: Resetting overlay");
->>>>>>> 877f893a
+	LOG_INFO("MQGraphicsEngine: Resetting overlay");
 
 	if (m_deviceAcquired)
 	{
