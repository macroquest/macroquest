--- conflicted
+++ resolved
@@ -152,14 +152,11 @@
   <PropertyGroup Condition="'$(Configuration)|$(Platform)'=='Release-Static|Win32'">
     <TargetName>$(ProjectName)-static</TargetName>
   </PropertyGroup>
-<<<<<<< HEAD
-=======
   <ItemDefinitionGroup>
     <ClCompile>
       <ForcedIncludeFiles>pch.h</ForcedIncludeFiles>
     </ClCompile>
   </ItemDefinitionGroup>
->>>>>>> 877f893a
   <ItemDefinitionGroup Condition="'$(Configuration)|$(Platform)'=='Debug|Win32'">
     <ClCompile>
       <PrecompiledHeader>Use</PrecompiledHeader>
@@ -299,51 +296,6 @@
     <ClInclude Include="pch.h" />
   </ItemGroup>
   <ItemGroup>
-<<<<<<< HEAD
-    <ClCompile Include="..\..\contrib\imgui\imgui.cpp">
-      <PrecompiledHeader>NotUsing</PrecompiledHeader>
-    </ClCompile>
-    <ClCompile Include="..\..\contrib\imgui\imgui_demo.cpp">
-      <PrecompiledHeader>NotUsing</PrecompiledHeader>
-    </ClCompile>
-    <ClCompile Include="..\..\contrib\imgui\imgui_draw.cpp">
-      <PrecompiledHeader>NotUsing</PrecompiledHeader>
-    </ClCompile>
-    <ClCompile Include="..\..\contrib\imgui\imgui_stacklayout.cpp">
-      <PrecompiledHeader>NotUsing</PrecompiledHeader>
-    </ClCompile>
-    <ClCompile Include="..\..\contrib\imgui\imgui_tables.cpp">
-      <PrecompiledHeader>NotUsing</PrecompiledHeader>
-    </ClCompile>
-    <ClCompile Include="..\..\contrib\imgui\imgui_widgets.cpp">
-      <PrecompiledHeader>NotUsing</PrecompiledHeader>
-    </ClCompile>
-    <ClCompile Include="..\..\contrib\imgui\misc\freetype\imgui_freetype.cpp">
-      <PrecompiledHeader>NotUsing</PrecompiledHeader>
-    </ClCompile>
-    <ClCompile Include="dllmain.cpp" />
-    <ClCompile Include="fonts\font_fontawesome_ttf.cpp">
-      <PrecompiledHeader>NotUsing</PrecompiledHeader>
-    </ClCompile>
-    <ClCompile Include="fonts\font_materialicons_ttf.cpp">
-      <PrecompiledHeader>NotUsing</PrecompiledHeader>
-    </ClCompile>
-    <ClCompile Include="fonts\font_roboto_regular_ttf.cpp">
-      <PrecompiledHeader>NotUsing</PrecompiledHeader>
-    </ClCompile>
-    <ClCompile Include="ImGuiFileDialog.cpp" />
-    <ClCompile Include="ImGuiTextEditor.cpp" />
-    <ClCompile Include="ImGuiUtils.cpp" />
-    <ClCompile Include="implot\implot.cpp">
-      <PrecompiledHeader>NotUsing</PrecompiledHeader>
-    </ClCompile>
-    <ClCompile Include="implot\implot_demo.cpp">
-      <PrecompiledHeader>NotUsing</PrecompiledHeader>
-    </ClCompile>
-    <ClCompile Include="implot\implot_items.cpp">
-      <PrecompiledHeader>NotUsing</PrecompiledHeader>
-    </ClCompile>
-=======
     <ClCompile Include="..\..\contrib\imgui\imgui.cpp" />
     <ClCompile Include="..\..\contrib\imgui\imgui_demo.cpp" />
     <ClCompile Include="..\..\contrib\imgui\imgui_draw.cpp" />
@@ -361,7 +313,6 @@
     <ClCompile Include="implot\implot.cpp" />
     <ClCompile Include="implot\implot_demo.cpp" />
     <ClCompile Include="implot\implot_items.cpp" />
->>>>>>> 877f893a
     <ClCompile Include="pch.cpp">
       <PrecompiledHeader>Create</PrecompiledHeader>
     </ClCompile>
