﻿<?xml version="1.0" encoding="utf-8"?>
<Project ToolsVersion="4.0" xmlns="http://schemas.microsoft.com/developer/msbuild/2003">
  <ItemGroup>
    <Filter Include="Source Files">
      <UniqueIdentifier>{88bfac3a-75d5-44ef-883c-44da15d732ef}</UniqueIdentifier>
      <Extensions>cpp;c;cxx;def;odl;idl;hpj;bat;asm</Extensions>
    </Filter>
    <Filter Include="Header Files">
      <UniqueIdentifier>{82b04263-17d1-4e43-ae37-7f05bd584d79}</UniqueIdentifier>
      <Extensions>h;hpp;hxx;hm;inl;inc</Extensions>
    </Filter>
    <Filter Include="Resource Files">
      <UniqueIdentifier>{5c7a0f0b-8d0c-4645-b3b1-76e09413d3f5}</UniqueIdentifier>
      <Extensions>rc;ico;cur;bmp;dlg;rc2;rct;bin;rgs;gif;jpg;jpeg;jpe</Extensions>
    </Filter>
    <Filter Include="Header Files\bindings">
      <UniqueIdentifier>{5688543e-be2f-42be-b0ec-57cef7501052}</UniqueIdentifier>
    </Filter>
    <Filter Include="Source Files\bindings">
      <UniqueIdentifier>{53a88389-1507-4c14-a59b-d23a6065ef33}</UniqueIdentifier>
    </Filter>
  </ItemGroup>
  <ItemGroup>
    <ClCompile Include="MQ2Lua.cpp">
      <Filter>Source Files</Filter>
    </ClCompile>
    <ClCompile Include="LuaThread.cpp">
      <Filter>Source Files</Filter>
    </ClCompile>
    <ClCompile Include="LuaEvent.cpp">
      <Filter>Source Files</Filter>
    </ClCompile>
    <ClCompile Include="LuaImGui.cpp">
      <Filter>Source Files</Filter>
    </ClCompile>
    <ClCompile Include="pch.cpp">
      <Filter>Source Files</Filter>
    </ClCompile>
    <ClCompile Include="bindings\lua_MQBindings.cpp">
      <Filter>Source Files\bindings</Filter>
    </ClCompile>
    <ClCompile Include="LuaCoroutine.cpp">
      <Filter>Source Files</Filter>
    </ClCompile>
<<<<<<< HEAD
    <ClCompile Include="LuaPlugin.cpp">
      <Filter>Source Files</Filter>
=======
    <ClCompile Include="bindings\lua_ImGuiCore.cpp">
      <Filter>Source Files\bindings</Filter>
    </ClCompile>
    <ClCompile Include="bindings\lua_Bit32.cpp">
      <Filter>Source Files\bindings</Filter>
    </ClCompile>
    <ClCompile Include="bindings\lua_MQMacroData.cpp">
      <Filter>Source Files\bindings</Filter>
    </ClCompile>
    <ClCompile Include="bindings\lua_Globals.cpp">
      <Filter>Source Files\bindings</Filter>
    </ClCompile>
    <ClCompile Include="bindings\lua_ImGuiCustom.cpp">
      <Filter>Source Files\bindings</Filter>
    </ClCompile>
    <ClCompile Include="bindings\lua_ImGuiWidgets.cpp">
      <Filter>Source Files\bindings</Filter>
    </ClCompile>
    <ClCompile Include="bindings\lua_ImGuiGlobals.cpp">
      <Filter>Source Files\bindings</Filter>
>>>>>>> 8fe9cfd8
    </ClCompile>
  </ItemGroup>
  <ItemGroup>
    <ClInclude Include="LuaThread.h">
      <Filter>Header Files</Filter>
    </ClInclude>
    <ClInclude Include="LuaCommon.h">
      <Filter>Header Files</Filter>
    </ClInclude>
    <ClInclude Include="LuaEvent.h">
      <Filter>Header Files</Filter>
    </ClInclude>
    <ClInclude Include="LuaImGui.h">
      <Filter>Header Files</Filter>
    </ClInclude>
    <ClInclude Include="pch.h">
      <Filter>Header Files</Filter>
    </ClInclude>
    <ClInclude Include="bindings\lua_MQBindings.h">
      <Filter>Header Files\bindings</Filter>
    </ClInclude>
    <ClInclude Include="LuaInterface.h">
      <Filter>Header Files</Filter>
    </ClInclude>
    <ClInclude Include="LuaCoroutine.h">
      <Filter>Header Files</Filter>
    </ClInclude>
<<<<<<< HEAD
    <ClInclude Include="LuaPlugin.h">
      <Filter>Header Files</Filter>
=======
    <ClInclude Include="bindings\lua_Bindings.h">
      <Filter>Header Files\bindings</Filter>
>>>>>>> 8fe9cfd8
    </ClInclude>
  </ItemGroup>
  <ItemGroup>
    <Natvis Include="LuaJIT.natvis">
      <Filter>Resource Files</Filter>
    </Natvis>
  </ItemGroup>
</Project><|MERGE_RESOLUTION|>--- conflicted
+++ resolved
@@ -42,10 +42,9 @@
     <ClCompile Include="LuaCoroutine.cpp">
       <Filter>Source Files</Filter>
     </ClCompile>
-<<<<<<< HEAD
     <ClCompile Include="LuaPlugin.cpp">
       <Filter>Source Files</Filter>
-=======
+    </ClCompile>
     <ClCompile Include="bindings\lua_ImGuiCore.cpp">
       <Filter>Source Files\bindings</Filter>
     </ClCompile>
@@ -66,7 +65,6 @@
     </ClCompile>
     <ClCompile Include="bindings\lua_ImGuiGlobals.cpp">
       <Filter>Source Files\bindings</Filter>
->>>>>>> 8fe9cfd8
     </ClCompile>
   </ItemGroup>
   <ItemGroup>
@@ -94,13 +92,11 @@
     <ClInclude Include="LuaCoroutine.h">
       <Filter>Header Files</Filter>
     </ClInclude>
-<<<<<<< HEAD
     <ClInclude Include="LuaPlugin.h">
       <Filter>Header Files</Filter>
-=======
+    </ClInclude>
     <ClInclude Include="bindings\lua_Bindings.h">
       <Filter>Header Files\bindings</Filter>
->>>>>>> 8fe9cfd8
     </ClInclude>
   </ItemGroup>
   <ItemGroup>
