/*
 * MacroQuest: The extension platform for EverQuest
 * Copyright (C) 2002-2022 MacroQuest Authors
 *
 * This program is free software; you can redistribute it and/or modify
 * it under the terms of the GNU General Public License, version 2, as published by
 * the Free Software Foundation.
 *
 * This program is distributed in the hope that it will be useful,
 * but WITHOUT ANY WARRANTY; without even the implied warranty of
 * MERCHANTABILITY or FITNESS FOR A PARTICULAR PURPOSE.  See the
 * GNU General Public License for more details.
 */

#include "pch.h"
#include "LuaThread.h"
#include "LuaCoroutine.h"
#include "LuaEvent.h"
#include "LuaImGui.h"
<<<<<<< HEAD
#include "LuaPlugin.h"
#include "bindings/lua_MQBindings.h"
=======
#include "bindings/lua_Bindings.h"
>>>>>>> 8fe9cfd8

#include <mq/Plugin.h>
#include <luajit.h>
#include <chrono>

#if LUAJIT_VERSION_NUM == 20005
bool lua_isyieldable(lua_State* L)
{
#if _M_AMD64
	constexpr int offset = 0x30;
#else
	constexpr int offset = 0x28;
#endif

	// this is defined in luajit 2.1, but not in 2.0.5 -- this is a hack that is steady because
	// it's a single version, and it's preferable to pulling in 2 internal luajit headers to do
	// this nicely (lj_obj.h and lj_frame.h)

	// return ((intptr_t)(L->cframe) & CFRAME_RESUME);
	return (*(intptr_t*)((char*)L + offset) & 1);
}
#endif

namespace mq::lua {

//============================================================================

static uint32_t NextID()
{
	// no need to do anything special, this will be fine
	static uint32_t current = 0;
	return ++current;
}

//============================================================================

void LuaThreadInfo::SetResult(const sol::protected_function_result& result, bool evaluate)
{
	if (result.status() != sol::call_status::yielded)
	{
		EndRun();

		if (result.return_count() >= 1)
		{
			// first, lets see if we returned any plugins (store all of them, we should allow for multiple plugins in one file)
			for (const auto& r : result)
			{
				if (r.is<sol::table>() && LuaPlugin::IsPlugin(r.as<sol::table>()))
					returnPlugins.push_back(r.as<sol::table>());
			}

			// now we can do the normal stringification
			returnValues = std::vector<std::string>(result.return_count());

			// need to skip the first "return" (which is not a return, it's at index + 0) which is the function itself
			for (int i = 0; i < result.return_count(); ++i)
			{
				returnValues[i] = luaL_tolstring(result.lua_state(), result.stack_index() + i, nullptr);
			}

			if (evaluate)
			{
				std::string results;

				for (const std::string& returnValue : returnValues)
				{
					if (!results.empty())
						results.append("\t");

					results.append(returnValue);
				}

				WriteChatColor(results.c_str(), USERCOLOR_CHAT_CHANNEL);
			}
		}
	}
}

void LuaThreadInfo::EndRun()
{
	status = LuaThreadStatus::Exited;
	endTime = std::chrono::system_clock::now();
}

//============================================================================
//============================================================================

LuaThread::LuaThread(this_is_private&&, LuaEnvironmentSettings* environment)
	: m_luaEnvironmentSettings(environment)
	, m_name("(unnamed)")
	, m_pid(NextID())
	, m_coroutine(LuaCoroutine::Create(sol::thread::create(m_globalState), this))
{
	m_globalState.open_libraries();
	m_luaEnvironmentSettings->ConfigureLuaState(m_globalState);

	m_environment = sol::environment(m_globalState, sol::create, m_globalState.globals());
	m_environment.set_on(m_coroutine->thread);

	m_threadTable = m_globalState.create_table();
}

/*static*/ std::shared_ptr<LuaThread> LuaThread::Create(LuaEnvironmentSettings* environment)
{
	std::shared_ptr<LuaThread> luaThread = std::make_shared<LuaThread>(this_is_private{}, environment);
	luaThread->Initialize();

	return luaThread;
}

void LuaThread::Initialize()
{
	bindings::RegisterBindings_Globals(this, m_globalState);
	bindings::RegisterBindings_Bit32(m_globalState);

	m_globalState.add_package_loader(LuaThread::lua_PackageLoader);
}

void LuaThread::EnableImGui()
{
	if (!m_imguiProcessor)
	{
		m_imguiProcessor = std::make_unique<LuaImGuiProcessor>(this);
	}
}

void LuaThread::EnableEvents()
{
	if (!m_eventProcessor)
	{
		m_eventProcessor = std::make_unique<LuaEventProcessor>(this);
	}
}

void LuaThread::InjectMQNamespace()
{
	RegisterMQNamespace(m_globalState);

	m_globalState["mq"] = *m_mqTable;
}

<<<<<<< HEAD
/*static*/ void LuaThread::lua_delay(sol::object delayObj, sol::object conditionObj, sol::this_state s)
{
	if (std::shared_ptr<LuaThread> thread_ptr = LuaThread::get_from(s))
	{
		if (auto co_ptr = thread_ptr->GetCurrentCoroutine())
		{
			co_ptr->Delay(delayObj, conditionObj, s);
		}
	}
}

/*static*/ uint64_t LuaThread::lua_gettime(sol::this_state s)
{
	auto t = std::chrono::duration_cast<std::chrono::milliseconds>(std::chrono::high_resolution_clock::now().time_since_epoch());
	return t.count();
}

=======
>>>>>>> 8fe9cfd8
void LuaThread::Exit(LuaThreadExitReason reason)
{
	m_exitReason = reason;
	YieldAt(0);
	m_coroutine->thread.abandon();
}

std::pair<uint32_t, sol::thread> LuaThread::CreateThread()
{
	auto thread = sol::thread::create(m_globalState);
	m_environment.set_on(thread);
	m_threadTable[m_threadIndex] = thread;

	// note the mutation here, it's important that we mutate exactly once after we have done any work with it
	return std::make_pair(m_threadIndex++, thread);
}

void LuaThread::RemoveThread(uint32_t index)
{
	m_threadTable[index] = sol::lua_nil;
}

void LuaThread::RegisterMQNamespace(sol::state_view sv)
{
	if (!m_mqTable.has_value())
	{
		auto mq = sv.create_table();
		bindings::RegisterBindings_MQ(this, mq);

<<<<<<< HEAD
void LuaThread::RegisterLuaBindings(sol::table mq)
{
	MQ_RegisterLua_MQBindings(mq);

	mq.set_function("gettime",                   &LuaThread::lua_gettime);
	mq.set_function("delay",                     &LuaThread::lua_delay);
	mq.set_function("exit",                      &LuaThread::lua_exit);
	mq.set("luaDir",                             m_luaEnvironmentSettings->luaDir);
	mq.set("moduleDir",                          m_luaEnvironmentSettings->moduleDir);

	MQ_RegisterLua_Events(mq);
	MQ_RegisterLua_ImGui(mq);

	LuaPlugin::RegisterLua(mq);
=======
		m_mqTable = mq;
	}
>>>>>>> 8fe9cfd8
}

int LuaThread::PackageLoader(const std::string& pkg, lua_State* L)
{
	sol::state_view sv{ L };

	if (pkg == "mq")
	{
		RegisterMQNamespace(sv);
		m_globalState.set("_mq_internal_table", *m_mqTable);

		std::string_view script("return _mq_internal_table");
		luaL_loadbuffer(sv, script.data(), script.size(), pkg.c_str());
		return 1;
	}
	else if (ci_starts_with(pkg, "plugin."))
	{
		std::string_view plugin_name = std::string_view(pkg).substr(7);
		if (auto plugin = LuaPlugin::Lookup(plugin_name))
		{
			m_globalState.set(fmt::format("_mq_internal_plugin_{}", plugin_name), plugin);
			std::string script = fmt::format("return _mq_internal_plugin_{}", plugin_name);
			luaL_loadbuffer(sv, script.data(), script.size(), pkg.c_str());
			return 1;
		}

		return 0;
	}
	else if (pkg == "ImGui")
	{
		bindings::RegisterBindings_ImGui(sv);

<<<<<<< HEAD
		std::string script("return ImGui");
=======
		std::string_view script("return ImGui");
>>>>>>> 8fe9cfd8
		luaL_loadbuffer(sv, script.data(), script.size(), pkg.c_str());
		return 1;
	}

	return 0;
}

/*static*/ int LuaThread::lua_PackageLoader(lua_State* L)
{
	std::string pkg = sol::stack::get<std::string>(L);

	if (std::shared_ptr<LuaThread> thread_ptr = LuaThread::get_from(L))
	{
		return thread_ptr->PackageLoader(pkg, L);
	}

	return 0;
}

//============================================================================
//============================================================================

bool LuaThread::IsValid() const
{
	return m_coroutine->thread.valid();
}

sol::state_view LuaThread::GetState() const
{
	return m_globalState;
}

sol::thread LuaThread::GetLuaThread() const
{
	return m_coroutine->thread;
}

//----------------------------------------------------------------------------

std::optional<LuaThreadInfo> LuaThread::StartFile(
	std::string_view filename, const std::vector<std::string>& args)
{
	std::filesystem::path script_path = std::filesystem::path{ m_luaEnvironmentSettings->luaDir } / filename;
	if (!script_path.has_extension()) script_path.replace_extension(".lua");

	m_name = filename;
	m_path = script_path.string();

	std::error_code ec;
	if (!std::filesystem::exists(script_path, ec))
	{
		LuaError("Could not find script at path %s", script_path.string().c_str());
		return std::nullopt;
	}

	auto co = m_coroutine->thread.state().load_file(script_path.string());
	if (!co.valid())
	{
		sol::error err = co;
		LuaError("Failed to load script %s with error: %s", m_name.c_str(), err.what());
		return std::nullopt;
	}

	m_coroutine->coroutine = co;
	YieldAt(m_turboNum);

	auto start_time = std::chrono::system_clock::now();
	CoroutineResult result = m_coroutine->RunCoroutine(args);

	LuaThreadInfo ret{
		m_pid,
		m_name,
		script_path.string(),
		args,
		start_time,
		{},
		{},
		{},
		LuaThreadStatus::Starting,
		false
	};

	if (result)
		ret.SetResult(*result, m_evaluateResult);
	else if (m_coroutine->coroutine.status() != sol::call_status::yielded)
		ret.EndRun();

	return ret;
}

std::optional<LuaThreadInfo> LuaThread::StartString(std::string_view script,
	std::string_view name /* = "" */)
{
	m_isString = true;

	if (!name.empty())
	{
		m_name = name;
	}

	if (m_evaluateResult)
	{
		std::string evalScript = fmt::format("return {}", script);
		sol::load_result co = m_coroutine->thread.state().load(evalScript);

		if (co.valid())
		{
			m_coroutine->coroutine = co;
		}
	}

	if (!m_coroutine->coroutine.valid())
	{
		// Failed to evaluate as an expression.
		m_evaluateResult = false;
		sol::load_result co = m_coroutine->thread.state().load(script);
		if (!co.valid())
		{
			sol::error err = co;
			LuaError("Failed to load script with error: %s", err.what());
			return std::nullopt;
		}
		else
		{
			m_coroutine->coroutine = co;
		}
	}

	YieldAt(m_turboNum);

	auto start_time = std::chrono::system_clock::now();
	CoroutineResult result = m_coroutine->RunCoroutine();

	LuaThreadInfo ret{
		m_pid,
		m_name,
		std::string(script),
		{},
		start_time,
		{},
		{},
		{},
		LuaThreadStatus::Starting,
		true
	};

	if (result)
		ret.SetResult(*result, m_evaluateResult);
	else if (m_coroutine->coroutine.status() != sol::call_status::yielded)
		ret.EndRun();

	return ret;
}

LuaThread::RunResult LuaThread::Run()
{
	if (m_coroutine->coroutine.status() == sol::call_status::yielded)
	{
		return RunOnce();
	}

	return { static_cast<sol::thread_status>(m_coroutine->coroutine.status()), std::nullopt };
}

LuaThread::RunResult LuaThread::RunOnce()
{
	if (!m_coroutine->thread.valid())
		return { sol::thread_status::dead, std::nullopt };

	if (m_coroutine->thread.status() != sol::thread_status::ok && m_coroutine->thread.status() != sol::thread_status::yielded)
	{
		return { m_coroutine->thread.status(), std::nullopt };
	}

	if (m_eventProcessor)
	{
		// TODO: allow the user to set "aggressive" events (which gets prepared here) and "passive" binds (which would Get prepared in `doevents`)
		m_eventProcessor->PrepareBinds();
	}

	YieldAt(m_turboNum);
	m_yieldToFrame = false;

	if (m_eventProcessor)
	{
		m_eventProcessor->RunEvents(*this);
	}

	if (!m_coroutine->ShouldRun())
	{
		return { m_coroutine->thread.status(), std::nullopt };
	}

	if (!m_yieldToFrame)
	{
		CoroutineResult result = m_coroutine->RunCoroutine();
		sol::thread_status status = result ? static_cast<sol::thread_status>(result->status()) : sol::thread_status::dead;
		return std::make_pair(std::move(status), std::move(result));
	}

	if (!m_coroutine->thread.valid())
	{
		return { sol::thread_status::dead, std::nullopt };
	}

	return { m_coroutine->thread.status(), std::nullopt };
}

LuaThreadStatus LuaThread::Pause()
{
	if (m_paused)
	{
		YieldAt(m_turboNum);

		WriteChatStatus("Resuming paused lua script '%s' with PID %d", m_name.c_str(), m_pid);
		m_paused = false;
		m_coroutine->ClearDelay();

		return LuaThreadStatus::Running;
	}

	// this will force the coroutine to yield, and removing this thread from the vector will cause it to gc
	YieldAt(0);

	WriteChatStatus("Pausing running lua script '%s' with PID %d", m_name.c_str(), m_pid);
	m_paused = true;

	return LuaThreadStatus::Paused;
}

// this is the special sauce that lets us execute everything on the main thread without blocking
/*static*/ void LuaThread::lua_forceYield(lua_State* L, lua_Debug* D)
{
	if (lua_isyieldable(L))
	{
		if (std::shared_ptr<LuaThread> thread_ptr = get_from(L))
		{
			thread_ptr->m_yieldToFrame = true;
		}

		lua_yield(L, 0);
	}
	else if (D->event != LUA_HOOKRET && D->event != LUA_HOOKTAILRET) // if we have either of these, we know we've already set the hook
	{
		// we can just keep retrying at every return (every chance we get to possibly change boundaries)
		lua_sethook(L, LuaThread::lua_forceYield, LUA_MASKRET, 0);
	}
}

void LuaThread::YieldAt(int count) const
{
	if (m_allowYield)
	{
		lua_sethook(m_coroutine->thread.state(), &LuaThread::lua_forceYield, count == 0 ? LUA_MASKLINE : LUA_MASKCOUNT, count);
	}
}

//============================================================================

} // namespace mq::lua<|MERGE_RESOLUTION|>--- conflicted
+++ resolved
@@ -17,12 +17,8 @@
 #include "LuaCoroutine.h"
 #include "LuaEvent.h"
 #include "LuaImGui.h"
-<<<<<<< HEAD
 #include "LuaPlugin.h"
-#include "bindings/lua_MQBindings.h"
-=======
 #include "bindings/lua_Bindings.h"
->>>>>>> 8fe9cfd8
 
 #include <mq/Plugin.h>
 #include <luajit.h>
@@ -164,26 +160,6 @@
 	m_globalState["mq"] = *m_mqTable;
 }
 
-<<<<<<< HEAD
-/*static*/ void LuaThread::lua_delay(sol::object delayObj, sol::object conditionObj, sol::this_state s)
-{
-	if (std::shared_ptr<LuaThread> thread_ptr = LuaThread::get_from(s))
-	{
-		if (auto co_ptr = thread_ptr->GetCurrentCoroutine())
-		{
-			co_ptr->Delay(delayObj, conditionObj, s);
-		}
-	}
-}
-
-/*static*/ uint64_t LuaThread::lua_gettime(sol::this_state s)
-{
-	auto t = std::chrono::duration_cast<std::chrono::milliseconds>(std::chrono::high_resolution_clock::now().time_since_epoch());
-	return t.count();
-}
-
-=======
->>>>>>> 8fe9cfd8
 void LuaThread::Exit(LuaThreadExitReason reason)
 {
 	m_exitReason = reason;
@@ -212,26 +188,10 @@
 	{
 		auto mq = sv.create_table();
 		bindings::RegisterBindings_MQ(this, mq);
-
-<<<<<<< HEAD
-void LuaThread::RegisterLuaBindings(sol::table mq)
-{
-	MQ_RegisterLua_MQBindings(mq);
-
-	mq.set_function("gettime",                   &LuaThread::lua_gettime);
-	mq.set_function("delay",                     &LuaThread::lua_delay);
-	mq.set_function("exit",                      &LuaThread::lua_exit);
-	mq.set("luaDir",                             m_luaEnvironmentSettings->luaDir);
-	mq.set("moduleDir",                          m_luaEnvironmentSettings->moduleDir);
-
-	MQ_RegisterLua_Events(mq);
-	MQ_RegisterLua_ImGui(mq);
-
-	LuaPlugin::RegisterLua(mq);
-=======
+		bindings::RegisterBindings_MQMacroData(mq);
+
 		m_mqTable = mq;
 	}
->>>>>>> 8fe9cfd8
 }
 
 int LuaThread::PackageLoader(const std::string& pkg, lua_State* L)
@@ -264,11 +224,7 @@
 	{
 		bindings::RegisterBindings_ImGui(sv);
 
-<<<<<<< HEAD
-		std::string script("return ImGui");
-=======
 		std::string_view script("return ImGui");
->>>>>>> 8fe9cfd8
 		luaL_loadbuffer(sv, script.data(), script.size(), pkg.c_str());
 		return 1;
 	}
