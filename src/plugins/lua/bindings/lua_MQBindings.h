--- conflicted
+++ resolved
@@ -21,15 +21,9 @@
 	struct MQDataItem;
 }
 
-<<<<<<< HEAD
-void MQ_RegisterLua_MQBindings(sol::table& lua);
-void MQ_Initialize_MQBindings();
-void MQ_Cleanup_MQBindings();
-=======
 namespace mq::datatypes {
 	class MQ2Type;
 }
->>>>>>> 8fe9cfd8
 
 namespace mq::lua::bindings {
 
@@ -109,4 +103,7 @@
 	const MQDataItem* const self = nullptr;
 };
 
+void MQ_Initialize_MQBindings();
+void MQ_Cleanup_MQBindings();
+
 } // namespace mq::lua::bindings