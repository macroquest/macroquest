/*
 * MacroQuest: The extension platform for EverQuest
 * Copyright (C) 2002-2022 MacroQuest Authors
 *
 * This program is free software; you can redistribute it and/or modify
 * it under the terms of the GNU General Public License, version 2, as published by
 * the Free Software Foundation.
 *
 * This program is distributed in the hope that it will be useful,
 * but WITHOUT ANY WARRANTY; without even the implied warranty of
 * MERCHANTABILITY or FITNESS FOR A PARTICULAR PURPOSE.  See the
 * GNU General Public License for more details.
 */

#include "pch.h"
#include "lua_MQBindings.h"

#include "LuaCommon.h"
#include "LuaCoroutine.h"
#include "LuaEvent.h"
#include "LuaImGui.h"
#include "LuaThread.h"

#include <mq/Plugin.h>

namespace mq::lua::bindings {

//============================================================================

#pragma region Utility Bindings

std::string lua_join(sol::this_state L, std::string_view delim, sol::variadic_args va)
{
	if (va.size() > 0)
	{
		fmt::memory_buffer str;
		std::string_view del;
		for (const auto& arg : va)
		{
			auto value = luaL_tolstring(arg.lua_state(), arg.stack_index(), nullptr);
			if (value != nullptr && strlen(value) > 0)
			{
				fmt::format_to(fmt::appender(str), "{}{}", del, value);
				del = delim;
			}
		}

		return fmt::to_string(str);
	}

	return "";
}

static uint64_t lua_gettime(sol::this_state s)
{
	auto t = std::chrono::duration_cast<std::chrono::microseconds>(
		std::chrono::steady_clock::now().time_since_epoch());

	return t.count();
}

static std::string lua_Parse(const char* text)
{
	char buffer[MAX_STRING] = { 0 };
	strncpy_s(buffer, text, sizeof(buffer));
	auto old_parser = std::exchange(gParserVersion, 2);
	ParseMacroData(buffer, sizeof(buffer));
	gParserVersion = old_parser;
	return buffer;
}

#pragma endregion

//============================================================================

#pragma region Thread Bindings

static void lua_delay(sol::object delayObj, sol::object conditionObj, sol::this_state s)
{
	if (std::shared_ptr<LuaThread> thread_ptr = LuaThread::get_from(s))
	{
		if (auto co_ptr = thread_ptr->GetCurrentCoroutine())
		{
			co_ptr->Delay(delayObj, conditionObj, s);
		}
	}
}

// also exposed as os.exit
void lua_exit(sol::this_state s)
{
	if (std::shared_ptr<LuaThread> thread_ptr = LuaThread::get_from(s))
	{
		thread_ptr->Exit(LuaThreadExitReason::Exit);
	}
}

#pragma endregion

//============================================================================

#pragma region Command Bindings

void ExecuteCommand(const std::string& cmdString, sol::this_state s)
{
	bool delayed = false;
	std::shared_ptr<LuaThread> thread_ptr = LuaThread::get_from(s);
	if (thread_ptr && !thread_ptr->GetAllowYield())
		delayed = true;

	HideDoCommand(pLocalPlayer, cmdString.c_str(), delayed);

	if (thread_ptr && thread_ptr->GetAllowYield() && !bRunNextCommand)
		thread_ptr->DoYield();
}

//----------------------------------------------------------------------------
// lua_MQCommand

lua_MQCommand::lua_MQCommand(std::string_view command)
	: command(command)
{
}

void lua_MQCommand::operator()(sol::variadic_args va, sol::this_state s)
{
	fmt::memory_buffer cmd;
	fmt::format_to(fmt::appender(cmd), "{}", command);

	for (const auto& a : va)
	{
		auto value = luaL_tolstring(a.lua_state(), a.stack_index(), nullptr);
		if (value != nullptr && strlen(value) > 0)
			fmt::format_to(fmt::appender(cmd), " {}", value);
	}

	ExecuteCommand(fmt::to_string(cmd).c_str(), s);
}

//----------------------------------------------------------------------------

struct lua_MQDoCommand
{
	// this is only used to provide a namespace for commands
	sol::object Get(sol::stack_object key, sol::this_state L) const
	{
		auto maybe_key = key.as<std::optional<std::string>>();
		if (maybe_key)
		{
			std::string cmd("/");
			cmd += *maybe_key;
			// do no validation. Any thing prefixed with `cmd` will be attempted to be submitted (they are pure side effect anyway)
			return sol::object(L, sol::in_place, lua_MQCommand(cmd));
		}

		return sol::object(L, sol::in_place, sol::lua_nil);
	}

	static void command_format(sol::variadic_args va, sol::this_state s)
	{
		// replicate string.format
		sol::function string_format = sol::state_view(s)["string"]["format"];
		std::string command = string_format(va);

		ExecuteCommand(command, s);
	}

	static void command(sol::variadic_args va, sol::this_state s)
	{
		// replicate string.format
		std::string command = lua_join(s, " ", va);

		ExecuteCommand(command, s);
	}

	// Provide direct access to DoCommand
	void operator()(sol::variadic_args va, sol::this_state s)
	{
		command(va, s);
	}
};

#pragma endregion

//============================================================================

static std::unique_ptr<CTextureAnimation> FindTextureAnimation(std::string_view name, sol::this_state s)
{
	auto anim = std::make_unique<CTextureAnimation>();

	if (pSidlMgr)
	{
		if (CTextureAnimation* temp = pSidlMgr->FindAnimation(CXStr(name)))
			*anim = *temp;
	}

	return anim;
}

<<<<<<< HEAD
MQTypeVar lua_MQTypeVar::EvaluateMember(const char* index) const
{
	if (m_self->Type == nullptr || m_member.empty())
		return *m_self;

	// the ternary in index is because datatypes are all over the place on whether or not they can
	// accept null pointers. They all seem to agree that an empty string is the same thing, though.
	MQTypeVar var;
	if (EvaluateMacroDataMember(m_self->Type, m_self->GetVarPtr(), var, m_member.c_str(), index ? index : "") == 1)
		return var;

	// can't guarantee result didn't Get modified, but we want to return nil if GetMember was false
	return MQTypeVar();
}
=======
//============================================================================
>>>>>>> 8fe9cfd8

#pragma region MQ Data Bindings

static sol::table lua_getAllSpawns(sol::this_state L)
{
	auto table = sol::state_view(L).create_table();

	if (pSpawnManager)
	{
		auto spawn = pSpawnManager->FirstSpawn;
		while (spawn != nullptr)
		{
			auto lua_spawn = lua_MQTypeVar(datatypes::pSpawnType->MakeTypeVar(spawn));
			table.add(std::move(lua_spawn));

			spawn = spawn->GetNext();
		}
	}

	return table;
}

static sol::table lua_getFilteredSpawns(sol::this_state L, std::optional<sol::function> predicate)
{
	auto table = sol::state_view(L).create_table();

	if (pSpawnManager && predicate)
	{
		auto spawn = pSpawnManager->FirstSpawn;
		const auto& predicate_value = predicate.value();
		while (spawn != nullptr)
		{
			auto lua_spawn = lua_MQTypeVar(datatypes::pSpawnType->MakeTypeVar(spawn));
			if (predicate_value(lua_spawn))
				table.add(std::move(lua_spawn));

			spawn = spawn->GetNext();
		}
	}

	return table;
}

#pragma endregion

//============================================================================

#pragma region Event Bindings


static void lua_doevents(sol::variadic_args va, sol::this_state s)
{
	if (auto thread_ptr = LuaThread::get_from(s))
	{
		if (LuaEventProcessor* events = thread_ptr->GetEventProcessor())
		{
			std::vector<std::string> args;
			for (auto& a : va)
			{
				auto arg = a.as<std::optional<std::string>>();
				if (arg) args.emplace_back(*arg);
			}

			events->PrepareEvents(args);
			thread_ptr->DoYield(); // doevents needs to yield, event processing will pick up next frame
		}
	}
}

static void lua_flushevents(sol::variadic_args va, sol::this_state s)
{
	if (auto thread_ptr = LuaThread::get_from(s))
	{
		if (LuaEventProcessor* events = thread_ptr->GetEventProcessor())
		{
			std::vector<std::string> args;
			for (auto& a : va)
			{
				auto arg = a.as<std::optional<std::string>>();
				if (arg) args.emplace_back(*arg);
			}

			events->RemoveEvents(args);
		}
	}
}

static void lua_addevent(std::string_view name, std::string_view expression, sol::function function, sol::this_state s)
{
	if (function == sol::nil)
	{
		luaL_error(s, "nil function passed as event callback");
		return;
	}

	if (std::shared_ptr<LuaThread> thread_ptr = LuaThread::get_from(s))
	{
		if (LuaEventProcessor* events = thread_ptr->GetEventProcessor())
			events->AddEvent(name, expression, function);
	}
}

static void lua_removeevent(std::string_view name, sol::this_state s)
{
	if (std::shared_ptr<LuaThread> thread_ptr = LuaThread::get_from(s))
	{
		if (LuaEventProcessor* events = thread_ptr->GetEventProcessor())
			events->RemoveEvent(name);
	}
}

static void lua_addbind(std::string_view name, sol::function function, sol::this_state s)
{
	if (function == sol::nil)
	{
		luaL_error(s, "nil function passed as bind callback");
		return;
	}

	if (std::shared_ptr<LuaThread> thread_ptr = LuaThread::get_from(s))
	{
		if (LuaEventProcessor* events = thread_ptr->GetEventProcessor())
			events->AddBind(name, function);
	}
}

static void lua_removebind(std::string_view name, sol::this_state s)
{
	if (std::shared_ptr<LuaThread> thread_ptr = LuaThread::get_from(s))
	{
		if (LuaEventProcessor* events = thread_ptr->GetEventProcessor())
			events->RemoveBind(name);
	}
}

#pragma endregion

//============================================================================

#pragma region ImGui Bindings

// We also bind these inside ImGui namespace
void lua_addimgui(std::string_view name, sol::function function, sol::this_state s)
{
	if (std::shared_ptr<LuaThread> thread_ptr = LuaThread::get_from(s))
	{
		if (LuaImGuiProcessor* imgui = thread_ptr->GetImGuiProcessor())
			imgui->AddCallback(name, function);
	}
}

<<<<<<< HEAD
//============================================================================

#pragma region MQ Data Bindings

uint32_t s_luaSpawnBenchmark = 0;

static sol::table lua_getAllSpawns(sol::this_state L)
{
	MQScopedBenchmark bm(s_luaSpawnBenchmark);
	auto table = sol::state_view(L).create_table();

	if (pSpawnManager)
=======
void lua_removeimgui(std::string_view name, sol::this_state s)
{
	if (std::shared_ptr<LuaThread> thread_ptr = LuaThread::get_from(s))
>>>>>>> 8fe9cfd8
	{
		if (LuaImGuiProcessor* imgui = thread_ptr->GetImGuiProcessor())
			imgui->RemoveCallback(name);
	}
}

<<<<<<< HEAD
static sol::table lua_getAllSpawnInfo(sol::this_state L)
{
	MQScopedBenchmark bm(s_luaSpawnBenchmark);
	auto table = sol::state_view(L).create_table();

	for (int i = 0; i < gSpawnCount; ++i)
	{
		MQRank entry = EQP_DistArray[i];
		PlayerClient* spawn = entry.VarPtr.Ptr;
		if (spawn != nullptr)
		{
			auto lua_spawn = lua_MQTypeVar(datatypes::pSpawnType->MakeTypeVar(spawn));
			table.add(sol::state_view(L).create_table_with(
				"DistSquared", entry.Value.DistSq,
				"SpawnVar", std::move(lua_spawn)
			));
		}
	}

	return table;
}

static sol::table lua_getFilteredSpawns(sol::this_state L, std::optional<sol::function> predicate)
{
	MQScopedBenchmark bm(s_luaSpawnBenchmark);
	auto table = sol::state_view(L).create_table();

	if (pSpawnManager && predicate)
=======
static bool lua_hasimgui(std::string_view name, sol::this_state s)
{
	if (std::shared_ptr<LuaThread> thread_ptr = LuaThread::get_from(s))
>>>>>>> 8fe9cfd8
	{
		if (LuaImGuiProcessor* imgui = thread_ptr->GetImGuiProcessor())
			return imgui->HasCallback(name);
	}

	return false;
}

static sol::table lua_getFilteredSpawnInfo(sol::this_state L, std::optional<sol::function> predicate)
{
	MQScopedBenchmark bm(s_luaSpawnBenchmark);
	auto table = sol::state_view(L).create_table();

	if (predicate)
	{
		const auto& predicate_value = predicate.value();
		for (int i = 0; i < gSpawnCount; ++i)
		{
			MQRank entry = EQP_DistArray[i];
			PlayerClient* spawn = entry.VarPtr.Ptr;
			if (spawn != nullptr)
			{
				auto lua_spawn = lua_MQTypeVar(datatypes::pSpawnType->MakeTypeVar(spawn));
				bool result = predicate_value(lua_spawn);
				if (result)
					table.add(sol::state_view(L).create_table_with(
						"DistSquared", entry.Value.DistSq,
						"SpawnVar", std::move(lua_spawn)
					));
			}
		}
	}

	return table;
}

#pragma endregion

#pragma region Serialization

static bool can_serialize(sol::object obj)
{
	switch (obj.get_type())
	{
	case sol::type::string:
	case sol::type::number:
	case sol::type::boolean:
	case sol::type::table:
		return true;
	default:
		return false;
	}
}

static void serialize(sol::object obj, int prefix_count, fmt::appender& appender)
{
	switch (obj.get_type())
	{
	case sol::type::string:
	{
		auto str = obj.as<std::string>();
		for (size_t pos = str.find("'"); pos != std::string::npos; pos = str.find("'", pos))
		{
			str.replace(pos, 1, "\\'");
			pos += 2;
		}
		fmt::format_to(appender, "'{}'", str);
		return;
	}
	case sol::type::number:
		if (obj.is<int>())
			fmt::format_to(appender, "{}", obj.as<int64_t>());
		else
			fmt::format_to(appender, "{}", obj.as<double>());
		return;
	case sol::type::boolean:
		fmt::format_to(appender, "{}", obj.as<bool>());
		return;
	case sol::type::table:
	{
		if (obj.as<sol::table>().empty())
			fmt::format_to(appender, "{{}}");
		else
		{
			fmt::format_to(appender, "{{\n");

			for (const auto& [key, val] : obj.as<sol::table>())
			{
				if (can_serialize(val))
				{
					if (key.is<std::string>())
					{
						fmt::format_to(appender, "{:\t>{}}\t{} = ", "", prefix_count, key.as<std::string>());
					}
					else
					{
						fmt::format_to(appender, "{:\t>{}}\t[", "", prefix_count);
						serialize(key, prefix_count + 1, appender);
						fmt::format_to(appender, "] = ");
					}

					serialize(val, prefix_count + 1, appender);
					fmt::format_to(appender, ",\n");
				}
			}

			fmt::format_to(appender, "{:\t>{}}}}", "", prefix_count);
		}

		return;
	}
	// keep these here as reference. We don't want to serialize these things though, so they will all fall through to default (no serialization)
	case sol::type::none:
	case sol::type::lua_nil:
	case sol::type::thread:
	case sol::type::function:
	case sol::type::userdata:
	case sol::type::lightuserdata:
	case sol::type::poly:
	default:
		return; // we don't ever actually want to serialize nil, because nil removes an entry from a table
	}
}

static void lua_pickle(sol::this_state L, std::string_view file_path, sol::table table)
{
	fmt::memory_buffer buf;
	fmt::appender appender(buf);
	fmt::format_to(appender, "return ");
	serialize(table, 0, appender);

	std::filesystem::path path = std::filesystem::path{ gPathConfig } / file_path;

	std::error_code ec;
	std::filesystem::create_directories(path.parent_path(), ec);
	if (ec)
	{
		LuaError("Failed to create directory for pickling %.*s with error: %s", file_path.size(), file_path.data(), ec.message());
		return;
	}

	try
	{
		std::ofstream ofs(path, std::ios_base::out | std::ios_base::trunc);
		ofs << fmt::to_string(buf);
		ofs.close();
	}
	catch (std::exception e)
	{
		LuaError("Failed to write to file %.*s with error: %s", file_path.size(), file_path.data(), e.what());
	}
}

#pragma endregion


//============================================================================

void RegisterBindings_MQMacroData(sol::table& lua);

void RegisterBindings_MQ(LuaThread* thread, sol::table& mq)
{
	// values
	mq.set("configDir",                          gPathConfig);
	mq.set("luaDir",                             thread->GetLuaDir());
	mq.set("moduleDir",                          thread->GetModuleDir());

	// utility bindings
	mq.set_function("join",                      &lua_join);
	mq.set_function("gettime",                   &lua_gettime);
	mq.set("parse",                              &lua_Parse);
	mq.set_function("pickle",                    &lua_pickle);

	// thread bindings
	mq.set_function("delay",                     &lua_delay);
	mq.set_function("exit",                      &lua_exit);

	// event bindings
	mq.set_function("doevents",                  &lua_doevents);
	mq.set_function("flushevents",               &lua_flushevents);
	mq.set_function("event",                     &lua_addevent);
	mq.set_function("unevent",                   &lua_removeevent);
	mq.set_function("bind",                      &lua_addbind);
	mq.set_function("unbind",                    &lua_removebind);

	// imgui bindings (under mq.imgui.xxx)
	mq["imgui"] = mq.create_with(
		"init",                                  &lua_addimgui,
		"destroy",                               &lua_removeimgui,
		"exists",                                &lua_hasimgui
	);

	//----------------------------------------------------------------------------
	// command bindings

	mq.new_usertype<lua_MQCommand>(
		"command",                               sol::no_constructor);
	mq.new_usertype<lua_MQDoCommand>(
		"docommand",                             sol::no_constructor,
		sol::meta_function::index,               &lua_MQDoCommand::Get);

	mq.set("cmd",                                lua_MQDoCommand());
	mq.set_function("cmdf",                      &lua_MQDoCommand::command_format);

	//----------------------------------------------------------------------------

	mq.new_usertype<CTextureAnimation>(
		"CTextureAnimation",                     sol::no_constructor,
		"SetTextureCell",                        &CTextureAnimation::SetCurCell
	);

	mq.set_function("FindTextureAnimation",      &FindTextureAnimation);

	//----------------------------------------------------------------------------
	// Direct Data Bindings
	mq.set_function("getAllSpawns", &lua_getAllSpawns);
	mq.set_function("getFilteredSpawns", &lua_getFilteredSpawns);
<<<<<<< HEAD
	mq.set_function("getAllSpawnInfo", &lua_getAllSpawnInfo);
	mq.set_function("getFilteredSpawnInfo", &lua_getFilteredSpawnInfo);

	//----------------------------------------------------------------------------
	// Serialization Bindings
	mq.set_function("pickle", &lua_pickle);
}

void MQ_Initialize_MQBindings()
{
	s_luaSpawnBenchmark = AddMQ2Benchmark("Lua Spawn Info");
}

void MQ_Cleanup_MQBindings()
{
	RemoveMQ2Benchmark(s_luaSpawnBenchmark);
}

} // namespace mq::lua
=======
}

} // namespace mq::lua::bindings
>>>>>>> 8fe9cfd8
<|MERGE_RESOLUTION|>--- conflicted
+++ resolved
@@ -20,6 +20,7 @@
 #include "LuaEvent.h"
 #include "LuaImGui.h"
 #include "LuaThread.h"
+#include "LuaPlugin.h"
 
 #include <mq/Plugin.h>
 
@@ -53,7 +54,7 @@
 
 static uint64_t lua_gettime(sol::this_state s)
 {
-	auto t = std::chrono::duration_cast<std::chrono::microseconds>(
+	auto t = std::chrono::duration_cast<std::chrono::milliseconds>(
 		std::chrono::steady_clock::now().time_since_epoch());
 
 	return t.count();
@@ -197,29 +198,15 @@
 	return anim;
 }
 
-<<<<<<< HEAD
-MQTypeVar lua_MQTypeVar::EvaluateMember(const char* index) const
-{
-	if (m_self->Type == nullptr || m_member.empty())
-		return *m_self;
-
-	// the ternary in index is because datatypes are all over the place on whether or not they can
-	// accept null pointers. They all seem to agree that an empty string is the same thing, though.
-	MQTypeVar var;
-	if (EvaluateMacroDataMember(m_self->Type, m_self->GetVarPtr(), var, m_member.c_str(), index ? index : "") == 1)
-		return var;
-
-	// can't guarantee result didn't Get modified, but we want to return nil if GetMember was false
-	return MQTypeVar();
-}
-=======
-//============================================================================
->>>>>>> 8fe9cfd8
+//============================================================================
 
 #pragma region MQ Data Bindings
 
+uint32_t s_luaSpawnBenchmark = 0;
+
 static sol::table lua_getAllSpawns(sol::this_state L)
 {
+	MQScopedBenchmark bm(s_luaSpawnBenchmark);
 	auto table = sol::state_view(L).create_table();
 
 	if (pSpawnManager)
@@ -239,6 +226,7 @@
 
 static sol::table lua_getFilteredSpawns(sol::this_state L, std::optional<sol::function> predicate)
 {
+	MQScopedBenchmark bm(s_luaSpawnBenchmark);
 	auto table = sol::state_view(L).create_table();
 
 	if (pSpawnManager && predicate)
@@ -258,139 +246,6 @@
 	return table;
 }
 
-#pragma endregion
-
-//============================================================================
-
-#pragma region Event Bindings
-
-
-static void lua_doevents(sol::variadic_args va, sol::this_state s)
-{
-	if (auto thread_ptr = LuaThread::get_from(s))
-	{
-		if (LuaEventProcessor* events = thread_ptr->GetEventProcessor())
-		{
-			std::vector<std::string> args;
-			for (auto& a : va)
-			{
-				auto arg = a.as<std::optional<std::string>>();
-				if (arg) args.emplace_back(*arg);
-			}
-
-			events->PrepareEvents(args);
-			thread_ptr->DoYield(); // doevents needs to yield, event processing will pick up next frame
-		}
-	}
-}
-
-static void lua_flushevents(sol::variadic_args va, sol::this_state s)
-{
-	if (auto thread_ptr = LuaThread::get_from(s))
-	{
-		if (LuaEventProcessor* events = thread_ptr->GetEventProcessor())
-		{
-			std::vector<std::string> args;
-			for (auto& a : va)
-			{
-				auto arg = a.as<std::optional<std::string>>();
-				if (arg) args.emplace_back(*arg);
-			}
-
-			events->RemoveEvents(args);
-		}
-	}
-}
-
-static void lua_addevent(std::string_view name, std::string_view expression, sol::function function, sol::this_state s)
-{
-	if (function == sol::nil)
-	{
-		luaL_error(s, "nil function passed as event callback");
-		return;
-	}
-
-	if (std::shared_ptr<LuaThread> thread_ptr = LuaThread::get_from(s))
-	{
-		if (LuaEventProcessor* events = thread_ptr->GetEventProcessor())
-			events->AddEvent(name, expression, function);
-	}
-}
-
-static void lua_removeevent(std::string_view name, sol::this_state s)
-{
-	if (std::shared_ptr<LuaThread> thread_ptr = LuaThread::get_from(s))
-	{
-		if (LuaEventProcessor* events = thread_ptr->GetEventProcessor())
-			events->RemoveEvent(name);
-	}
-}
-
-static void lua_addbind(std::string_view name, sol::function function, sol::this_state s)
-{
-	if (function == sol::nil)
-	{
-		luaL_error(s, "nil function passed as bind callback");
-		return;
-	}
-
-	if (std::shared_ptr<LuaThread> thread_ptr = LuaThread::get_from(s))
-	{
-		if (LuaEventProcessor* events = thread_ptr->GetEventProcessor())
-			events->AddBind(name, function);
-	}
-}
-
-static void lua_removebind(std::string_view name, sol::this_state s)
-{
-	if (std::shared_ptr<LuaThread> thread_ptr = LuaThread::get_from(s))
-	{
-		if (LuaEventProcessor* events = thread_ptr->GetEventProcessor())
-			events->RemoveBind(name);
-	}
-}
-
-#pragma endregion
-
-//============================================================================
-
-#pragma region ImGui Bindings
-
-// We also bind these inside ImGui namespace
-void lua_addimgui(std::string_view name, sol::function function, sol::this_state s)
-{
-	if (std::shared_ptr<LuaThread> thread_ptr = LuaThread::get_from(s))
-	{
-		if (LuaImGuiProcessor* imgui = thread_ptr->GetImGuiProcessor())
-			imgui->AddCallback(name, function);
-	}
-}
-
-<<<<<<< HEAD
-//============================================================================
-
-#pragma region MQ Data Bindings
-
-uint32_t s_luaSpawnBenchmark = 0;
-
-static sol::table lua_getAllSpawns(sol::this_state L)
-{
-	MQScopedBenchmark bm(s_luaSpawnBenchmark);
-	auto table = sol::state_view(L).create_table();
-
-	if (pSpawnManager)
-=======
-void lua_removeimgui(std::string_view name, sol::this_state s)
-{
-	if (std::shared_ptr<LuaThread> thread_ptr = LuaThread::get_from(s))
->>>>>>> 8fe9cfd8
-	{
-		if (LuaImGuiProcessor* imgui = thread_ptr->GetImGuiProcessor())
-			imgui->RemoveCallback(name);
-	}
-}
-
-<<<<<<< HEAD
 static sol::table lua_getAllSpawnInfo(sol::this_state L)
 {
 	MQScopedBenchmark bm(s_luaSpawnBenchmark);
@@ -411,25 +266,6 @@
 	}
 
 	return table;
-}
-
-static sol::table lua_getFilteredSpawns(sol::this_state L, std::optional<sol::function> predicate)
-{
-	MQScopedBenchmark bm(s_luaSpawnBenchmark);
-	auto table = sol::state_view(L).create_table();
-
-	if (pSpawnManager && predicate)
-=======
-static bool lua_hasimgui(std::string_view name, sol::this_state s)
-{
-	if (std::shared_ptr<LuaThread> thread_ptr = LuaThread::get_from(s))
->>>>>>> 8fe9cfd8
-	{
-		if (LuaImGuiProcessor* imgui = thread_ptr->GetImGuiProcessor())
-			return imgui->HasCallback(name);
-	}
-
-	return false;
 }
 
 static sol::table lua_getFilteredSpawnInfo(sol::this_state L, std::optional<sol::function> predicate)
@@ -458,6 +294,134 @@
 	}
 
 	return table;
+}
+
+#pragma endregion
+
+//============================================================================
+
+#pragma region Event Bindings
+
+
+static void lua_doevents(sol::variadic_args va, sol::this_state s)
+{
+	if (auto thread_ptr = LuaThread::get_from(s))
+	{
+		if (LuaEventProcessor* events = thread_ptr->GetEventProcessor())
+		{
+			std::vector<std::string> args;
+			for (auto& a : va)
+			{
+				auto arg = a.as<std::optional<std::string>>();
+				if (arg) args.emplace_back(*arg);
+			}
+
+			events->PrepareEvents(args);
+			thread_ptr->DoYield(); // doevents needs to yield, event processing will pick up next frame
+		}
+	}
+}
+
+static void lua_flushevents(sol::variadic_args va, sol::this_state s)
+{
+	if (auto thread_ptr = LuaThread::get_from(s))
+	{
+		if (LuaEventProcessor* events = thread_ptr->GetEventProcessor())
+		{
+			std::vector<std::string> args;
+			for (auto& a : va)
+			{
+				auto arg = a.as<std::optional<std::string>>();
+				if (arg) args.emplace_back(*arg);
+			}
+
+			events->RemoveEvents(args);
+		}
+	}
+}
+
+static void lua_addevent(std::string_view name, std::string_view expression, sol::function function, sol::this_state s)
+{
+	if (function == sol::nil)
+	{
+		luaL_error(s, "nil function passed as event callback");
+		return;
+	}
+
+	if (std::shared_ptr<LuaThread> thread_ptr = LuaThread::get_from(s))
+	{
+		if (LuaEventProcessor* events = thread_ptr->GetEventProcessor())
+			events->AddEvent(name, expression, function);
+	}
+}
+
+static void lua_removeevent(std::string_view name, sol::this_state s)
+{
+	if (std::shared_ptr<LuaThread> thread_ptr = LuaThread::get_from(s))
+	{
+		if (LuaEventProcessor* events = thread_ptr->GetEventProcessor())
+			events->RemoveEvent(name);
+	}
+}
+
+static void lua_addbind(std::string_view name, sol::function function, sol::this_state s)
+{
+	if (function == sol::nil)
+	{
+		luaL_error(s, "nil function passed as bind callback");
+		return;
+	}
+
+	if (std::shared_ptr<LuaThread> thread_ptr = LuaThread::get_from(s))
+	{
+		if (LuaEventProcessor* events = thread_ptr->GetEventProcessor())
+			events->AddBind(name, function);
+	}
+}
+
+static void lua_removebind(std::string_view name, sol::this_state s)
+{
+	if (std::shared_ptr<LuaThread> thread_ptr = LuaThread::get_from(s))
+	{
+		if (LuaEventProcessor* events = thread_ptr->GetEventProcessor())
+			events->RemoveBind(name);
+	}
+}
+
+#pragma endregion
+
+//============================================================================
+
+#pragma region ImGui Bindings
+
+// We also bind these inside ImGui namespace
+void lua_addimgui(std::string_view name, sol::function function, sol::this_state s)
+{
+	if (std::shared_ptr<LuaThread> thread_ptr = LuaThread::get_from(s))
+	{
+		if (LuaImGuiProcessor* imgui = thread_ptr->GetImGuiProcessor())
+			imgui->AddCallback(name, function);
+	}
+}
+
+void lua_removeimgui(std::string_view name, sol::this_state s)
+{
+	if (std::shared_ptr<LuaThread> thread_ptr = LuaThread::get_from(s))
+	{
+		if (LuaImGuiProcessor* imgui = thread_ptr->GetImGuiProcessor())
+			imgui->RemoveCallback(name);
+	}
+}
+
+static bool lua_hasimgui(std::string_view name, sol::this_state s)
+{
+	if (std::shared_ptr<LuaThread> thread_ptr = LuaThread::get_from(s))
+	{
+		if (LuaImGuiProcessor* imgui = thread_ptr->GetImGuiProcessor())
+			return imgui->HasCallback(name);
+	}
+
+	return false;
 }
 
 #pragma endregion
@@ -582,8 +546,6 @@
 
 //============================================================================
 
-void RegisterBindings_MQMacroData(sol::table& lua);
-
 void RegisterBindings_MQ(LuaThread* thread, sol::table& mq)
 {
 	// values
@@ -641,13 +603,10 @@
 	// Direct Data Bindings
 	mq.set_function("getAllSpawns", &lua_getAllSpawns);
 	mq.set_function("getFilteredSpawns", &lua_getFilteredSpawns);
-<<<<<<< HEAD
 	mq.set_function("getAllSpawnInfo", &lua_getAllSpawnInfo);
 	mq.set_function("getFilteredSpawnInfo", &lua_getFilteredSpawnInfo);
 
-	//----------------------------------------------------------------------------
-	// Serialization Bindings
-	mq.set_function("pickle", &lua_pickle);
+	LuaPlugin::RegisterLua(mq);
 }
 
 void MQ_Initialize_MQBindings()
@@ -660,9 +619,4 @@
 	RemoveMQ2Benchmark(s_luaSpawnBenchmark);
 }
 
-} // namespace mq::lua
-=======
-}
-
-} // namespace mq::lua::bindings
->>>>>>> 8fe9cfd8
+} // namespace mq::lua::bindings