/*
 * MacroQuest: The extension platform for EverQuest
 * Copyright (C) 2002-present MacroQuest Authors
 *
 * This program is free software; you can redistribute it and/or modify
 * it under the terms of the GNU General Public License, version 2, as published by
 * the Free Software Foundation.
 *
 * This program is distributed in the hope that it will be useful,
 * but WITHOUT ANY WARRANTY; without even the implied warranty of
 * MERCHANTABILITY or FITNESS FOR A PARTICULAR PURPOSE.  See the
 * GNU General Public License for more details.
 */

#pragma once

#include "mq/base/Common.h"
#include "mq/base/Traits.h"

#include "eqlib/MemoryPatcher.h"
<<<<<<< HEAD

namespace mq {
=======

namespace mq {

class MemoryPatcher;
class MemoryPatcherImpl;
>>>>>>> 877f893a

namespace detail
{
	bool CreateDetour(uintptr_t address, void** target, void* detour, std::string_view name);
	bool CreateDetour(uintptr_t address, size_t width, std::string_view name);

	template <typename T>
	std::enable_if_t<!std::is_member_pointer_v<T>, bool> AddDetour(uintptr_t address, T& detour, T*& target, std::string_view name)
	{
		return CreateDetour(address, &(void*&)target, detour, name);
	}

	template <typename T>
	std::enable_if_t<std::is_member_pointer_v<T>, bool> AddDetour(uintptr_t address, T& detour, T* target, std::string_view name)
	{
		return CreateDetour(address, (void**)target, detour, name);
}

	template <typename T>
	std::enable_if_t<std::is_member_pointer_v<T>, bool> AddDetour(uintptr_t address, T&& detour, T* target, std::string_view name)
	{
		return CreateDetour(address, (void**)target, *(void**)&detour, name);
	}

	template <typename T>
	std::enable_if_t<std::is_pointer_v<T>, bool> AddDetour(uintptr_t address, T&& detour, T* target, std::string_view name)
	{
		return CreateDetour(address, &(void*&)*target, detour, name);
	}

	template <typename T, typename U>
	std::enable_if_t<!std::is_same_v<T, U>, bool> AddDetour(uintptr_t, T&& detour, U*, std::string_view)
	{
		static_assert(mq::always_false<T>::value, "Detour and Trampoline types differ in their signatures!");

		return false;
	}
}

/**
 * Add a detour
 *
 * @param address Address to be detoured
 * @param target The target of the detour
 * @param detour The detour
 * @param name Name of thhe detour
 * @return True if the address was detoured
 */
template <typename T, typename U>
bool AddDetour(uintptr_t address, T&& target, U&& detour, std::string_view name)
{
	return mq::detail::AddDetour(address, std::forward<T>(target), std::forward<U>(detour), name);
}

/**
 * Remove a detour.
 *
 * @param address Address of the detour to remove.
 * @return True if the detour was removed
 */
bool RemoveDetour(uintptr_t address);

/**
 * Mark a region of memory as patched.
 *
 * The original bytes at this location will be recorded but the memory will not be modified. Use this
 * function if you intend to modify the memory yourself.
 *
 * @param address Address that was patched
 * @param numBytes The number of bytes that were patched
 * @param name Name of the address that was patched
 * @return True if the operation was successful.
 */
bool AddPatch(uintptr_t address, size_t numBytes, std::string_view name = "");
<<<<<<< HEAD

/**
 * Patch a region of memory.
 *
 * The original bytes at this location will be saved, and will be restored when the patch is removed. The
 * bytes in `newBytes` will be written to the memory at the specified address. If `expectedBytes` is provided,
 * the original bytes will be validated against the expected bytes before applying the patch. If the original bytes do not match
 * then the patch will not be applied.
 *
 * @param address Address to apply the patch
 * @param newBytes Pointer to array of `numBytes` bytes to write to the memory at the specified address.
 * @param numBytes Length of `newBytes` and `expectedBytes`
 * @param expectedBytes Optional. The expected bytes at the address. If this is provided and the original bytes
 * do not match `expectedBytes`, then the patch will not be applied
 * @param name Name of the patch
 * @return Pointer to a MemoryPatch object representing the patch at the address
 */
bool AddPatch(uintptr_t address, const uint8_t* newBytes, size_t numBytes,
	const uint8_t* expectedBytes = nullptr, std::string_view name = "");

/**
 * Remove a patch
 *
 * @param address Address of the patch to remove.
 * @return True if the patch was removed
 */
=======

/**
 * Patch a region of memory.
 *
 * The original bytes at this location will be saved, and will be restored when the patch is removed. The
 * bytes in `newBytes` will be written to the memory at the specified address. If `expectedBytes` is provided,
 * the original bytes will be validated against the expected bytes before applying the patch. If the original bytes do not match
 * then the patch will not be applied.
 *
 * @param address Address to apply the patch
 * @param newBytes Pointer to array of `numBytes` bytes to write to the memory at the specified address.
 * @param numBytes Length of `newBytes` and `expectedBytes`
 * @param expectedBytes Optional. The expected bytes at the address. If this is provided and the original bytes
 * do not match `expectedBytes`, then the patch will not be applied
 * @param name Name of the patch
 * @return Pointer to a MemoryPatch object representing the patch at the address
 */
bool AddPatch(uintptr_t address, const uint8_t* newBytes, size_t numBytes,
	const uint8_t* expectedBytes = nullptr, std::string_view name = "");

/**
 * Patch a region of memory.
 *
 * The original bytes at this location will be saved, and will be restored when the patch is removed. The
 * bytes in `newBytes` will be written to the memory at the specified address. If `expectedBytes` is provided,
 * the original bytes will be validated against the expected bytes before applying the patch. If the original bytes do not match
 * then the patch will not be applied.
 * 
 * @param address Address to apply the patch
 * @param newBytes initializer-list containing raw bytes to write to the memory at the specified address.
 * @param expectedBytes Optional. The expected bytes at the address. If this is provided and the original bytes
 * do not match `expectedBytes`, then the patch will not be applied
 * @param name Name of the patch
 * @return Pointer to a MemoryPatch object representing the patch at the address.
 */
inline bool AddPatch(uintptr_t address, std::initializer_list<uint8_t> newBytes,
	const uint8_t* expectedBytes = nullptr, std::string_view name = "")
{
	return AddPatch(address, newBytes.begin(), newBytes.size(), expectedBytes, name);
}

/**
 * Remove a patch
 *
 * @param address Address of the patch to remove.
 * @return True if the patch was removed
 */
>>>>>>> 877f893a
bool RemovePatch(uintptr_t address);


// Helper macros for adding detours

#define EzDetour(address, detour, trampoline) \
	mq::AddDetour(static_cast<uintptr_t>(address), detour, trampoline##_Ptr, STRINGIFY(address))

#define PatchDetour(address) \
	mq::AddDetourBytes(static_cast<uintptr_t>(address), STRINGIFY(address))

<<<<<<< HEAD

=======
>>>>>>> 877f893a
// Deprecated functions. Use their replacements.

DEPRECATE("Use AddPatch instead of AddDetourBytes")
inline bool AddDetourBytes(uintptr_t address, std::string_view name)
{
	return AddPatch(address, eqlib::DETOUR_BYTES_COUNT, name);
}


<<<<<<< HEAD
=======
/**
 * A stub for the old trampoline macro. This produces a compile time error if it is still used.
 */
#define DETOUR_TRAMPOLINE_EMPTY(...) \
	static_assert(false, "DETOUR_TRAMPOLINE_EMPTY is no longer supported. Use DETOUR_TRAMPOLINE_DEF and the new Detours API instead.");

>>>>>>> 877f893a

} // namespace mq<|MERGE_RESOLUTION|>--- conflicted
+++ resolved
@@ -18,16 +18,8 @@
 #include "mq/base/Traits.h"
 
 #include "eqlib/MemoryPatcher.h"
-<<<<<<< HEAD
 
 namespace mq {
-=======
-
-namespace mq {
-
-class MemoryPatcher;
-class MemoryPatcherImpl;
->>>>>>> 877f893a
 
 namespace detail
 {
@@ -102,34 +94,6 @@
  * @return True if the operation was successful.
  */
 bool AddPatch(uintptr_t address, size_t numBytes, std::string_view name = "");
-<<<<<<< HEAD
-
-/**
- * Patch a region of memory.
- *
- * The original bytes at this location will be saved, and will be restored when the patch is removed. The
- * bytes in `newBytes` will be written to the memory at the specified address. If `expectedBytes` is provided,
- * the original bytes will be validated against the expected bytes before applying the patch. If the original bytes do not match
- * then the patch will not be applied.
- *
- * @param address Address to apply the patch
- * @param newBytes Pointer to array of `numBytes` bytes to write to the memory at the specified address.
- * @param numBytes Length of `newBytes` and `expectedBytes`
- * @param expectedBytes Optional. The expected bytes at the address. If this is provided and the original bytes
- * do not match `expectedBytes`, then the patch will not be applied
- * @param name Name of the patch
- * @return Pointer to a MemoryPatch object representing the patch at the address
- */
-bool AddPatch(uintptr_t address, const uint8_t* newBytes, size_t numBytes,
-	const uint8_t* expectedBytes = nullptr, std::string_view name = "");
-
-/**
- * Remove a patch
- *
- * @param address Address of the patch to remove.
- * @return True if the patch was removed
- */
-=======
 
 /**
  * Patch a region of memory.
@@ -177,7 +141,6 @@
  * @param address Address of the patch to remove.
  * @return True if the patch was removed
  */
->>>>>>> 877f893a
 bool RemovePatch(uintptr_t address);
 
 
@@ -189,10 +152,7 @@
 #define PatchDetour(address) \
 	mq::AddDetourBytes(static_cast<uintptr_t>(address), STRINGIFY(address))
 
-<<<<<<< HEAD
 
-=======
->>>>>>> 877f893a
 // Deprecated functions. Use their replacements.
 
 DEPRECATE("Use AddPatch instead of AddDetourBytes")
@@ -202,14 +162,11 @@
 }
 
 
-<<<<<<< HEAD
-=======
 /**
  * A stub for the old trampoline macro. This produces a compile time error if it is still used.
  */
 #define DETOUR_TRAMPOLINE_EMPTY(...) \
 	static_assert(false, "DETOUR_TRAMPOLINE_EMPTY is no longer supported. Use DETOUR_TRAMPOLINE_DEF and the new Detours API instead.");
 
->>>>>>> 877f893a
 
 } // namespace mq