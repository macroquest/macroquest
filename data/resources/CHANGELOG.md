--- conflicted
+++ resolved
@@ -1,7 +1,3 @@
-<<<<<<< HEAD
-November 11, 2025:
-- bzsrch: handle case of bad data being sent from server causing a crash
-=======
 ## Update 11/13/2025
 
 Updated for live hotfix.
@@ -28,9 +24,11 @@
 
 ## Previous Updates
 
+November 11, 2025:
+- bzsrch: handle case of bad data being sent from server causing a crash
+
 November 1, 2025:
 - test: Update for test patch
->>>>>>> 417a8b33
 
 October 27, 2025:
 - Added network capability for actors
