--- conflicted
+++ resolved
@@ -1,7 +1,3 @@
-<<<<<<< HEAD
-Jan 27, 2024:
-- test: Updated for latest patch
-=======
 Feb 2, 2024:
 - Add Social TLO (#825)
 
@@ -17,7 +13,9 @@
 - Added mq.TLO.Me.AbilityTimerTotal which will return the total amount of time an ability takes to refresh. This is only available while the ability is in cooldown, otherwise it returns 0. Useful for converting mq.TLO.Me.AbilityTimer into a percentage. (#823)
 - mq.TLO.Me.AltCurrency now works with the singular or plural name of the currency
 - plugins: GetZoneExpansionName(0) would previously return "Original EQ" but now returns "EverQuest"
->>>>>>> 4038a2a2
+
+Jan 27, 2024:
+- test: Updated for latest patch
 
 Jan 20, 2024:
 - Fix Mercenary.State reporting unknown when mercenary is active (#811)
