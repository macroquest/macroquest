--- conflicted
+++ resolved
@@ -1,11 +1,9 @@
-<<<<<<< HEAD
-Dec 13, 2024:
-- test: Update for test patch
-=======
 Jan 11, 2025:
 - ImGui has been updated to version 1.91.6
 - Fix date format string of output from /mqlog
->>>>>>> 1069c3cf
+
+Dec 13, 2024:
+- test: Update for test patch
 
 Dec 5, 2024:
 - live: Update for patch
