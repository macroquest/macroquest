<<<<<<< HEAD
Sep 7, 2024:
- emu: Fix bug that kept OnBeginZone events to fire. This fix will
  resolve severael bugs, including nav not stopping when zoning.
- emu: Added new Emu Extensions section in settings, with new option
  to automatically set cpu affinity. This is on by default.
=======
Sep 18, 2024:
- live: Update for live patch

Sep 12, 2024:
- test: Update for test patch
>>>>>>> d7259a05

Sep 5, 2024:
- lua: events can now preserve links:
    - mq.event('linkDetector', '#*#', linkDetector, { keepLinks = true })
- lua: New set of APIs for manipulating links.
    - See the [definitions](https://github.com/macroquest/mq-definitions/blob/master/mq/_itemlinks.lua) for a full listing.
    - lua: New examples/linkdetector.lua script in the lua folder provides some examples.
- lua: Add support for Macro token expansion in event patterns:
    - mq.event('meDetector', '#*#|${Me.Name}|#*#', meDetector)

Aug 21, 2024:
- Update for live patch
- Add SpellHold to Pet TLO (#893)

Aug 19, 20924:
- Update for test patch

July 28, 2024:
- Update for test patch

July 22, 2024:
- Update for live hotfix patch

July 18, 2024:
- Update for live hotfix patch

July 17, 2024:
- Update for live patch

July 14, 2024:
- test: Update for test patch

July 7, 2024:
- Add new HotButton window type: ${Window[HotButtonWnd2/HB_Button6].HotButton}
- See docs at: https://docs.macroquest.org/reference/data-types/datatype-hotbuttonwindow/
- Me.CombatState no longer depends on the player window being visible (#123).

July 5, 2024:
- emu: Fix RaidMember accessors (#685), (#861)

July 4, 2024:
- emu: Fix Spell.Inspect (#831).

July 3, 2024:
- Fix EverQuest.Ping, add EverQuest.ConnectionStrength - these are the value from the net meter.
- Fix UI not working after persona swap (#797).

July 1, 2024:
- emu: Fix CTAFrameDraw, fixes several issues with window inspector (#871)
- emu: Fix CBazaarSearchWnd, fixes several issues with /bzsrch (#872)

June 24, 2024:
- Update for live hotfix patch

June 20, 2024:
- Fix a bug in EverQuest so the window doesn't constantly resize/restore
  itself whenever common system events happen.

June 19, 2024:
- Update for live patch

June 16, 2024:
- Update for test patch
- Fix MacroQuest.exe now shutting down properly
- FIx /removeaura not parsing macro arguments (#869).

May 26, 2024:
- Update for test patch

May 23, 2024:
- Update for live hotfix patch
- Please refrain from using MQ on truebox servers.

May 15, 2024:
- Update for live patch

May 10, 2024:
- Update for test patch

April 25, 2024:
- Adjust timestamps in chat and logging to be in local time (#853, #852).
- Add logging auto cleanup feature to launcher (#419).

March 27, 2024:
- Updated emu client to catch it up with the latest features

March 13, 2024:
- Update for live patch

March 7, 2024:
- Update for test patch

Feb 29, 2024:
- autologin: Fix bug causing the wrong account to be assigned to characters at character select.
- autologin: Fix bug causing blank password to be assigned to accounts at character select.
- autologin: Add error message when launching game if everquest path is invalid.

Feb 28, 2024:
- test: Updated for latest patch

Feb 26, 2024:
- autologin: Fix loader losing track of logged in sessions when it is restarted
- autologin: Fix several issues related to tracking the logged in state of characters
- autologin: Fix in-game commands to now use state machine to properly handle character changes.
- autologin: Menus will now indicate when a character is logged in, but on a different profile.
  Selecting that profile will apply the profile to the currently logged in character.
- autologin: Menus will now indicate when an account is already logged in, but on a different
  character.
- autologin: The "Show hidden characters" option is now persisted
- autologin: Profile groups panel is now a resizable side bar instead of a drop down menu
- autologin: Added ability to double click to expand in tree view panel
- autologin: It is now possible to switch to any character on any account on any server, from anywhere.
- autologin: Fix infinite loop that could occur during login.

Feb 23, 2024:
- autologin: Fix ini import creating blank passwords when stationnames entries exist.
- autologin: Add right click option to Characters UI to add a character to a profile group.
- autologin: Fix process tracking for loaded profiles.
- loader: Add process list to show processes currently being tracked.

Feb 22, 2024:
- live: updated for live patch
- autologin: Profile context menus can now toggle their state with ctrl+click
- autologin: Profile context menus now use a star instead of check mark. Functionality is the same.
- autologin: Profiles can now be freely re-ordered independent of star state.
- autologin: Increase default delay when launching multiple instances.
- autologin: Various improvements to context menus (still have issues with loaded state...)
- autologin: Add logged in indicators to UI

- autologin: Fix crash that could occur when the MQ launcher starts up
- autologin: Fix remove profile showing group
- autologin: Fix tray icon disappearing if explorer crashes or restarts
- autologin: Fix an issue that might cause an extra instance of EQ to start unintentionally.
- autologin: Add "Launch All" item to profile menu
- autologin: Add first pass at online indicator to context menus. More to come in the future.
- autologin: Changed check marks in autologin ui to check boxes. Single click on the check box will toggle, and tooltip will describe its behavior.
- autologin: Add text to indicate that profile rows can be reordered via drag & drop.

Feb 21, 2024:
- live: Updated for latest patch
- Add EQ cursor emulation for ImGui windows. This can be toggled in overlay settings (on by default).
  When this feature is enabled, the EQ cursor and its attachments will appear over imgui windows.

Feb 18, 2024:
- test: Updated for latest patch

Feb 16, 2024:
- Changes to AutoLogin:
- added sorting for characters that persists to context menu
- added filter to hide characters from context menu
- added ordering to profiles for login order and display
- added sorting and searching to accounts
- added some tooltips 

Feb 14, 2024:
- test: Fix Me.Platinum etc always returning 0.

Feb 13, 2024:
- test: Updated for latest patch
- Completely revamped the autologin interface and storage
- MQ's context menu is now driven by imgui
- Added an extendable window gui to MQ
- login profiles and character management is now driven through the main gui
- removed sessions and replaced station names with single-entry profiles
- passing the profile name to /login will load the first character in the profile
- removed the autologin ini, replaced with sqlite db that can be copied across computers
- a master pass has been added to provide encryption for account passwords _only_
- the user will be prompted for a master password at first startup on a computer
- the master password will be stored locally outside of the db (in the registry)
- if the autologin plugin is running, logging in a new account will store the account name and associated characters in the database
- manually editing the server list mapping is no longer needed (it is auto detected the first time you see that server in your list)

Feb 3, 2024:
- emu: Fix /timestamp showing seconds to the decimal

Feb 2, 2024:
- Add Social TLO (#825)

Feb 1, 2024
- live: Updated for latest patch

Jan 30, 2024:
- Disable jit when delaying so that delays are not optimized away (#822)
- /doability will now accept quoted or unquoted ability names
- /doability will now work for innate skills like slam (#371)
- mq.TLO.Me.Ability is now a boolean. It returns true or false based on whether you have the ability.
- mq.TLO.Me.AbilityReady will no longer say an ability is ready if you don't have that ability.
- Added mq.TLO.Me.AbilityTimerTotal which will return the total amount of time an ability takes to refresh. This is only available while the ability is in cooldown, otherwise it returns 0. Useful for converting mq.TLO.Me.AbilityTimer into a percentage. (#823)
- mq.TLO.Me.AltCurrency now works with the singular or plural name of the currency
- plugins: GetZoneExpansionName(0) would previously return "Original EQ" but now returns "EverQuest"

Jan 27, 2024:
- test: Updated for latest patch

Jan 20, 2024:
- Fix Mercenary.State reporting unknown when mercenary is active (#811)
- Fix Heading.Name/Heading.ShortName potentially going out of bounds (#813)
- Change Me.BoundLocation.Heading to return heading type instead of a 512 unit float

Jan 19, 2024:
- Fix mq.pickle not properly escaping backslashes and not properly serializing numbers. (#815, #771).

Jan 18, 2024:
- Fix issue where textures would not draw if they had not already been preloaded.
- Fix FPS plot in benchmark window to use its own axis.

Jan 17, 2024:
- live: Updated for latest patch
- live: DirectX 11 is now on the live client, some visual features may be
  missing or not working correctly.

Jan 15, 2024:
- Update CrashDetected popup with reminder that text can be copied and also add PID (#765).
- Update faction names by using dbstr_us.txt (#806)
- Fix Me.Origin (#807)
- Fix several window properties that had been swapped (Click Through, Show Border, Escapable)

Jan 14, 2024:
- test: Updated for latest patch

Jan 11, 2024:
- Prospective fix for map crash (#798)
- PackageMan now accepts the debug parameter (see docs)
- luarocks cache has been moved to the modules folder

Jan 8, 2024:
- Fix clipping of ImGuiConsole, add opacity. (#805)
- Fix Window.SetText correctly sending change event.

Dec 18, 2023:
- Update ImGui to 1.90
- Update ImPlot to 0.17
- lua: ImGui and ImPlot lua bindings fully refreshed with 100% coverage of definitions.
- lua: mq-definitions VSCode extension available at https://marketplace.visualstudio.com/items?itemName=ZenithCodeForge.mq-defs
- datatypes: add TradeskillDepot.DepositItem
- datatypes: add Type.InheritedType
- datatypes: add Me.LaurionInnVoucher, Me.ShalowainsPrivateReserve

Dec 13, 2023:
- test: Updated for latest patch

Dec 12, 2023:
- live: Updated for latest patch
- live: Updated for latest patch (again)

Dec 9, 2023:
- Fix formatting of links in console when line contains multiple links

Dec 8, 2023:
- live: Fix spawn manager crash
- test: Fix spawn manager crash

Dec 5, 2023:
- live: Updated for latest expansion

Dec 4, 2023:
- test: Fix ZoneGuide
- Add Me.PersonaLevel - takes class shortname as param, returns level of that class persona.
  e.g. ${Me.PersonaLevel[DRU]} returns level of druid class persona.

Dec 2, 2023:
- test: Updated for latest patch

Nov 28, 2023:
- Actors are now live for use in plugins, see https://docs.macroquest.org/plugins/developing/actors/
- Actors are also now live for use in lua scripts, see examples/buffbeg.lua for example usage.

Nov 22, 2023:
- Update vcpkg dependencies

Nov 19, 2023:
- Add ability to create textures from image files. See examples/texture.lua for example usage.

Nov 15, 2023:
- live: Fix spell display window (#782).
- autologin: Enable /camp fast when switching characters
- live: Updated for latest patch

Nov 11, 2023:
- test: Fixed some crashes involving the buff window

Nov 9, 2023:
- Lua modules will no longer be loaded relative to the lua folder.
- Developers should use PackageMan or (for their own internal use) the modules folder.

Nov 8, 2023:
- Fixed some issues with autologin
- Fixed some crashes related to target window
- test: Updated for latest patch

Nov 7, 2023:
- Added support for datatypes implemented in lua scripts. This includes support
  for lua tables in lua datatypes. See examples and definitions for details.
  Detailed documentation coming soon. (#716)
- Added preliminary support for actors in c++ plugins. (#674)
- Exposed ConsoleWidget to c++ and lua (see definitions for details)
- lua: Added Set helper class (#770)

Oct 21, 2023:
- tlo: Add Inventory TLO (currently only has the Bank datatype)
- Inventory.Bank has members: BagSlots, FreeSlots, TotalSlots, and each currency
- See https://docs.macroquest.org/reference/top-level-objects/tlo-inventory/

Oct 18, 2023:
- live: Updated for latest patch
- live: Additional servers that are no longer flagged as truebox are now supported

Oct 15, 2023:
- Fix double input on imgui windows

Oct 14, 2023:
- test: updated for latest patch
- Added DX11 support and re-enabled the ImGui overlay. Nav rendering is still disabled.

Sep 25, 2023:
- live: Update eqlib, should fix reading some game options. (#755, #756)

Sep 21, 2023:
- Fix crash in CDragonHoardWnd and CBarterSearchWnd.
- test: Fix crash in GetMembershipLevel

Sep 20, 2023:
- live: updated for latest patch
- Fixed calculation of HasSPA, which should fix some properties such as Me.Silenced (#739)
- Expand the coverage of game feature and claim data (developer tools)
- Lifetime All-access should now appear as GOLD in ${Me.Subscription} instead of UNKNOWN

Aug 26, 2023:
- test: updated for latest patch

Aug 24, 2023:
- live: updated for latest patch

Aug 16, 2023:
- live: updated for latest patch

Aug 12, 2023:
- test: updated for latest patch

Aug 10, 2023:
- autologin: Add AutoLogin TLO to provide access to profile data (#737)
- lua: add mq.getAllGroundItems (#740)
- lua: Fix some issues caused by errors while requiring a file
- window datatype: Add Window.SetText, which can be used to change the
  contents of edit controls

Jul 19, 2023:
- live: Updated for patch
- Add FreeGrab to AdvLootType (#733)
- Hotkey will now restore minimized window (#735)

Jul 10, 2023:
- test: updated for test patch

Jul 8, 2023:
- Fix PackageMan issue with loading submodules in a single line

Jul 6, 2023:
- Fix scoping issues in PackageMan causing lua errors (#731)

Jun 29, 2023:
- test: updated for test patch

Jun 26, 2023:
- Fix CTextureAnimation (#729). This should fix ImGui drawing of game icons
- Fix MQMouseInfo, should fix crashes with /mouseto (#698).
- Fix overlay blocking input while it is hidden (#699).
- lua: Disallow the use of mq.delay while a module is being imported (#730)
- Add spell.MinCasterLevel to report the minimum class level of a spell (#722).

June 21, 2023:
- live: Updated for live patch

June 19, 2023:
- test: Updated for test patch

May 24, 2023:
- live: Updated for live patch

May 19, 2023:
- live: Updated for live patch

May 17, 2023:
- test: Updated for test patch
- live: Updated for live patch. This patch introduces the new UI system,
  there may be issues involving UI components.

May 14, 2023:
- test: Updated for test patch
- test: Fixed Me.Combat again

May 13, 2023:
- Fix issue where OnRemoveSpawn would be called twice in some instances

May 4, 2023:
- Disable previous launcher change pending further refinement. For now, the log
  spam should be disabled. (#717)

April 26, 2023:
- test: Updated for patch

April 24, 2023:
- Fix an issue where the loader would spam the log file with an error if more than
  64 eqgame.exe processes were running. Instead, it will swap to the WMI process
  monitor to retain functionality.
- Add experimental feature that resizes the game's render viewport to fit the central
  docking area when imgui windows are docked to edges of the screen. This can be enabled
  in Settings under Overlay (/mqsettings overlay).

April 19, 2023:
- live: Updated for patch

April 12, 2023:
- test: Updated for patch
- test: Fixes for autologin
- test: Fix Me.Combat, add EverQuest.UiScale

April 2, 2023:
- test: Fix WindowOverride implementation. Fixes crashes in MQ2Map, MQ2ItemDisplay, etc.

April 1, 2023:
- Happy april fools
- test: Updated for patch

March 15, 2023:
- live: Updated for patch
- live: fixed zone guide structure

March 8, 2023:
- test: Updated for patch

February 24, 2023:
- Fix CryptAcquireContext error when importing Autologin profiles

February 23, 2023:
- test: Updated for patch

February 21, 2023:
- GetSpellDuration now returns correct duration. Deprecated EQGetSpellDuration.

February 20, 2023:
- emu: MQ Console will now allow GM commands (#zone)

February 15, 2023:
- live: Update for patch

February 10, 2023:
- Made some improvements to the performance of the mq console window.
- Added an option to the mq console window to adjust the number of lines
  of history that are stored.
- Fix bug where a file dialog could be docked in another window, resulting in
  the window flickering and becoming unusable.
- lua: Calling mq.delay in an ImGui callback will now trigger an error instead
  of silently failing.

January 30, 2023:
- lua: calling mq.delay from an imgui thread will now throw an error (#692).
- added missing RecommendedLevel to item (#691).

January 28, 2023:
- Frame limiter is now called Frame Limiter in the settings panel (previously FPS Limiter)
- MQ Console: Fixed last \ax so that it uses the previous default color instead of white
- Missing plugins will now report when the file is not found rather than the LoadLibrary error

January 23, 2023:
- Add /executelink command that will simulate a click from raw link text.
- spell datatype: Add Link member to generate clickable link text.
- spell datatype: Add Inspect method to open the spell display window.
- spell datatype: Added /vardata and /varset support for spell variables. Assigning
  a string or number will reassign the spell variable by spell name or id.
- achievement datatype: Add Inspect method to open achievement display window.
- emu: Fix crash when declaring a spell var (#688).

January 19, 2023:
- live: Fix for broken world container

January 18, 2023:
- live: Updated for live patch

January 17, 2023:
- item datatype: Add Item.Inspect method to open item display window on a particular item.

January 10, 2023:
- test: updated for patch

January 8, 2023:
- fix /removeaug (#669).
- imgui: Fix nested BeginDisabled calls (#672).
- emu: Fix TradeReady flags (#666).
- emu: Fix /itemnotify when matching invslot is also in a hotbutton.

January 6, 2023:
- lua: Added mq/Icons.lua for Icon usage in imgui
- tlo: Added Spell.Dispellable which returns true if a spell can be dispelled (#655)

December 14, 2022:
- test: updated for patch

December 8, 2022:
- live: updated for patch

December 6, 2022:
- live: Update for expansion patch
- live: Fixed Switch ids and names
- Added currency for NoS
- Added ${TradeskillDepot}, see the docs for full description of the members:
  https://docs.macroquest.org/reference/top-level-objects/tlo-tradeskilldepot/
- lua: Running "/lua run scriptname" will now prefer lua/scriptname/init.lua over
  lua/scriptname.lua. this is to make it easier to transition to the new directory layout.

November 29, 2022:
- emu: Fix PctExp and PctAAExp calculations
- tlo: Added BazaarItem.FullName
- lua: Fixed bug where /lua pause would not pause imgui thread
- lua: added -on and -off arguments to /lua pause

November 28, 2022:
- Huge update to settings window for MQ2Map plugin settings - /mqsettings plugin/map (#657)
- lua: Many more improvements to imgui bindings for lua.
- lua: Consolidated imgui demo scripts into examples/imgui_demo
- lua: Scripts can now be started by specifying a folder name if the folder contains init.lua.
- lua: Scripts can now require files relative to the directory that the script runs in.

November 24, 2022:
- test: fix zone count
- test: fix keybinds

November 23, 2022:
- test: updated for test patch
- Message box will now appear when overlay is stopped due to an error.
- lua: Many improvements to imgui bindings for lua. Notably, ImDrawList support has been
  added. Some of these features are evolving, check out examples/imgui_demo.lua for example lua code.
- lua: Added support for converting macro array types to lua tables (#641).
- lua: event and bind add/remove will now return true/false based on if the action was successful.
  These actions may fail if the event already exists with the specified name, for example.

November 16, 2022:
- live: Updated for latest patch
- Updated MQ2TargetInfoPHs.txt (#661)
- Updated Fish.mac (#605)
- Added refcounting to item and itemspell datatypes. This should fix a crash where a lua script
  consumes the last charge of an item causing it to disappear.
- plugins: Deprecated old item spell enum values. See deprecation warnings for replacements.
- lua: Added imgui bindings for TableGetColumnFlags (#658)

November 9, 2022:
- test: Updated for patch

November 3, 2022:
- test: Updated for patch

October 31, 2022:
- Added upper bounds check on ReagentID, NoExpendReagentID, and ReagentCount. The max number 
  of reagents for a spell is 4. ReagentCount[n] explains how many ReagentID[n] you need.
  For NoExpendReagentID is always just need 1 of the item.

October 26, 2022:
- live: Updated for live patch

October 16, 2022:
- test: Updated for patch

October 15, 2022:
- emu: Fix max pet buff count being incorrect

October 14, 2022:
- Add MaxFPS and MaxBGFPS to EverQuest TLO. Reports the settings found on the options window.
- Improved Macro TLO functionality to be able to retrieve some values while a macro isn't running.
- Fixed achievement categories not being found properly.

October 10, 2022:
- emu: Improved ability to capture crash reports.
- emu: Fixed CharSelect data (#627).

October 9, 2022:
- emu: Fixed issue causing custom UIs to create instability and other problems (#639).

October 6, 2022:
- Remove Spell.SPA - this wasn't actually a SPA and was some other meaningless value.
- Add Spell.CategoryID and Spell.SubcategoryID - the integer values of Category and Subcategory

October 2, 2022 (test):
- Updated for test patch

October 2, 2022:
- Autobank and related functionality has been moved from mq2main into its own autobank plugin. (#580)
- autobank: Added tradeskill item filter
- framelimiter: Fix framelimiter not bypassing built-in limiter when it is enabled.

September 26, 2022:
- Fix Me.Levitating (#632)
- Add more robust ini handling options - see http://docs.macroquest.org/reference/data-types/datatype-inifilesectionkey
- Add .StripLinks memember to string types which will return the plain text version of a string containing links

September 21, 2022 (live):
- Fix achievement crash (#629).
- Updated for live patch

September 18, 2022:
- emu: Added back /timestamp for emulator builds to add timestamps to chat. Added checkbox
  to the mq settings window under a new "Chat" section. (#618)
- emu: Fix title bar click events on MQ2ChatWnd. (#616)
- emu: Fix tabselect crash. (#622)
- emu: Fix crash when checking spell stacking. (#624)
- emu: Fix crash when interacting with merchants. (#626)
- emu: Re-introduce GroupLeaderExp, GroupLeaderPoints, PctGroupLeaderExp, RaidLeaderExp,
  RaidLeaderPoints, PctRaidLeaderExp. (#625)
- emu: Re-introduce support for LAMarkNPC, LANPCHealth, LADelegateMA, LADelegateMarkNPC,
  LAInspectBuffs, LASpellAwareness, LAOffenseEnhancement, LAManaEnhancement, LAHealthEnhancement,
  LAHealthRegen, LAFindPathPC, LAHoTT (#625)

September 16, 2022 (test):
- Updated for latest test patch

September 7, 2022:
- /captioncolor will work when typed in EQ chat windows again (#619)
- Autologin profiles launched from MQ will now work properly for servers with spaces in
  their shortname
- Fixed a crash that would occur in macros when declaring an array of invalid size
- The "noparse" parameter in the Ini TLO is no longer case sensitive

Aug 19, 2022:
- Add ${MacroQuest.BuildName} to get the name of the build target (Live/Test/Emu)

Aug 17, 2022:
- Fix autoskills not returning proper values

Aug 17, 2022 (live):
- Updated for patch

Aug 12, 2022:
- /mapfilter will now store Radius values instead of toggle information (Fixes #600)
- Lua: Added mq.getAllSpawns and mq.getFilteredSpawns to return tables of spawns.
- LuaRocks is now distributed with MQ for using prebuilt Lua Modules from the MQ repo
- PackageMan is now distributed with MQ for a method of using LuaRocks in lua scripts
- Plugins that fail to unload will now be flagged as having failed and will not allow reload
  of the plugin or unload of MQ.  With this change, /unload now has the parameter "force"
  which will try to force unload stuck plugins and prompt for action if that cannot be
  accomplished.
- The tray util has a new option to "Unload All Instances (Forced)" which will send the
  "/unload force" command to all registered MQ instances.
- More info can be found at docs.macroquest.org

Jul 29, 2022:
- Added a modules folder primarily for storing architecture dependent lua modules
- mq.TLO.Lua.Dir now supports arguments (lua, and modules) to return the corresponding folder

Jul 27, 2022:
- Fix item statistics not matching item

Jul 22, 2022:
- Fix Corpse type to properly inherit from Spawn. Support checking for .ID and .Open when no
  corpse is currently active.

Jul 21, 2022:
- Fix achievements

Jul 20, 2022:
- Updated for patch

Jul 12, 2022:
- Fix MyRange Spell member (#563)

Jun 29, 2022:
- Fix EQ Exiting when MQ is loaded and an invalid UI is loaded (#572)
- Add parse function for lua scripts.  You can now parse any arbitrary macro data.
  - Usage Example:  mq.parse("${Me.Name}")
  - The return will always be a string and you will always be using the version 2 parser
  - It is still preferable to use the mq.TLO syntax when retrieving data from an existing TLO
  - The purpose of this function is to allow you to perform more complex operations when doing
    macro/ini conversions.

Jun 15, 2022:
- Updated for live patch.
- Potential fix for WinEQ2022 interoperability

Jun 9, 2022:
- ${Int[x]} is now capable of parsing numbers up to 64-bits, and will truncate the result.
- Fix reporting of spell buff counters.

Jun 8, 2022:
- Fix detection of aura and campfire spawns (#561)
- Fix ${Target.ID} now returns 0 instead of NULL to be consistent with
  other spawn type objects.

Jun 1, 2022:
- Fix ${Me.SkillCap} (#568)

May 27, 2022:
- datatype: ItemSpell: add members OverrideName, OverrideDescription.
  - OverrideName replaces the OtherName member. This is a name that overrides the spell name
    when the spell is on an item.
  - OverrideDescription overrides the description string from the spell, similar to OverrideName.
- datatype: Item: fixed off-by-one error with AugSlot. The Correct range is now 1-6 and now
  matches the Slot value as expected.

May 26, 2022:
- lua: Throw error if string argument to mq.delay contains no time unit.

May 20, 2022:
- Fix /drop (#564)

May 18, 2022:
- Updated for patch
- Number of buffs has changed for player and target. Buff arrays are now dynamically sized,
  and require some attention when using them in plugins:
  - Use GetPcProfile()->GetMaxEffects() to get the total number of effects (short and
    long buffs) for player
  - Use pPetInfoWnd->GetMaxBuffs() for the max number of buffs on the pet window.
  - Use pTargetWnd->GetMaxBuffs() for the max number of buffs on the target window.

May 13, 2022:
- Add Fellowship.Exists
- Move Inviter, Invited and IsBerserk from Spawn to Character (Me).
- Removed a bunch of unused members from Spawn
- plugins: Converted a bunch of globals into members of the pEverQuestInfo class. This
  includes a lot of globals that start with EQADDR_ and a few that don't. See the commit
  log for the full list.
- plugins: the keyboard movement defines __pulForward, __pulBackward etc have been removed.
  these are primarily used for movement. They are replaced with pEverQuestInfo->keyDown[cmd].
  cmd is a member of the KeybindCommand enumeration. For example: __pulForward can be replaced
  with pEverquestInfo->keyDown[CMD_FORWARD]

May 5, 2022:
- /exec no longer requires the fg or bg parameter.  The syntax has been updated and
  the functionality corrected to match what the previous syntax showed.

April 25, 2022:
- Updated for live hotfix patch.
- Fix potential issue with pcnames.

April 20, 2022:
- Updated for live patch.
- Fix netstat/hud display
- Fix /makemevisible
- Fix issue with Me.CombatAbility (and maybe others) not returning the correct values.
- plugins: PcProfile.Buff and PcProfile.ShortBuff have been deprecated and replaced with
  accessor functions GetEffect and GetTempEffect, respectively. Deprecation warnings have
  been added for this change. For accessing all buffs, both short and long, GetEffect can
  be used with MAX_TOTAL_BUFFS as the upper bound.

April 13, 2022:
- Fix Group.Members: Empty group will now report 0 instead of nil/NULL (#481).
- Fix Math.Rand: Replace with new number generator. There are no longer any limits on the
  upper or lower bounds of the random number range. The only requirement is that the
  minimum value must not be greater than the maximum.
- Fix Spell.Stacks to now only consider a duration if a nonzero value is provdied,
  otherwise the stacks check will ignore duration. Also applies to StacksPet.
- Fix crash in MapObject.cpp (#455).
- Fix Macro TLO to allow IsTLO and IsVariable while a macro is not running (#452).
- Fix non-functional /removeaug, and cleaned up the usage message (#485).
- Fix /mqanon cause hp bars to be empty (#483).
- Fix errant deprecation message when using ${Ground} (#445).
- Fix MacroQuest.LastTell (#463).
- Fix passing nil to mq.event or mq.bind causing crash. A lua error will be generated instead (#451).
- Add double click to select file in imgui file dialog (#453).
- Add Group.LowMana to report group member with lowest mana below threshold. Works like
  Group.Injured (#477).
- Add /alias reload (#478).
- lua: event text will now have mq color codes stripped (#486).

March 9, 2022:
- Updated for patch.
- Me.AssistComplete is temporarily disabled. Its been broken since x64 but
  the disabling is purposeful now to avoid crashing.

March 8, 2022:
- Spell SPA data for base, base2, and max are now 64 bit values.
- Spell Buff counters are now 64 bit values.
- GetSpellBase, GetSpellBase2, GetSpellMax, CalcValue all return int64_t now.
- GetSpellCounters, GetMySpellCounters, GetTotalSpellCounters, GetMyTotalSpellCounters all return int64_t now
- The associated macro data members for these return Int64 instead of Int datatypes.
- Plugins may exhibit warnings due to int64_t -> int conversions. These warnings ought to be addressed
  as appropriate by utilizing int64_t where arbitrary values may occur (like damage or healing values)
  and cast to int where they do not (like SPA or spell id values).

March 2, 2022:
- Fixed an issue with chat events cutting off chat
- Added Spawn types for BodyWet and HeadWet to complimenet FeetWet
- Updated FeetWet to include when standing in other liquids like lava or slime.  Underwater is still just water.
- Added WritePrivateProfileValue for plugin authors

February 25, 2022:
- Fixed some potential issues with detours. Possibly fixes issue with unloading/reloading
  causing problems with commands
- Moved GetSubscriptionLevel to core. If you have a copy of this function in your plugin,
  you can remove it now.
- Added GetClass(), GetClassString(), GetRace(), GetRaceString(), GetClassThreeLetterCode()
  to PlayerClient (SPAWNINFO) as convenience helpers for plugin code.
- Reverted an earlier change to MQ2Map during 64-bit conversion to potentially address an
  issue with the map.
- Fixed an event crash when text is marked as Spam

February 15, 2022:
- Updated for patch. Welcome to 64-bit MacroQuest.

January 25, 2022:
- Fix crash in ItemDisplay when viewing new merchant perk bag.

January 19, 2022:
- Updated for patch.
- Add missing ToL entry to GetZoneExpansionName() (#444)
- Fix Me.AmIGroupLeader not returning a proper bool.
- Fix a bug with /itemnotify and rightmouseup
- Fix /plugin command so that it parses the command line
- Add settings panel for ChatWnd
- lua: Added mq.gettime() which returns current time in microseconds

- Add DynamicZone.MinMembers
- Fix crash when reading DynamicZone.Leader and maybe others
- Fix crash casued be Me.Aura[0] (#449)

December 31, 2021:
- lua: Fix crash when using format string with ImGui.Text (hint: Format your string in lua instead)
- lua: Update table flags from latest integration of imgui
- lua: Fix ImGui.GetClipboardText bug
- main: /mqsettings now takes an optional parameter, the name of a section to focus.
    example: /mqsettings plugins/lua
- devtools: implement new switch inspector. This is a work in progress but is fully functional. Working on
    bringing over functionality that was originally implemented in Nav

December 27, 2021:
- Added IsSpellTooPowerful utility function that mimics client logic and incorporated it into StacksTarget and StacksSpawn

December 25, 2021:
- Added "clear" to /itemtarget and /doortarget to individually remove those targets

December 16, 2021:
- Fixed ${Me.SpellRankCap} (#430)
- Added Option to toggle Local Echo to the MacroQuest Console (#117)
- Toggling AutoScroll in the MacroQuest Console will now persist through subsequent loads

December 15, 2021:
- Fix ${Me.Invis[SOS]} showing true for rogues who have Rk 2 of SoS (#416)
- Fix an issue where ${Me.Moving} reported false when moving backwards
- Added ${Me.VitalityCap} and ${Me.AAVitalityCap} for parity of numerical output

December 9, 2021:
- Updated for patch

December 7, 2021:
- Happy Terror of Luclin Day!
- Added full support for the merchant perk and bag slot 11 and 12.
- Added ${Me.NumBagSlots} which returns the number of bag slots enabled in main inventory.
- Added ${TeleportationItem} TLO to access the teleportation item keyring.
- Fix crash when selling items using button from find item window (#426).
- Fix spell display for SPA_TRIGGER_SPELL_NON_ITEM
- Fix ${DisplayItem.Collected} (#420).

November 30, 2021:
- MacroQuest tray utility will now check Application Compatibility layers on startup.  To disable this check set
  DisableAppCompatCheck=true in the MacroQuest section of your MacroQuest.ini
- Added ShowAnon setting to TargetInfo - this will allow toggling displaying "ANON" or "ROLEPLAYING" in the window

November 17, 2021:
- Updated for latest patch
- Fixed crash where the running vector is modified during execution and invalidated the iterator

November 16, 2021:
- Add a potential workaround for a graphics engine crash
- Fix typo in XTARGET_MY_MERCENTARY_TARGET. Use XTARGET_MY_MERCENARY_TARGET instead (#409)
- Fix Me.Song not returning proper value when Me.Buff also has a match (#411).
- Add BaseEffectsFocusCap (SongCap) as a member of the Spells TLO

November 10, 2021:
- Changed the operation of delays in lua so that a delay will no longer block the entire script, only the running thread

November 8, 2021:
- Fixed the lingering lua crash issues caused by events with delays

November 2, 2021:
- When performing a spawn search, NPC Pets are now also considered NPCs (use nopet if you do not want this when searching NPC)
- The timestamp data type will now interpret correctly in Lua
- Bards are now considered "Slowers"

October 27, 2021:
- Restored hooks on Find Item window
- Implement more robust method of window switching. This improves /foreground behavior and
  profile keybinds from the launcher. This method utilizes the launcher to assist in foregrounding
  background instances of EQ. If this method fails, then it falls back to the existing method (#380)
- itemdisplay: Fix hang when inspecting items with certain kinds of spells.

October 26, 2021:
- Lua command is no longer case sensitive about script names (#403).
- Removed debug message from ItemDisplay
- Bzsrch: Fixed berserkers and searching for things that start with numbers (#398).
- Bzsrch: Better handling of queries that return no results (#335).
- Map: fix /mapshow not displaying map objects properly (#225)

October 26, 2021:
- ItemDisplay plugin has been rewritten with a focus on improving existing features:
  - Loot and Lucy buttons have been relocated nearby to an area that shouldn't overlap with existing controls
  - Spell and Item display information now updates correctly when the last window is recycled. This info
    will also be properly removed when the plugin is unloaded.
  - ${DisplayItem} will now track the most recently opened item display window, and will
    fall back to the next-most-recently-opened window if that one is closed, and so on.
  - ${DisplayItem[x]} is now 1-based, with valid values ranging from 1-6 representing one
    of the six possible item display window.
  - ${DisplayItem[<itemname>]} is now supported and will return the Item display window for
    the specified item name, if one exists.
  - Added Item and Window members to DisplayItem, which will return the related item and window.
    This can be used to do something like /invoke ${DisplayItem.Window.DoClose}
  - A settings menu in /mqsettings has been added with a whole bunch of options.
  - Added /itemdisplay reload to reload settings from ini.
  - Spell links in item display text will now link to spells. (Note, spell names in spell slots is not yet supported).
- /convertitem, /insertaug, /removeaug moved to main from ItemDisplay
- core: Removed reliance on undefined behavior from AddDetourf, now uses a type-checked implementation
  that can detect errors in setting up detours, and supports proper pointer-to-member and class hierarchies.
  If type-checking is problematic, an EzDetourUnchecked has been added.
- core: moved detour api declarations to include/mq/base/Detours.h
- spell display: Improved the behavior of finding spell names by category.
- autologin: Cancel autologin if cannot enter premium server due to free-to-play status. (#401).


October 21, 2021:
- Update for latest patch

October 20, 2021:
- Update for latest patch
- Fixed Map

October 9, 2021:
- Upgrade ImGui to 1.84 with new font renderer (FreeType) enabled
- overlay: VIEWPORTS feature is now OFF by default. Visit the overlay settings (/mqsettings)
  to turn it on.
- overlay: Implemented new revision of the ImGui overlay, hopefully squashing a bunch of
  issues and not creating very many new ones...
- overlay: /mqoverlay command has a couple new arguments: reload, resume, debug, stop, start
- Fix flickering issue caused by frame limiter when rendering UI at sim rate
- framelimiter: Restructured the framelimiter settings. Added some help tooltips too.
- framelimiter: Moved some options to only take effect when the frame limiter is active in the background.
- framelimiter: Added separate option for enabling frame limiting when in the foreground.

October 7, 2021:
- eqbugfix: Possible fix for "Mage" crash when casting spells from items.

October 5, 2021:
- Improved buff removal handling (#182).
- plugins: Added RemoveBuffByName, RemoveBuffBySpellID
- plugins: Renamed FindBuffID to FindBuffIndex, renamed RemoveBuffAt to RemoveBuffByIndex
- plugins: Removed RemoveBuff

October 1, 2021:
- Fix EverQuest.CurrentUI not getting updated after reinjection (#388).
- Add Stat and Count members to Keyring types (Mount, Familiar, Illusion) (#393).
- macros: keyring datatype renamed to keyringitem.

September 29, 2021:
- Added per-character settings for frame limiter. per-character settings are stored in
  servername_charactername.ini (#210).
- Added `/framelimiter reloadsettings` to re-read settings from ini.
- Fix ResetDevice crash after reloading mq
- Fix mouse scroll in imgui leaking into eq (#242).
- Fix imgui leaking into other render targets and causing issues (#286).

September 22, 2021:
- SpawnSearch:  Pets without PC masters will be assumed to be NPC Pets.  This fixes an issue where a
  spawn search for npcpet would fail to find a pet whose master was killed.

September 21, 2021:
- zoned.cfg and any of the Zone ShortName cfg files will no longer activate unles you're in game (#214)

September 19, 2021:
- lua: Fix plugin not initializing properly when an exception occurs while loading settings
- framelimiter: Fix UI not drawing when blind. (#285)
- framelimiter: Fix UI not drawing correctly when tied to simulation rate.
- framelimiter: Fix crash when logging out while in the background
- overlay: Fix edge case crash when graphics device is null (#363).

September 16, 2021
- Plugins can now be loaded via commands without requiring a MQ2 or MQ prefix.
  For example: "/plugin easyfind toggle" works to toggle the easyfind plugin.
- Fix /cleanup making inventory window appear instead of disappear
- Fix a crash that might occur if a plugin tries to execute a keypress when
  not in game.
- Fix a crash when /unload causes nav to unload before easyfind.
- Fix issue with RankName returning incorrect spell (#383) - really this time.
- Fix framelimiter not properly replacing the built-in throttler (#385).

September 15, 2021
- Updated for patch. Released before servers are up, there could be issues!
- Fixed issue with RankName returning the incorrect spell (#383)
- lua: fixed error message when script file doesn't exist
- lua: fix crash when checking for paused threads during OnWriteChat calls
- devtools: Added initial version RealEstate inspector that shows raw data about real estate
  plots and items. More work real estate capabilities coming in the future.
- devtools: added memory viewer to window inspector. Right click a window in the tree to access it.
- itemdisplay: Remove compare window. Use the one that is built in!

September 8, 2021
- eqlib: New code supporting mercenary aa's added, making mercenary aa access available to plugins.
- devtools: New alt ability inspector added for viewing data from player aa's and merc aa's.
- plugins: Added GetAAById to replace GetAAByIdWrapper.
- AltAbility type: Added Category (string), ShortName2 (string), GroupID (int)
- Switch type: Added state (int).

August 30, 2021
- Fix incompatibility with Innerspace/WinEQ when loaded at startup (#304)

August 29, 2021
- Added the following members to Window type for accessing tabs in a tabbed window: (#369)
   - TabCount, Tab, CurrentTab, CurrentTabIndex
- Added SetCurrentTab method to Window type for changing the current tab.
- More details on these can be found in the datatype docs at docs.macroquest.org

August 27, 2021
- Updated /mqanon command so that commands now work.  (Fixes #277, #280)
- Shortened the /mqanon "class" strategy to just the level and the class short name (Partially addresses #282)
- Added self (me) to the /mqanon all strategy for quick setup

August 25, 2021
- lua: **breaking** ImGui.Begin with flags now always requires a ImGui.End, unconditionally. Sorry, I
  missed this one the last time I was updating ImGui.Begin
- imgui: Fix a crash when too many End() calls occur
- autologin: Clean up duplicate logic and fix /switchchar (Fixes #311)
- autologin: Allow /switchchar and /switchserver to work if you didn't initally log in with Autologin
- autologin: Update Pause and Unpause to only work if the state machine is on (Fixes #151)
- autologin: Add Override for stopping at character select for Sessions and Station names (Partially addresses #145)
- autologin: Add new setting for CharSelectDelay with override for Sessions and Station names (Fixes #146)
- autologin: Change /relog command to only be available when logged in (it previously only WORKED when logged in)
- autologin: Add writing of global config when WriteAllConfig is set to true

August 24, 2021
- Added some error handling to catch imgui errors before they crash the game. These errors will
  suspend plugin ImGui usage. Fix the error and then run the command "/mqoverlay resume" 
- lua: Added missing overload for ImGui.SameLine(number, number)

August 20, 2021
- Added command for clearing mq console - /mqconsole clear
- Fix issue where /advloot shared # giveto name would not work when master looter was ungrouped in a raid

August 19, 2021
- Potential fix for mouse buttons getting stuck and causing issues with imgui
- Fix crash when performing /lua commands from within an imgui window.

August 15, 2021
- Fix ImGui lua threads from yielding after calling a command. ImGui thread isn't designed to yield. (#373).
- Fix MQCopyLayout command

August 14, 2021
- New TLO: ${Achievement} is now available for accessing achievements, achievement categories, and objectives.
- New DataTypes: achievementmgr, achievement, achievementcat, achievementobj
- For more details on these new types, please see the documentation at https://docs.macroquest.org

August 9, 2021
- Developer Tools: implemented new achievements inspector. Accessible from inspectors menu on the console.

August 8, 2021
- Added InGame.cfg which will execute for all characters once they are in game (#189)
- The cfg file search path will now search in Config\AutoExec before falling back to Config so that cfg files can be organized better (#170)

August 7, 2021
- lua: Further fixes for evaluating TLO object data members.
- lua: Partially reverted nil changes. see comments in #362 .
- lua: added mq.gettype to inspect the underlying data type of a data member usertype.
- Possible fix for a crash when the imgui overlay gets reset due to a lua exception.

August 6, 2021
- lua: /lua parse now prints the result of an expression to the console. (#365)
- lua: Empty/Invalid Macro data objects will now evaluate to nil, instead of "null" (#362)
- lua: os.exit will no longer crash the client and will instead exit the script (#297)

August 5, 2021
- Removed some old hooks for EQPlayNice. Consider using the built-in performance tools instead.
- Fix Target.bShowHelm (#331).
- Remove Spawn.BearingToTarget (#330). This is an internal state that is only updated when using /follow
  and its purpose or usage is extremely unclear.
- Fix Item.StackCount (#342).
- Fix Indexing group members in Group TLO (#346).
- Parse array index in Macro.Variable (#347).
- Fix Me.CashBank (#360).
- Fix Initialization of the lua directory (#361).
- dev tools: Added ZoneGuideWnd and ZonePathWnd customizations to WindowInspector
- dev tools: Added friendly tooltip to zone names in WindowInspector
- Evaluating Spawn.ID on a NULL Spawn will now return 0 instead of a parse error. This is intended as
  a convenience for utilizing Spawn variables that are set via ID.
- Fix auto scroll menu item in console window (#140).

July 31, 2021
- Added /mqsettings command to toggle the MacroQuest Settings window (you can still get to it from the EQ button as well)
- Added ShowMacroQuestConsole option to the MacroQuest.ini which allows you to default the Console to On if you'd like
- Fixed custom filters not being added properly (#327)
- Fixed /itemnotify (by name) choosing the wrong item when the item name started with a number, even though it was quoted ("1 lb. Cragbeast Meat" for example)

July 30, 2021
- Adding missing imgui mouse button enum values (#354).
- Reset the imgui overlay when a lua exception occurs on the imgui thread (#355). This will
  help prevent crashes when encounding lua errors, but not in all cases.
- Fixed some issues with type conversions in lua (#359).
- Fixed console commands not working at login.
- Refactored of MQ2Lua, please report any new bugs that might come up as a result!

July 24, 2021
- Added back the String TLO after a 16 year hiatus. Usage: ${String[foo].Right[2]} etc.

July 21, 2021
- Updated for patch

July 19, 2021
- Comands executed from console are now deferred so that they do not inherit the
  temporary floating point state of the imgui renderer (#351).
- Fix skeleton and other similar race checks when computing if character can mount.
- Fix ${Zone[xyz]} not returning correct value when 'xyz' is the current zone.

July 17, 2021
- Added /mqtarget and /eqtarget commands.  /mqtarget is the equivalent of the current /target commmand while
/eqtarget will use the game's existing command.  Macro authors can begin migrating to /mqtarget when they want
to use MacroQuest specific targeting.  Partially addresses #298

July 9, 2021
- Fixed /removebuff and /removepetbuff so they now accept quoted or unquoted strings (#184, #344, #345)
Updates to MQ2Lua:
** BREAKING CHANGE **
- If you are a Lua script author, a change has been made to ImGui.Begin: it must now
  **always** be followed by a ImGui.End, even if it returns false values. This
  was necessary to resolve the issue where it was ambiguous whether End should be
  called or not. Now, we just always expect you to call it if you called Begin.

- Added bit32.bnot, bit32.band, bit32.bor, bit32.bxor, bit32.lshift, bit32.rshift, bit32.ror, and bit32.rol
  These functions are provided to allow bitwise operations on 32bit integers.
- Exposed the following general functions to lua:
    PushStyleVar, PopStyleVar, TreeAdvanceToLabelPos, PushID (with arbitrary object), CheckboxFlags, GetStyle
- Exposed the ImGui Tables API to lua. It includes access to the following functions:
    BeginTable, EndTable, TableNextRow, TableNextColumn, TableSetColumnIndex, TableSetupColumn,
    TableSetupScrollFreeze, TableHeadersRow, TableHeader, TableGetColumnCount, TableGetColumnName,
    TableGetColumnIsVisible, TableGetColumnIsSorted, TableGetHoveredColumn, TableGetSortSpecs, TableSetBgColor
- Added the following enum types to lua:
    ImGuiSortDirection, ImGuiTableFlags, ImGuiTableColumnFlags, ImGuiTableRowFlags, ImGuiTableBgTarget, ImGuiStyle
- Added the following user types to lua:
    ImVec2, ImVec4, ImGuiListClipper, ImGuiTableSortSpecs, ImGuiTableSortSpecsColumn
- Added new way to import and ui ImGui. This has the advantage of allowing the use of ImGui in
  a global context

    require 'ImGui'
    local TEXT_BASE_WIDTH, _ = ImGui.CalcTextSize("A")
    function DemoFeatureImGui()
        -- do update
    end
    ImGui.Register('DemoFeature', DemoFeatureImGui)

- For an example of how to use most of these new apis, see lua/examples/demo_tables.lua

Updates to Timestamp type:
- Added TimeDHM to Timestamp type to express Days:Hours:Minutes
- Added Days to Timestamp type.
- Added MaxTimers and Timer to DynamicZone. Timer returns a type dztimer:

updates to DynamicZone:
* ${DynamicZone.MaxTimers}
  - returns the number of timers
* ${DynamicZone.Timer[N]}
  - access the timer by index
* ${DynamicZone.Timer[ExpeditionName|EventName]}
  - access a specific timer by its expedition and event name. Event
    name is optional and it will return the next expedition timer to
    expire if it is omitted.
- Added dztimer type with the following members: ExpeditionName, EventName,
  Timer, EventID.
- Fixed DzMember access

July 3, 2021
- Fix chat events in other languages not being able to use .equal for the matched text (#333)
- Fix ctrl+c to copy in the console window

June 24, 2021
- Fix crash that would occur for some characters while zoning
- Fix Task.Select and Task.Timer (#329)

June 12, 2021
- Added Macro Expression Evaluator tool. Can be used to display the result of a macro expression
  in real time. Find it underneath the Tools menu in the console.
- Added the following int members to Me: AirSupply, MaxAirSupply, PctAirSupply.
- Fix GetSpellByName returning wrong spell when multiple options are available with the same name
  by preferring a spell with a category over one that does not. (#321).

June 11, 2021
- Fix issue where invalid escape sequences would crash when printing to console (#322).
- Fix /doors not searching text properly
- static library build outputs are now written to build/lib in order to remove them from the
  output folder and also separate 32-bit and 64-bit versions.

May 28, 2021
- Fixed issue with keyboard input not working on popped-out windows
- Implemented new console editor with support for word wrap and item links.
- Fixed buyer window sorting (#238)

May 24, 2021
- Added the ability to render EQ icons in lua imgui bindings

May 23, 2021
- Corrected a long standing issue where you couldn't store mq userdata in lua variabls (#252)

May 17, 2021
- Added specific updates in frame limiter to allow for scribing and memming with no rendering (#279 & #167)

May 15, 2021
- Added variadic string arguments to mq.doevents() to allow for a list of specific events processing (#292)
- Added a command mq.flushevents() that takes variadic string arguments to drop events without processing them (#292)

May 14, 2021
- Added drag/drop interface to lua imgui bindings

May 7, 2021
- Plugins using pLocalPC->zoneId (GetCharInfo()->zoneId) will once again function properly (#287)

May 5, 2021
- Fixed InputText ImGui functions in the lua binding, also removed the buffer size argument.
- /mqlog will no longer force a parse on items sent to the log (#177)

May 1, 2021
- Fixed an issue with inventory slots being out of order due to ui load order (#247)
- Updated MQ2Bzsrch structure and fix bzsrch crash (#108)
- Fixed /maploc
- Fixed MQ2LinkDB and improved item link behaviors in general
- Misc fixes to mqanon (#278, #275)
- Add Select method to MQ2Bzsrch: /invoke ${Bazaar.Item[1].Select} (#202)
- Add SortedItem to MQ2Bzsrch, to return results sorted the same way as the search window.
    ${Bazaar.SortedItem[1]} returns first item in the bazaar search results.

April 26, 2021
- Allowed access to TreeView members as if they were list entries
- Added ${Macro.Variable[]} member to get macro variables outside the macro environment

April 18, 2021
- Fixed spawn datatype Buff member index to use MaybeExactCompare (and allow for =)

April 11, 2021
- Added file dialog to imgui infrastructure
- Added Lua gui that can launch scripts and observe script status

April 7, 2021
- Changed the Lua event callback signature to take the entire matched line as the first argument

April 6, 2021
- Fixed LineOfSight (#260)
- Various fixes to the assignment of macro data to spawn variable types.
- Removed blanket [MQ2] from WriteChat lines (#112)

Mar 26 2021
- Fix noauto being missed when using /plugin someplugin load noauto
- noauto in the engine command and in the plugin command is no longer case sensitive
- Fix loading of config for MQ2CustomBinds (#243)

Mar 20 2021
- Fix ${MacroQuest.Version} (#232)
- Fix News window not appearing at character select
- Fix coloring on the news window after date format change in changelog

Mar 17 2021
- Fix cached buffs not being able to look up buffs (#229)
- Fix ${Pet} defaulting to my pet (#230)
- Fix a crash in mq2chatwnd if /style is used before window is created (#231)
- Added right click menu to window inspector tree which gives the option to copy the window TLO
  text as well as opening up a new window inspector. (#224)

Mar 16 2021
- Fix Me.Pet (#227)
- Fix /face fast (#226)
- Add ${Me.Pet.Focus} - bool type, reflects the Focus state if your pet. (#228)

Mar 14 2021
- Implementation of SPAWNINFO has been switched over to use the new class hierarchy
  based on PlayerClient. SPAWNINFO and PlayerClient are now synonymous. Typecasts
  should no longer be needed.
- SPAWNINFO can now be assigned and copied between macro vars using the "spawn" type.
- An int can be assigned to a spawn var to look up the spawn by id.
- SPAWNINFO is no longer copyable or createable, all existing code paths that used
  SPAWNINFO as a container for mq2 data has been rewritten.
- Work-in-progress iteration of settings window for MQ2Map added. more to come in the
  future.
- ItemTarget no longer returns Spawn type. It now returns Ground type. It behaves the
  same way as Ground except that the default search is of the current ground item target.
- Certain SPAWNINFO global such as EnviroTarget or DoorEnviroTarget are now removed
  and no longer supported.
- Fixed FindItem window column sorting. Fixed money sorting to teach items with
  no vendor value as being the least valuable.
- Added bounds check to /notify to avoid crashing

Mar 07 2021
- Fix EQ_Spell structure misalignment
- Changed /doability so it now takes fake ID 1-6 where it previously only took 1-5
  because people were confused when fake IDs did not work.
    I strongly recommend you never use fake ID 1-8, it's incredibly stupid, just use the real
    name, for example /doability Hide or the REAL ID which in the example of Hide is 29, so /doability 29.
- Fix ${Me.PctExpToAA}
- Added sorting capability to the /buyer buy lines list
- Added sorting capability to the /barter inventory list
- Added Value column to the /barter inventory list so we can sort by merchant value.
- Added Rightclick on item feature to /barter inventory list so it opens up the item inspect window.
- Added FellowshipMember.Sharing

Mar 01 2021
- Fix :OnExit so that it processes even while paused.  This also fixes the behavior where you
  would have to /endmac twice on a paused macro with an :OnExit routine

Feb 16 2021
- Added Plugin TLO boolean member IsLoaded
  Example:  ${Plugin[mq2lua].IsLoaded}
- Added Me TLO int member MaxLevel to get the current max level based on your expansion
  This should help with TLP Max Level checks in scripts
  Example:  ${Me.MaxLevel}
  Would return 60 if you were currently on a TLP in Kunark/Velious/Luclin

Feb 12 2021
- Split MQ2TargetInfo into individual window components
  - MQ2TargetInfo deals with the target window
    - Use /targetinfo to see help
    - Use MQ2TargetInfo.ini to adjust UI specific settings
    - Added command line arguments perchar, distance, info, placeholder, and sight toggle options to modify each of the options.
  - MQ2XTarInfo deals with the Extended Target Window
    - Use /xtarinfo to see help
    - Use MQ2XTarInfo.ini to adjust UI specific settings
    - Added command line arguments perchar and distance toggle options to toggle options.
    - Fixed an issue where your Extended target window would be extended even if you did not have the slots available yet
  - MQ2GroupInfo deals with the Group Window
    - See MQ2GroupInfo Changelog

Feb 4 2021
- Fixed issues with custom UIs being reset when /reloadui is issued
- Fixed issues with having to reload plugins that modify the UI when using a custom UI
- Fixed issues with /multiline appending extra characters
- Deprecated IsXMLFilePresent -- this doesn't give you any indication of whether the XML
  file is usable, so we can rely on file checks for that and AddXML for the error messages.
- Added a helper function IsScreenPieceLoaded that can be used to check to make sure your
  custom UI addition is loaded (or not).

Jan 24 2021
- Implementation of CHARINFO has been switched over to use new class hierarchy based
  on PcBase and CharacterBase. Removed old CHARINFO/CHARINFONEW definitions. There should
  be no functional changes.
- Update /ini to create folder if it doesn't exist
- Fix PickupItem/DropItem (function used by itemnotify) to allow picking up and dropping
  items when they are in a closed bag.

Jan 20 2021
- Removed HTML Window code that was deleted from EverQuest.
- Added CLICKABLE parameter to Item.ItemLink datatype member.
- Update filename references from MacroQuest2 to plain MacroQuest.
- Fix listselect/comboselect: selecting out of range will deselect current item. Enables
  comboselect without using screen coordinates or opening combobox popup first.
- Fix /ini improper handling of NULL or absent parameters.
- Deleted gearscore code from MQ2ItemDisplay. Use the standalone plugin instead.

Jan 8 2021
- Fixed raid assist indexing
- Added WillLand and WillLandPet to Spell datatype. Checks if the buff will stack but without
  a duration component. This provides a raw "this will land on your target" check.
- Fix bool properly handling empty string as falsey
- Add warning when invalid datatype conversion is happening
- Added chance spells to Spell.Trigger member

Dec 10 2020
- Fixes to new alt currency
- Fixes for num expansions
- Fixed ZONE_COUNT, this should fix misc plugins that rely on it being correct.

Dec 08 2020
- Added .Move to the Window TLO Methods
	Usage: /invoke ${Window[GroupWindow].Move[100,200,300,400]} ([x,y,width,height])
	Omitting a parameter will use the existing value
- Added .SetBGColor to the Window TLO Methods
	Usage: /invoke ${Window[GroupWindow].SetBGColor[FF000000]} ([argb])
- Added .SetAlpha to the Window TLO Methods
	Usage: /invoke ${Window[GroupWindow].SetAlpha[255]} (0-255)
- Added .SetFadeAlpha to the Window TLO Methods
	Usage: /invoke ${Window[GroupWindow].SetFadeAlpha[255]} (0-255)

Dec 07 2020
- Fixed malo/tash detection problems

Dec 05 2020
- Chatwindow at charselect now saves it's position independently from in game

Dec 03 2020
- Added WarforgedEmblem and RestlessMark Currencies
- Added .Sharing to the fellowship tlo it returns true of false if exp sharing is on for the member
	Usage: /echo ${Me.Fellowship.Sharing[x]} where x is fellowship member 1-12

Dec 02 2020
- Added MarkNPC to the raid tlo

Nov 19 2020
- All instances of CFacePick has been changed to CPlayerCustomizationWnd

Nov 06 2020
- Update RaidType.MainAssist to support index by number or name.

Oct 31 2020
- Fixed a few spell and spellmgr bugs

Oct 21 2020
- Added raid to chat events - Cred Kaen01

Oct 13 2020
- Added a fix for stopping movement in mq2targetinfo

Aug 20 2020
- Fixed the findwindow feature

Aug 19 2020
- Fixed CButtonWnd::SetCheck
- Added CHotButton::SetCheck

May 14 2020
- Filled in the CGuild class

Apr 30 2020
- Me.Invis now takes an optional index or a name to return invis vs undead and animals
  Example 1: /echo ${Me.Invis} just return the normal one like before, are u invis of any kind.
  Example 2: /echo ${Me.Invis[ANY]} or just ${Me.Invis[0]} returns true if you are invis of any kind, same as just doing ${Me.Invis}
  Example 3: /echo ${Me.Invis[NORMAL]} or just ${Me.Invis[1]} returns true if you are normal invis.
  Example 4: /echo ${Me.Invis[UNDEAD]} or just ${Me.Invis[2]} returns true if you are invis vs undead
  Example 5: /echo ${Me.Invis[ANIMAL]} or just ${Me.Invis[3]} returns true if you are invis vs animal
  Example 6: /echo ${Me.Invis[SOS]} or just ${Me.Invis[4]} returns true IF you are a ROG AND in fact hidden AND have a skill of at least 100 in HIDE AND have the AA for SoS

Apr 29 2020
- Added ms to /delay
  Usage: /delay 1500ms
  will delay 1.5 seconds...

Apr 28 2020
- Optimized the GetGroupMainAssistTargetID inline.
- Fixed /foreground to respect maximizzed window pos - bug reported by Kaen01
- Added .SpellRankCap to the character TLO. It returns an in representing your characters spell rank cap.
  if it returns:
  1 = you CAN cast Rk. I spells
  2 = you CAN cast Rk. II spells
  3 = you CAN cast Rk. III spells

Apr 24 2020
- Optimized GetRaidMainAssistTargetID.

Apr 15 2020
- Fixed ${Me.CanMount} for some indoor zones that where not flagged as nomount and added bazaar, nexus to zones where its ok to mount.

Apr 14 2020
- Updated the FellowShip struct for LIVE

Apr 06 2020
- Added .MyDuration to the Spell TLO. It returns a ticktype of YOUR duration for the spell in question.
- Caption redrawing has been optimized to use less cpu cycles.

Apr 02 2020
- Add bSeeInvis, bSeeSOS and bSeeIVU to SpawnSearch - CTWN

Apr 01 2020
- Fixed ZoneFlags
- Fixed the _ZONELIST struct
- Added .CanMount to the Character TLO it's a bool it returns true if u can mount in the zone u are in and if it won't collide with an illusion u have on. 
- Added .ToiletPaper to the Character TLO it returns true if you need to go out and get more.

Mar 31 2020
- Fixed all Spell Stack checks. (yes again, hopefully for good this time.)

Mar 28 2020
- Removed a WriteChatf from Task.Timer
- Added a function which can be used by plugins to format numbers:
    EQLIB_API void PrettifyNumber(char* string, size_t bufferSize, int decimals = 0);
  If the given string is a number, it will add commas and set the desired number of decimals.
  For integers, leave decimals as 0. For floats, a value of 2 is recommended. Min is 0, max is 9.
- Added .Prettify to Int, Int64, Float and Double types. 
    Example: ${Me.MaxHPs.Prettify} => 30,103
    Example: ${Target.Distance.Prettify} => 1,151.24
  Prettify takes a number of decimals of precision as a parameter:
    Example: ${Target.Distance.Prettify[4]} => 1,151.2395

Mar 26 2020
- Added CAAWnd__UpdateSelected_x
- Added CAAWnd__Update_x
- Changed ShowSpellSlotInfo so it takes a custom linebreak.

Mar 25 2020 by ChatWithThisName
- MQ2ChatWnd: Added ingame toggles for SaveByChar, Autoscroll, NoCharSelect to the /mqchat command
  Available options are:
    no parameter, will output what it's currently set to. Example: /mqchat SaveByChar
    On - Turn on the option. Example: /mqchat autoscroll on
    Off - Turn off the option. Example: /mqchat NoCharSelect off

Mar 19 2020
- Added CXRect__operator_and
- Fixed CTextureFont::DrawWrappedText
- Added CTextureAnimation::Draw
- Added CTAFrameDraw::Draw

Mar 19 2020 by brainiac
- Made a couple additional changes to /taskquit from the update on Mar 16 2020:
    fix /taskquit <name> to search solo tasks when a shared task is present.
    fix /taskquit <name> to be exact match only
    change /taskquit <name> to no longer use quotes.

Mar 16 2020
- Extended the /taskquit command. It now takes an optional argument, "Name of Task" so we can use it to remove solo tasks as well. -Feature Cred: drwhomphd
   /taskquit without any argument works like before, i.e it removes the shared task if there is one.
- Usage /taskquit "Basic Training"

Mar 15 2020
- Fixed a bug with ${Macro.CurSub} it will now correctly return the sub its used in.
- Fixed a bug where tells you would not be detected in all languages. Thanks Kaen01 for report.

Mar 14 2020 by Sic
- Added ParcelStatus to the character TLO.
  Usage: /echo ${Me.ParcelStatus}

Mar 09 2020
- Updated for TEST
- Updated for LIVE
- Fixed ${Spell[permanent spell here].Stack} so it actually returns true when they DO stack.

Mar 06 2020
- Added CTabWnd::RemovePage
- Fixed CXWnd::DrawColoredRect crash

Mar 03 2020
- Updated for TEST
- Updated for LIVE
- Added CPageWnd::FlashTab

Feb 27 2020
- Updated for TEST
- Updated for LIVE
- Added support for spaces in /hotbutton Name. Use /hotbutton "Button Name With Spaces" in quotes.
- Fixed GetChildWndAt
- Updated CAAWnd::ShowAbility
- Filled in CPageWnd members
- Updated CHARINFO struct etc.
- Previously Updated:
- Fixed the CursorAttachment Struct
- Macro Authors, take notice: Fixed ${Me.AltAbility[blah].Rank} it now properly returns 0 if you don't have any points spent in a AA.

Feb 18 2020
-Updated for TEST
-Updated for LIVE

Feb 14 2020
-Updated for LIVE

Feb 11 2020
-Updated for LIVE

Feb 09 2020
- Fixed a bug where our version of /hotbutton would not save the button to the ini. - reported by DrWhomPhd

Feb 06 2020
- Updated for TEST

Feb 05 2020
- Updated for TEST

Jan 25 2020
-// ***************************************************************************
-// Function:    DoHotbutton
-// Description: our '/hotbutton' command
-//              Extends the built in /hotbutton command with multiple lines support
-// Usage:       /hotbutton [Name] <color> <Line:><Cursor:>[Text]
-//				<Line can be 1-5
-//				<Cursor can ONLY be 0 which means DO NOT put the hotbutton on the cursor.
-//				Usage:
-//				/hotbutton TheName 14 1:0:/echo hi	(Where 14 1:0: in this case means use color 14, then place /echo hi on LINE 1 and NO Cursor Attachment.)
-//				/hotbutton TheName 14 1:/echo hi	(Where 14 1: in this case means use color 14, then place /echo hi on LINE 1.)
-//				/hotbutton TheName 1:0:/echo hi		(Where 1:0: in this case means place /echo hi on LINE 1 and NO Cursor Attachment.)
-//				/hotbutton TheName 1:/echo hi		(Where 1: in this case means place /echo hi on LINE 1.)
-//				/hotbutton TheName 0:/echo hi		(Where 0: in this case means NO Cursor Attachment.)
-//				Finally, just doing /hotbutton TheName 14 /echo hi OR /hotbutton TheName /echo hi just calls the eq function like before.
-// ***************************************************************************

Jan 21 2020
- Added .Size to the Window TLO, it returns a string x,y
  Usage: /echo ${EverQuest.LastMouseOver.Size}
  Output: 100,200
- Added feature to be able to load tga files (animations) from local uifiles directory. -brainiac

Jan 20 2020
- Misc Fixes to triggers etc - braniac
- Me.CountersXXX now also count ShortBuffs (${Me.Cursed} now returns Restless Ice, for example.)

Jan 15 2020
- Added /invoke to the list of commands that can trigger a bind.
- Updated for LIVE

Jan 14 2020 by Sic
- Updated MQ2Melee
- If you use builder don't forget to recheck it.

Jan 13 2020
- Updated max level to 115
- Updated the skillmanager for all builds.

Jan 13 2020 by Chatwiththisname
- Added MQ2SpellType Members: HastePct, SlowPct.
- Added GetMeleeSpeedPctFromSpell(PSPELL, bool) (Exported in Main)
- Added GetMeleeSpeedFromTriggers(PSPELL, bool) (not exported)
- Added HasTrigger(PSPELL) (not exported)
		GetMeleeSpeedPctFromSpell is used in HastePct and SlowPct.
		If the pSpell has a trigger it will automatically check the triggers for the modification speed. 
		Examples: 
			${Target.Slowed.SlowPct}
			${Me.Hasted.HastePct}
			${Spell[Slowing Helix].SlowPct}
			etc etc.
- Fixed GetSelfBuffBySPA(int, bool, int);
- Fixed GetTargetBuffBySPA(int, bool, int);
- Fixed GetSelfShortBuffBySPA(int, bool, int);
- Fixed HasCachedTargetBuffSPA(int, bool, PSPAWNINFO, PcTargetBuff);

	In all the above SPA buff checks if the SPA matched, but wasn't the increase or decrease
	desired, it would stop checking anymore buffs. 
	Example: ${Target.Slowed} should return a pSpellType of a slow debuff on the target. But
		if the target had a haste buff before the slow buff it would find SPA 11 and since it was
		an increase instead of a decrease it would return -1, or NULL. Changing it to break; for those
		SPA's allows it to continue checking the buffs and find any subsequent SPA 11's correctly.

Jan 12 2020
- Fixed the ZoneGuideManagerClient class for LIVE build.
- Updated for TEST

Jan 11 2020
- Fixed the ZoneGuideManagerClient class for TEST build.

Jan 10 2020
- ${Me.Spell[blah]} now searches for rank spells as well - brainiac
  Example:  You have Demand For Power Rk. II in your spellbook.
  Usage:    /echo ${Me.Spell[Demand for Power]}
  Output:   Demand For Power Rk. II
- MQ2Melee has been updated for ToV - Sic
- (If you use builder don't forget to recheck it.)

Jan 09 2020
- Added Me.Spell it return a SpellType selecting spells only from YOUR SpellBook. - brainiac
  Usage: /echo ${Me.Spell[Spirit of Wolf].ID}
  Output: 278
  Usage: /echo ${Me.Spell[278].Name}
  Output: Spirit of Wolf
- Fixed a wrong offset for pinstCBlockedBuffWnd_x for TEST build - SwiftyMuse
- Book Icon and Gem Icon IDs will no longer be shown in ItemDisplay when they are 0 - SwiftyMuse

Jan 08 2020
- Updated for TEST
- CONTENTS changed by dbg. The evolving stuff is now in its own struct, plugins that use it need to be edited.
  Example: PrePatch: pCont->EvolvingCurrentLevel
  Now: pCont->pEvolutionData->EvolvingCurrentLevel
  The Following are members of pEvolutionData: GroupID, EvolvingCurrentLevel, EvolvingExpPct, EvolvingMaxLevel, LastEquipped;
- ItemColor is now gone from CONTENTS.

Dec 21 2019
- Fixed a crash in mq2chatwnd.cpp on /camp desktop
- Fixed the chatwindow disappearing act.
- Fixed mq2eqbc window disappearing act.
  Don't forget to recheck it in builder.

Dec 20 2019
- Updated for LIVE
- If your chatwindow does not show up type /mqchat reset

Dec 19 2019
- Updated for TEST
- /plugin without specifying unload now acts like a toggle, if plugin is loaded it unloads it.

Dec 18 2019 Torment of Velious Build
- Updated for LIVE

Dec 06 2019
- Added .SpellIcon and .GemIcon to the Spell TLO.
- Fixed the Button structure

Nov 26 2019
- Added SubscriptionDays to the Character TLO it returns an int. Cred request: @sic
  Usage: /echo I have ${Me.SubscriptionDays} left before my all access expires.
- Updated MQ2AutoForage at https://www.macroquest2.com/phpBB3/viewtopic.php?f=50&t=9588&p=70471

Nov 23 2019
- MQ2Main (ChatWithThisName) Add /removelev command. typing /removelev will remove any levitation in the buff or shortbuff window. 

Nov 22 2019
- Fixed a bug where /aa wouldn't parse input

Nov 20 2019
- Fixed ${Me.SpellInCooldown}
- Fixed ${Me.InInstance}

Nov 20 2019
- Updated for LIVE
- Added .LeaderFlagged to the DynamicZoneType TLO it returns true if the dzleader can successfully enter the dz (this also means the dz is actually Loaded.)
- Usage: ${DynamicZone.LeaderFlagged}
- Added .Flagged to the DZMemberType TLO it returns true if the dzmember can successfully enter the dz.
- Usage: ${DynamicZone.Member[x].Flagged} where x is either index or the name.

Nov 14 2019 by brainiac
- Re-fixed EQINVSLOTWND
- Added ALT_MEMBER_GETTER macro that defines an alternate name that a member can be
  accessed with, thereby removing the need to immediately update all code to use new
  variable names.
- You can now use the old, or the new names for Slot1, Slot2, Slot3, Location and *suprise* Wnd.

Nov 13 2019
- Fixed EQINVSLOTWND.
- Renamed WindowType in the EQINVSLOTWND struct to Location
- Renamed InvSlot in the EQINVSLOTWND struct to Slot1
- Renamed BagSlot in the EQINVSLOTWND struct to Slot2
- Renamed GlobalSlot in the EQINVSLOTWND struct to Slot3

Nov 05 2019
- Right Clicking the Lucy button on the item display window will now open Lucy in your external default browser.
  Left Click opens it inside of eq as usual.

Nov 04 2019
- Task TLO can now be accessed by index to make iteration possible.
  Example: /echo ${Task[2].Title}
  NOTE: THIS INDEX IS NOT THE SAME INDEX AS THE ONE YOU SEE IN THE QUEST WINDOW LIST.
        We are iterating through the IN MEMORY quest entries, we are NOT
		iterating the window list, if you want to do that, use the Window TLO.
- Added .WindowIndex to the Task TLO it returns the Quest Window List Index. (if the window actually have the list filled...)
  Usage: /echo ${Task[3].WindowIndex}
  Usage: /echo ${Task[Into The Muck].WindowIndex}

Nov 02 2019
- Added item search by number to the ${Ground} TLO
- Example: /echo ${Ground[4]} will return the 4th closest item it finds.
- You should probably check that there actually are 4 items on the ground 
  with ${GroundItemCount} though, or it will obviously return NULL if there is'nt.
  I don't know how useful this feature is since we can iterate through .Next anyway, but someone asked for it so...

Nov 01 2019
- Added ${Me.Origin} which returns a pZoneType of your starting city.

Oct 26 2019 by SwiftyMUSE
- Fixed ${Spawn.State} so DEAD spawns don't show as STUN

Oct 22 2019 by Eqmule
- Fixed ${Task[blah].Select}

Oct 21 2019 by Eqmule
- Fixed SetEscapable and SetEscapableLocked

Oct 20 2019 by Chatwiththisname
- More /caption anon fixes.

Oct 16 2019 by Eqmule
- Updated for LIVE
- I am aware the .Select for the task tlo needs a fix, I can't get that in right now but will be looking at a fix the next couple days.
- Use the window tlo meanwhile if u need to select in that window.

Oct 09 2019 by Chatwiththisname
- Added two new /mapfilter options for CampRadius and PullRadius.
- They add two new circles that work like SpellRadius except it's stationary where set.
- Type /mapfilter for help.

Oct 02 2019 by Eqmule
- Made some changes to the ${Task} TLO
- It's likely some macros will break due to these changes, but
  I felt the upside with not having to rely on the window warrants that.

- New Feature: It's no longer needed to have the task window open to access the TLO.
- Added .Type to the TaskObjective TLO
  It returns a string that can be one of the following:
  Unknown,None,Deliver,Kill,Loot,Hail,Explore,Tradeskill,Fishing,
  Foraging,Cast,UseSkill,DZSwitch,DestroyObject,Collect,Dialogue
- Added .CurrentCount which returns the current count of the .Type needed to complete a objective.
- Added .RequiredCount which returns the required count of the .Type needed to complete a objective.
- Added .Optional which returns true or false if a objective is optional
- Added .RequiredItem which returns a string of the required item to complete a objective.
- Added .RequiredSkill which returns a string of the required skill to complete a objective.
- Added .RequiredSpell which returns a string of the required spell to complete a objective.
- Added .DZSwitchID which returns a int of the switch used in a objective.
- Example: /echo ${Task[The Grand Illusion].Objective[1].CurrentCount}
- Added .ID to the ${Task} TLO it returns an int of the task ID
- Example: /echo ${Task[The Grand Illusion].ID}
- Ok so fair warning, the taskwindow doesn't add items by index, unless sorted by first column,
  and even then, it can be "off" (because reasons)
  so... if you are smart don't use ${Task[1].ID} and expect it to be whatever is the first list item.
  ALWAYS refer to taks by their NAME.
  so like: ${Task[The Grand Illusion].Step.Index} WILL absolutely always return the correct index
  as returned by the taskmanager, but it might not be the index you "see" in the window.
  Bottomline, we should not rely on the window anymore.
  It's useful to look up the name of the tasks, basically.

Sep 18 2019 by Eqmule
- Updated for LIVE

Aug 26 2019 by Knightly
- Removed #knightlyparse
- New TLO ${MacroQuest.Parser}
- New slash command /engine parser <x> [noauto]      (where X is the version of the parser, right now 1 or 2 and noauto if you don't want it in your ini)
- New macro command #engine parser <x> 
- Parser gets reset to the default in your ini whenever a macro ends
- Full documentation at https://gitlab.com/Knightly1/mq2-parser-changes

Aug 21 2019 by EqMule
- Updated for LIVE
- Fixed the parser so it can run at charselect again. (Don't run macros there that need access to ingame variables...)

Aug 16 2019 by EqMule
- #knightlyparse is now a macro keyword, add it to the top of your macros if you want to use this version of the parser.
- Previously Fixed: EQGroundItemListManager

Aug 15 2019 by EqMule
- Fixed a zoning crash
- Fixed a crash on TEST in mq2itemdisplay when inspecting spells.

Aug 13 2019 by EqMule
- Updated for TEST

Jul 31 2019 by EqMule
- Fixed a clear target bug in mq2targetinfo -dannuic -knighty
- Next release:
- TODO: Fix EQGroundItemListManager so we can get /itemtarget working for guild objects again.

Jul 27 2019 by EqMule
- Turned on Knightlyparse.
- Added support for mq2dannet to mq2targetinfo.
- You can now confgure the mimic me feature in mq2targetinfo.ini to use dannet (or any other plugin u use for it's commands.)
- Added ${Me.LastZoned} to the character TLO. It returns a timestamp of last time you zoned.
- Removed EQ_END_ZONE and EQ_BEGIN_ZONE.
- Added new detours for zonechange detection.
- ${Me.Zoning} is depreciated, use ${Me.LastZoned} or just wait for ${Zone.ID} to change.

Jul 17 2019 by EqMule
- Updated for LIVE

Jul 15 2019 by EqMule
- Updated for TEST

Jul 11 2019 by EqMule
- Updated for TEST
- Updated for LIVE
- updated for EMU
- Fixed a crash when /echo ${InvSlot[enviro1].Item.ID} - cred report kaen01

Jun 22 2019 by EqMule
- Updated for TEST
- Updated for LIVE

Jun 20 2019 by EqMule
- Fixed Me.PctExp and Me.PctAAExp
- Fixed /advloot
- Fixed a mq2ic crash. cred: psxoxo

Jun 19 2019 by EqMule
- Updated for LIVE
- Added ${Macro.CurSub} returns the name of the current Sub being executed. -cred alynel
- Added ${SubDefined[blah]} it returns a bool if a Macro Sub is defined. -cred alynel
- Previously Added: .CachedBuff[x] to the spawn tlo where x is a spellid if its a number and a spell name if not. It returns a MQ2CachedBuffType.
- Previously Added: .CachedBuff[#x] to the spawn tlo where #x is a buffslot between 1-97. It returns a MQ2CachedBuffType.
- Previously Added: .CachedBuff[*x] to the spawn tlo where *x is a index (buffslots are not sorted). It returns a MQ2CachedBuffType.
- Previously Added: .CachedBuff[^x] to the spawn tlo where ^x is a keyword. It returns a MQ2CachedBuffType.
	^x keywords: Slowed Rooted Mezzed Crippled Maloed Tashed Snared and Beneficial

- MQ2CachedBuffType has the following members:
	.CasterName .Count .Slot .SpellID .Duration

- Previously Added: .CachedBuffCount to the spawn tlo. it returns -1 if no buffs are cached for the spawn or number of buffs cached.
- Using CachedBuff to get buff info on targets, group members etc, only requires you to target the entity once. after thats done, buffs are cached.
- The upside is obviously that we don't have to target back and forth constantly.
- Usage: well lets say you are a druid and you want to know if a group members sow buff has worn off, you can just check CachedBuff without having to retarget the group member.
- /echo ${Group.Member[2].CachedBuff[Spirit of Wolf].Duration}

Jun 14 2019 by EqMule
- Updated for TEST

Jun 05 2019 by EqMule
- Fixed a crash in the TEST build.

Jun 01 2019 by EqMule
- Fixed Events for text that contain 'x12' tags
- Added Me.BlockedBuff and Me.BlockedPetBuff both return a pSpellType idea cred: chatwiththisname
- Usage: /echo ${Me.BlockedBuff[x].ID} where x is 1-40

May 30 2019 by EqMule
- Fixed /dosocial
- Some other stuff I'll documment later.

May 24 2019 by EqMule
- BuffsPopulated returns 1 for a empty buff list and a number above 1 if there was some buffs received.
  So if you do /echo ${Target.BuffsPopulated} and it returns 1 it means the target does not have any actual buffs, but the list was received (and it was empty).
  any number above 1 means the list was not empty...
  NOTE: Use ${Target.BuffCount} to get the ACTUAL VISIBLE buffs (BuffsPopulated is BuffCount + 1)
- Some other stuff I'll documment later.

May 23 2019 by EqMule
- Added the possibility to login new characters using plaintext credentials, no mq2 login profile needed:
	Usage:
	/loginchar servername^login^charname^password
	AND if you want to stop at charselect don't specify charname:
	/loginchar servername^login^password
- Made /quit command work at charselect
- Added a Syntax Error to the parser when you try to parse strings greater than 2048 instead of crashing you.

May 22 2019 by SwiftyMuse & EqMule
- Fixed ${Me.SpellInCooldown}
- Fixed some parsing bugs.
- 
May 17 2019 by EqMule
- Updated for TEST

May 16 2019 by EqMule
- Fixed Get Current Mana and Get Current Endurance
- Fixed MQ2Rez spam (yes really this time)
- MQ2Rez will now wait 1/10 of a second before clicking rez.
- Added /rez delay #### parameter where #### is milliseconds.
  default is 100 milliseconds.
- Added a /mqchat reset command. It resets mq2 window location in case it got moved off screen.
- All instances of the CSidlScreenWnd constructor has been fixed to use CXStr& instad of CXStr* (because it should be)
  Change plugins accordingly.
  Examples:
	change:
	CEQBCWnd(CXStr* Template) : CCustomWnd(Template)
	to 
	CEQBCWnd(CXStr& Template) : CCustomWnd(Template)

	change:
	class CXStr ChatWnd("ChatWindow");
	BCWnd = new CEQBCWnd(&ChatWnd);
	to
	BCWnd = new CEQBCWnd(CXStr("ChatWindow"));

May 15 2019 by Brainiac
- MQUI XML files may now be loaded from the MQ2 directory. Place them in
  the MQ2 directory under uifiles/default, or the name of your ui like you
  would in the EQ directory. When loading ui files, MQ2 will check for ui files
  in the MQ2 dir before checking in the EQ dir as it did before.

  To be clear, this is the search order for ui files:
  * <MQDir>\uifiles\<skin>
  * <MQDir>\uifiles\default
  * <EQDir>\uifiles\<skin>
  * <EQDir>\uifiles\default

  This lets you store your MQ2 ui files in your MQ2 directory, as well as giving
  you the option of storing your MQ2-specific custom uis outside the EQ folder.

- added c++ function: bool IsXMLFilePresent(const char*) for plugin authors to easily
  check if an XML file is available to be loaded. This will check all four locations where
  a ui file might be stored.
- added command: /reloadui
  It works just like "/loadskin <skinname> 1" but with less typing

May 15 2019 by EqMule
- Updated for LIVE

May 09 2019 by Brainiac & EqMule
- Multiple stuff
- Fixed a bug in CListWnd::AddString
  ALL instances of: AddString(&CXStr
  should be changed to: AddString(CXStr

May 07 2019 by EqMule
- Updated for TEST
- Events are not caught for system messages anymore.

May 02 2019 by Brainiac
- Fixed the CXWnd__IsActive_x offset

May 01 2019 by EqMule
- Fixed a crash in /caption anon on
- Fixed a crash in /unload

Apr 30 2019 by EqMule
- TBL plavceholder info will again display correctly on the targetwindow if you use mq2targetinfo.
- Changed a bunch of stuff, plugin authors you have until next patch to update your plugins.
- If you ned help mail the plugin to me and ill send it back fixed: eqmule@hotmail.com
  ALL global plugins in builder have been updated by me already, look at them for examples.
  No more direct access to the window struct members in prep for moving to classes.
  From now on call functions to get/put data out/in:
  Example: too many to list see CSW struct.
  I'll list 4 examples:  previously pWnd->XMLIndex now: pWnd->GetXMLIndex()
                         previously pWnd->dShow==false now: pWnd->IsVisible()==false
						 previously pWnd->dShow = true now: pWnd->SetVisible(true)
						 previously SetCXStr(&pWnd->WindowText,"blah"); now pWnd->CSetWindowText("blah");
						 previously GetCXStr(pWnd->WindowText,szOut); now GetCXStr(pWnd->CGetWindowText(),szOut);
- Added .NoExpendReagentID to the Spell tlo.
  Usage: /echo ${Spell[Burst of Fire].NoExpendReagentID[x]} where x can be 1-4
  This returns the ID of the needed Reagent you have to have in your inventory but will not be spent.

Apr 22 2019 by EqMule
- Updated for TEST & LIVE
- Find Item Window is now displaying merchant sell prices.
- Added sorting to find item window for the sell value column
- Added sorting to find location window for the distance column
- Fixed .NewStacks
- Fixed a autologin bug

Apr 20 2019 by EqMule
- Added Colors to Quest items and Tradeskill items in the FindItem Window list.
  Yellow=Quest
  Magenta=Tradeskill
  (No this is not configurable, I might add an option later.)

- Added a Value(Price) column to the FindItem window.
- Enjoy marking items for sale in the FindItem Window.
  Usage: mark some items while you have a merchant open, then click the Sell Marked button.
  Still Todo: display real merchant price instead of item value.
  Maybe add sort functionallity to Price column.

Apr 19 2019 by EqMule
- Updated for TEST
- Updated for LIVE

Apr 18 2019 by EqMule
- Added ${EverQuest.ValidLoc}
  Usage: /echo ${EverQuest.ValidLoc[123 456 789]}
  it returns true or false if the X Y Z location in the world is a valid player location.
  in other words: can I go to this loc or is it inside a wall or a mountain or a tree or whatever invalid location?(those locs will return false obviously)

- Fixed the ZoneGuideManagerClient class.

Apr 17 2019 by EqMule
- Updated for LIVE
- Previous updates see Apr 12 2019 by EqMule entry below.
- Added more anonymizing to chat when using /caption anon - chatwiththisname
- Moved advloot checkboxes dynamically to not cover fuse item button on mq2itemdisplay window  - chatwiththisname
- 
Apr 14 2019 by brainiac
- Fix crash/freeze from starting macro from within another macro

Apr 12 2019 by EqMule
- Updated for TEST
- Updated for LIVE
- Uncheck and Recheck the following Builder Plugins because they have been updated:
  MQ2Cast
  MQ2Radar

- In preperation for next weeks live patch the following offsets has been removed:
	pinstAggroInfo_x
	pinstAuraMgr_x
	pinstEQItemList_x
	pinstMercAltAbilities_x
	pinstRealEstateItems_x
	pinstCTargetManager_x
	pinstCTextOverlay_x
	pinstEQObjectList_x
- All of the above offsets are no longer static in the client so I have replaced them with 
  calls to the proper Instance/Get functions instead.

- Plugin authors, you need to make a few changes to access some SPAWNINFO members from now on:
  (don't change any other struct members if they happen to have the same name!)
  All instances of ->SpellCooldownETA needs to be changed to ->GetSpellCooldownETA()
  All instances of ->spawneqc_info needs to be changed to ->GetCharacter()
  All instances of ->ManaMax needs to be changed to ->GetMaxMana()
  All instances of ->ManaCurrent needs to be changed to ->GetCurrentMana()
  All instances of ->EnduranceMax needs to be changed to ->GetMaxEndurance()
  All instances of ->EnduranceCurrent needs to be changed to ->GetCurrentEndurance()
  All instances of ->Zone needs to be changed to ->GetZoneID()


Mar 29 2019 by EqMule
- Fixed MQ2Autologin
- Added .SelectedItem to the Merchant TLO
  it returns the currently selected item in the merchant window as a pItemType

Mar 26 2019 by EqMule
- Fixed multiple problems in arrayclass.h due to client changes.

Mar 23 2019 by EqMule
- GetAACastingTimeModifier has been renamed to GetCastingTimeModifier (because it is)
- GetCastingTimeModifier and GetFocusRangeModifier has been changed to deal with a ctd.
- All plugin that call these needs to be changed, search for them and see how I fixed it in core.
- No plugins should call the EQ_Character1::GetCastingTimeModifier and EQ_Character1::GetFocusRangeModifier directly
- ALWAYS call the wrappers in mq2inlines. (well you can continue calling them directly but good luck with the crashes)
- Fixed crashes in the spell tlo members .MyCastTime and .MyRange
- CONTENTS member ItemType has been renamed to RefCount
- This member should never ever be set or changed manually in plugins,
- it's an internal eqgame counter, if you mess with it you are going to screw up checksums and get disconnected.
- MQ2Cast needs to be updated look at the builder global version if you need help.
- 
Mar 18 2019 by EqMule
- Fixed a bug when doing /ctrl /itemnotify and OpenContainer needed to be called
- Added Make Me Leader to mq2targetinfo rightclick on group member menu

Mar 16 2019 by EqMule
- Updated for TEST

Mar 14 2019 by EqMule
- Fixed a crash when doing: /echo ${Window[MarketplaceWnd].Child[MKPW_AvailableFundsUpper].Text}
- Fixed ${Math.Abs} - SwiftyMUSE

Mar 13 2019 by EqMule
- Updated for LIVE

Mar 06 2019 by EqMule
- Updated for TEST
- All instances of CWChatInput has been changed to CW_ChatInput due to a client change.
- All instances of CWChatOutput has been changed to CW_ChatOutput due to a client change.
- If your plugin uses these, YOU need to change these as well.
- Plugins affected: mq2eqbc, mq2irc, mq2moveutils

Feb 22 2019 by EqMule
- Updated for TEST

Feb 21 2019 #2 by EqMule
- Fixed /ranged crash, yes really this time. It got another parameter, don't know what it is.

Feb 21 2019 by EqMule
- Fixed the spawninfo struct this means most weird crashes in mq2main and all kinds of plugins like mq2heals,mq2posse etc are now fixed.
- I will realign address comments for it later in practice it works.

Feb 20 2019 by EqMule
- Updated for LIVE

Feb 15 2019 by EqMule
- Updated for TEST

Feb 14 2019 by SwiftyMUSE
- MQ2ItemDisplay fixes:
  Crash bug for ${DisplayItem} and fix to handle display of links via raid/group/tells.

Feb 13 2019 by EqMule
- Updated for TEST

Feb 09 2019 by EqMule
- Added .StacksTarget to the Spell TLO it returns true or false
  Usage: /echo ${Spell[Shield of the Void].StacksTarget}
- Fixed IsSTackBlocked once and for all. Yes really this time.

Feb 08 2019 by EqMule
- Added /convertitem to mq2itemdisplay
- Example: /convertitem Wishing Lamp:

Feb 05 2019 by EqMule
- Fixed a bug in /unload
- Misc Stability fixes all over the place.
- Fixed a nasty stack overflow crash in mq2log

Jan 21 2019 by SwiftyMUSE
- Resync of code with ROF2EMU

Jan 21 2019 by EqMule
- Dump file directory will now be created if it doesn't exist
  this fixes the bug where you see a crash dialog that just say "Dump saved to"
- Added a lock on tlo member and tlo method access so the maps used there wont get corrupted by plugin that use threads to query or change members.
- The above change should fix a couple crashes i have gotten dumps for.
- I spent most of the day looking at crash dumps, I made several adjustments and fixes.
  Thanks to everyone that sent in dumps, please don't send anymore until u have updated.

Jan 19 2019 by EqMule
- Fixed a crash in Find Item Window when character had more than 1000 items.
- Fixed a bug where turning off Find Item Window Checkboxes setting would not save properly.

Jan 18 2019 by EqMule
- Fixed a crash when switching character.
- Added some code to catch crashes.
  I guess I'll find out if it works once people report if they see the dialog.
  It will save dump files as well. send those to eqmule@hotmail.com


Jan 16 2019 by EqMule
-Updated for LIVE

Jan 15 2019 by EqMule
- Added a fixed up version of Inventory.mac - wired420

Jan 15 2019 by SwiftyMUSE
- Resync of code with ROF2EMU

Jan 14 2019 by EqMule
- Added a new column to the Find Item Window which will let you mark items for delete or add them to never loot filter.
  Usage: mark some items by checking the ckecboxes, then click the Never Loot button to set their never loot advloot filter.
  Usage: mark some items by checking the ckecboxes, then click the Destroy Items button to delete them.

- It goes without saying, that if you have no idea what you are doing or if you are a complete imbecile, this feature might
  be too dangerous for you to have enabled, in which case you can disable it by right clicking the Destroy Item or the Never Loot button
  and then toggle the "Cool Checkbox Feature" on the menu that pops up. Default is ON.

Jan 09 2019 by EqMule
-Updated for TEST

Jan 07 2019 by SwiftyMUSE
- Added .Dotted to ${Me} and ${Target}
- Added .MaxMeleeTo to ${Target}
- Updated .Foreground in EverQuest TLO
  While not technically required... (although it improves performance)
  Anyone using GetForegroundWindow() call should change their code
  to use the new exported gbInForeground instead of making calls in the plugin pulse function.
  These Global builder plugins are updated so as not unnecessarily using cpu in pulse:
  MQ2AdvPath, MQ2CpuLoad, MQ2FPS and MQ2Radar
  These Personal plugins should be updated, including, but not limited to:
  MQ2Clip, MQ2Focus, MQ2Nav, MQ2SoD, MQ2Task, MQ2ViewPort, MQ2WinPath

Jan 03 2019 by EqMule
- ${Me.Ability[#|X]} now return the real ID/Name of a Ability...
  Example /echo ${Me.Ability[Hide]}
  returns: 29
  /echo ${Me.Ability[29]}
  returns: Hide

  Before this change doing ${Me.Ability[Hide]} would return whatever number 1-6 you had assigned to Hide in Abilities.
  NOW it returns 29, which is the actual ability ID for Hide.

- /doability # now takes REAL ability IDs as well as the "fake ones", which are 1-6
  This means you can do /doability 29 and it will activate the Hide ability since it's REAL ID is 29...
  You can also still do /doability 1 and if you have Hide assigned as 1 in your abilities tab on the actions window, it will activate it.
  This is kinda stupid though, so I recommend just doing /doability Hide instead, and 
  don't worry about where its assigned or not assigned at all...
- Added Run To, to the groupwindow rightclick menu, it will run you over to the group member you clicked.

Dec 19 2018 by SwiftyMUSE
- Added .Feared, .Silenced, .Invulnerable to ${Me} and ${Target}
- Added new .Named checking algorithm. You can use the new version by adding UseNewNamedTest=1 to the
  [MacroQuest] section in macroquest.ini
- Updated new SPA effects and corrected display of some others
- Added .Foreground to EverQuest TLO
- Added .BaseName to Spell TLO (spell name w/o any Rk. XXX crap)
- Fixed Me.GemTimer to clamp return to 0 after spell is ready to cast 

Dec 18 2018 by eqmule
- Updated for LIVE
- Updated for TEST
- Added Quest items to the autobank button rightclick menu
- Added an option Autoinventory from bank back to inventory (reverse AutoBank basically).
- /loadskin and /camp out/in out will not break this new feature anymore.

Dec 17 2018 by eqmule
- New Fature: AutoBank Filter : idea cred Kaen01
- Basically rightclick the autobank button to set options for items you like to autobank
  Click AutoBank Button WITHOUT anything on the cursor.
  If you have something on cursor AutoBank will just work like it always have and autobank the item
  BUT if your cursor is empty it will autobank:
  Collectibles if you have that option set. (off by default)
  Tradeskill Items if you have that option set. (off by default)
  Right now those are the two types of items it works for, I'm not against other item types so if anyone has some clever ideas let me know.
  Known Issue: need to add reloadui support so it's a little bit beta still, but anyway, I'll fix that later.

Dec 13 2018 by eqmule
- Updated for LIVE
- Updated the LOOTITEM struct
  This fix will break plugins that use that struct.
  Search the source for ->LootDetails.m_array to see how it should be fixed.
- NotifyOnServerUP in mq2autologin.ini can be left at =1 or =2 now, it will only trigger on server is up after server is detected as LOCKED or DOWN when the plugin first checks it.

Dec 11 2018 by eqmule TBL Launch
- Updated for LIVE
- Placeholders in mq2targetinfo for the PH button on the target window has been updated for TBL
- Made mq2autologin not try to join a locked/down server.
- Added NotifyOnServerUP to the mq2autologin inifile in the [Settings] section.
  If you set it to NotifyOnServerUP=1 it will BEEEEEEEEEEEEEEEP when server is up.
  If you set it to NotifyOnServerUP=2 it will also email you if you have the mq2gmail plugin loaded and correctly configured.
  You can try /gmail "hi there" "test" in game, if u get that, u will also get the autologin notification.
  Or just leave the setting as NotifyOnServerUP=0 and it wont bother u at all.
  I find it useful to enable it on patchday's when servers are LOCKED/DOWN
  Under normal circumstances, it should be set to 0, unless u really like 10 seconds of BEEEEEEPING everytime u login...

Dec 10 2018 by eqmule
- Updated for TEST
- Updated mq2auth.exe so it can be run silently now using the /silent switch - idea cred: brainiac
- Right Clicking the AutoBank button brings up a menu now in TEST and EQBETA builds.
  This menu is NOT useful atm, it's work in progress, just ignore it.

Dec 10 2018 by eqmule & SwiftyMUSE
- Updated for BETA

Dec 09 2018 by eqmule
- Updated for BETA

Dec 08 2018 by eqmule
- Updated for BETA

Dec 07 2018 by eqmule
- Updated for BETA
- The following feature has been on my todo list forever and was brought to life by @Knightly, all hail Knightly!
  Thanks for your support.
- Added the ability to interact with menus - cred : Knightly
  Example: /notify "open the door to the lobby" menuselect
  It will search the currently open menu for the words "open the door" and click that menu item if it finds it.
  the search is case insensitive and sub strings are fine
  thus you could just do /notify "open the" menuselect and it would still find and click that item
- 
- Added a new TLO: MQ2MenuType it inherits the Window TLO.
  It has 1 method:
	.Select : It will select a menu item (click it)
	usage: /invoke ${Menu.Select[open the door]}
	Output: none, it just clicks that entry if it finds it.

  It has 6 members:
	.Address : pIntType it returns the address of the currently open menu.
	.NumVisibleMenus : pIntType it returns number of currently visible menus. Ordinarily this is going to be 1 if a menu is showing and 0 if not
	.CurrMenu : pIntType it returns the index for the currently visible menu. Ordinarily this will be 0 if a menu is open and -1 if not
	.Name : pStringType it returns the name of the menu or the first items name.
	.NumItems = : pIntType it returns number of items in the currently open menu.
	.Items : pStringType it returns the Itemname specified by Index
--  Usage Examples:
--	/echo ${Menu.Name}
	Output: Shabby Lobby Door
	/echo ${Menu.Open} (it inherits Window TLO, remember?)
	Output: TRUE
	/echo ${Menu.NumItems}
	Output: 4
	/echo ${Menu.Items[2]}
	Output: Adjust Placement
- Added some door defines.

Dec 06 2018 by eqmule
- Updated to include all faction names - SwiftyMUSE
- Updated for BETA
- I made some changes to /itemtarget /items and the ground tlo
  I don't want to say to much about it really there isn't much to say
  from a users perspective everything works like before.
  Basically the only difference should be that /items now display grounditems in guild halls as well.
  if ${Ground} or /itemtarget or whatever does not work as before let me know.
- Added /click right item
  this is mostly useful for like grounditems like shabby lobby door and so on that pops up
  a menu when you rightclick them.
- Work in progress -> adding a method to click menu items in the currently open menu.

Dec 05 2018 by eqmule & SwiftyMUSE
- Updated for BETA

Dec 04 2018 by eqmule & SwiftyMUSE
- Updated for BETA
- Updated for TEST

Dec 03 2018 by eqmule
- Updated for BETA
- Added /groupinfo mimicme on|off - it will do what the button does but from commandline
- Added /groupinfo followme on|off - it will do what the button does but from commandline
- Added /groupinfo cometome - it will do what the button does but from commandline
- This means if you dont want those buttons on the group window, just rightclick
  a group member and hide them, then create your own hotbuttons
  and put them wherever you like to get the same functionallity.
- Fixed a bug in mq2targetinfo that would change the alpha of the targetwindow/groupwindow/exttargetwindow
  it had no business doing that, sorry.

Dec 02 2018 by eqmule
- Updated for BETA

Dec 01 2018 by eqmule
- Updated for BETA

Nov 30 2018 by eqmule
- Updated for BETA

Nov 29 2018 by eqmule
- Updated for BETA
- Fixed Mimic Me to do /keypress HAIL instead of /say Hail, blah
  This should make hail repeating work for all NPCs.

Nov 29 2018 by eqmule
- Updated for BETA
- Fixed a issue with MQ2Hud stuttering. - SwiftyMUSE

Nov 28 2018 by eqmule
- Updated for BETA
- Updated for LIVE
- Added "Follow Me" to the rightclick menu for the groupwindow. - idea cred: sl968
  For this to work yuo need to have mq2eqbc loaded as well as mq2advpath and mq2targetinfo.
  It will issue a /bct <toon> //afollow command to the toon you rightclicked on.
- MQ2HUD Tweaks - dannuic

Nov 27 2018 by eqmule
- Updated for BETA

Nov 26 2018 by eqmule
- Let's pretend yesterday's release didnt happen, mq2targetinfo was bugged, so we try again:
- Updated for BETA, LIVE and TEST
- Added /groupinfo reset if you have ANY problem at all with default UI, just run this command it will reset to WORKING ini.
  Old settings will be saved in MQ2TargetInfo.bak

- Added /groupinfo reload
  you can use it to reload the ini when you make changes to button locations etc.
- I made a lot of changes to how mq2targetinfo adds itself to the UI
  Basically if you have a custom UI it will now save button locations and so on in it's own section of the ini file.
  Example ini:
  [code]
	[Default]
	UsePerCharSettings=0
	ShowComeToMeButton=1
	ShowFollowMeButton=1
	ShowMimicMeButton=1
	ShowHotButtons=1
	ShowDistance=1
	ShowExtDistance=1
	ComeToMeText=Come To Me
	ComeToMeCommand=/bcg //nav id ${Me.ID}
	ComeToMeToolTip=/bcg //nav id ${Me.ID}
	FollowMeText=Follow Me
	FollowMeCommand=/bcg //afollow spawn ${Me.ID}
	FollowMeeToolTip=/bcg //afollow spawn ${Me.ID}

	[UI_default]
	DynamicUI=1
	GroupDistanceLoc=0,-20,70,0
	ComeToMeLoc=61,27,6,46
	FollowMeLoc=61,27,48,88
	MimicMeLoc=61,27,90,130
	HotButton0Loc=97,64,6,46
	HotButton1Loc=97,64,49,89
	HotButton2Loc=97,64,92,132
	TargetInfoAnchoredToRight=0
	TargetInfoLoc=34,48,0,40
	TargetDistanceLoc=34,48,90,0
	ExtDistanceLoc=0,-20,70,0

	[UI_zliz]
	DynamicUI=0
	GroupDistanceLoc=0,-8,60,0
	ComeToMeLoc=41,1,1,41
	FollowMeLoc=41,1,42,82
	MimicMeLoc=41,1,83,123
	HotButton0Loc=76,36,2,42
	HotButton1Loc=76,36,44,84
	HotButton2Loc=76,36,86,126
	TargetInfoAnchoredToRight=0
	TargetInfoLoc=1,12,90,0
	TargetDistanceLoc=14,26,140,180
	ExtDistanceLoc=0,-20,70,0

	[UI_Melee]
	DynamicUI=0
	GroupDistanceLoc=-3,-15,120,-70
	ComeToMeLoc=36,2,4,44
	FollowMeLoc=36,2,46,86
	MimicMeLoc=36,2,88,128
	HotButton0Loc=36,0,134,174
	HotButton1Loc=36,0,174,214
	HotButton2Loc=36,0,214,254
	TargetInfoAnchoredToRight=0
	TargetInfoLoc=1,13,90,60
	TargetDistanceLoc=50,62,140,0
	ExtDistanceLoc=0,-20,90,0

	[UI_sars]
	DynamicUI=0
	GroupDistanceOffset=0
	UseGroupLayoutBox=1
	GroupDistanceLoc=0,12,70,-5
	GroupDistanceElementPrefix=GW_Gauge
	ComeToMeLoc=33,3,0,30
	FollowMeLoc=33,3,32,62
	MimicMeLoc=33,3,64,94
	HotButton0Loc=69,39,2,32
	HotButton1Loc=69,39,34,64
	HotButton2Loc=69,39,66,96
	TargetInfoAnchoredToRight=0
	TargetInfoLoc=74,86,140,0
	TargetDistanceLoc=112,124,0,230
	UseExtLayoutBox=1
	ExtDistanceLoc=0,12,30,-20
  [/code]



Nov 24 2018 by eqmule
- Updated for BETA
- Custom UI Extended Target Window crash fixed in MQ2TargetInfo.

Nov 23 2018 by eqmule
- Updated for BETA
- Added MORE support for custom UI's to MQ2targetInfo
  I don't know much about custom UI' as I have only used a couple of them
  and my experience with them, well i was not impressed, the reason is that they are outdated
  they dont show aggro percentages, they use hardcoded sizes and thus cant be resized, cant be moved, has no title, etc.
  Honestly, its a mess, if u have a good UI that has all the same controls as default, you are lucky.
  Now, to workaround these limitations, I have made some changes to MQ2targetInfo:
  First of all if your group window is not resizable, ill change it so it is.
  Second if it doesnt have proper .TopOffset I'll use Location.top instead and so on.
  Suffice to say, I have done my best to make this work for everyone.
  If this still isnt enough, you are going to have to actually edit either mq2targetinfo.ini
  and set the button locations there, or edit your UI's XML files.
  Well, or just unload mq2targetinfo...

  Bottomline is, the code I added now, should at a minimum not crash your custom UI
  and there is a good chance it actually works for it as well, although u might have to resize the window
  in order to see all buttons and distance etc.

Nov 22 2018 by eqmule thanksgiving edition.
- Updated for BETA
- I now disable MQ2TargetInfo for incompatible UI's
  I plan on fixing it but I dont have time today.

- Started the Task TLO overhaul, we are going to be able to access these things without having to have the window open.
  This also means we can now add some new members to it, like the type of task, reward, npc to turn into etc.
  More to come.

Nov 21 2018 by eqmule
- Updated for BETA
- Moved Mimic Me default position to where old hotbutton was.
- Moved old hotbutton to old Mimic Me default position to be more consistent because:
- I Added 2 more hotbuttons to the group window. There was unused space next to hotbutton 1... - idea cred: sl968
  Rightclick groupwindow and check or uncheck the menu for it to hide/show them.
  or use /groupinfo help
  There is no way to selectivly show only one or two, the show is either for all three or none.
  Because, well it makes the most sense and I dont want to clutter up the menu with 3 settings for it.

Nov 20 2018 by eqmule
- Updated for BETA

Nov 19 2018 by eqmule
- Updated for TEST

Nov 19 2018 by eqmule
- Updated for BETA
- Added distance for targets on the Extended Target Window
  You can control the feature by: /groupinfo show/hide extdistance
  Because distance label needs a few pixels to display, u *might* need to make the window a bit wider,
  it depends how many letters are in the mobs name that u fight.
- MQ2TargetInfo.ini now lets you customize what commands, texts and tooltips are executed/displayed for the Follow Me and Come To Me buttons
  Default entries are:
  [code]
	ComeToMeText=Come To Me
	ComeToMeCommand=/bcg //nav id ${Me.ID}
	ComeToMeToolTip=/bcg //nav id ${Me.ID}
	FollowMeText=Follow Me
	FollowMeCommand=/bcg //afollow spawn ${Me.ID}
	FollowMeeToolTip=/bcg //afollow spawn ${Me.ID}
  [/code]

Nov 18 2018 by eqmule
- Updated for BETA

Nov 17 2018 by eqmule
- Updated for BETA

Nov 16 2018 by eqmule
- Updated for BETA

Nov 15 2018 by eqmule
- Updated for BETA

Nov 14 2018 by eqmule
- Updated for LIVE
- Updated for BETA

Nov 13 2018 by SwiftyMUSE
- Updated ROF2EMU build to bring to current.
- Fixed a GetItemLinkHash crash on BETA.

Nov 13 2018 by eqmule
- Updated for BETA
- Updated InvSlotMgr for TEST and BETA it has 0x900 slots now.
  This means /itemnotify in <pack#> <slot#> rightmouseup will work again.
- FirstFreeSlot now returns -1 if no freeslot is found.
- FirstFreeSlot returns 0-whatever, it does NOT start counting on 1 anymore.
  This means: if it return 0 the FIRST slot is in fact empty.
  if it returns 1 the SECOND slot is in fact empty, etc.
  We do this because in real life, from a coders perpective, arrays start at 0. not 1.
  and, thats just the way it should be.

Nov 12 2018 by eqmule
- Updated for BETA
- Added LoreEquipped, Luck, MinLuck and MaxLuck to the itemtype tlo for BETA
- Added some more fixes to /caption anon for spawn corpses etc - chatwiththisname

Nov 11 2018 by eqmule
- Updated for BETA

Nov 10 2018 by eqmule
- Updated for BETA

Nov 09 2018 by eqmule
- Fixed a /endmacro crash in the LIVE build
- Fixed a /endmacro crash in the TEST build
- Fixed a /endmacro crash in the BETA build
- Fixed ITEMINFO wrong size crash for TEST
- Updated for BETA

Nov 08 2018 by eqmule
- MQ2TargetInfo has been updated.
  You can now set UsePerCharSettings=1 if you want that in MQ2TargetInfo.ini.
  0 is default and means it reads settings from the [Default] section.
  I realized that having per char settings is cumbersome if you have A LOT of chars.
  The buttons on the groupwindow will only show when you are in a group now.
  Except the Hotbutton which will always show unless you change its show/hide setting. see /groupinfo help for more info.
- Added a tooltip for /groupinfo help on the main groupwindow.
- Fixed a bug in mq2targetinfo which would cause the groupwindow hotbutton "hitbox" to overlap the disband button making it difficult to click.
- Added CheckMenu items for showing/hiding the groupinfo buttons to the rightclick group window menu.

- Updated for TEST
- Updated for BETA
- GLOBAL gMacroPause is gone now. Use gMacroBlock->Paused instead.

Nov 07 2018 by eqmule
- Updated for BETA
- FirstFreeSlot now returns 0 if there is no free slot found

Nov 06 2018 by eqmule & SwiftyMUSE
- Updated for BETA
- Brought ROF2 client in sync with current source.

Nov 05 2018 by eqmule & SwiftyMUSE
- Updated for BETA
- Even More Stuff

Nov 04 2018 by eqmule & SwiftyMUSE
- Updated for BETA
- More Stuff

Nov 03 2018 by eqmule & SwiftyMUSE
- Updated for BETA
- Stuff

Nov 02 2018 by SwiftyMUSE
- Updated Charinfo structure to add luck.
- Updated MQ2TargetInfo to remove compile warnings.

Nov 02 2018 by eqmule
- Updated for BETA

Nov 01 2018 by eqmule
- Updated for BETA

Oct 29 2018 by eqmule
- Updated for TEST (and LIVE)
- If you have been crashing I strongly recommend you update to this version.
- Fixed IsStackBlocked call that would corrupt the stack and lead to crashes in mq2melee etc - thanks htw for help looking into it.
- Fixed multiple problems with CHARINFO and CHARINFO2 that would cause a rare crash.

Oct 27 2018 by eqmule
- Added ${EverQuest.HWND} returns the everquest window handle.
- Added /foreground command it puts eq in the foreground.
  Usage: /bct <toon> //foreground
- Added a "Switch to..." menu item to the groupwindow rightclick menu, It will switch over to another group member easily.
  This menu only exist if mq2targetinfo is loaded.
- Fixed a ${Merchant.SelectItem[=blah blah]} bug, it should work properly now.

Oct 26 2018 by SwiftyMUSE
- Added debugging logic for stacks.
    Add BuffStackTestDebug=1 to your [MacroQuest] section of MacroQuest.ini
    to allow debugging information to be put in the log file for review by
    the developers.

Oct 26 2018 by eqmule
- Previously Added: ${Merchant.ItemsReceived} its true if the merchants itemlist has been filled in.

- Fixed a issue that prevented isboxer from launching eqgame processes without them crashing.
- Added a /groupinfo command to hide/show buttons on the group window
  Usage: /groupinfo help
- GroupWindow Button locations are now configurable in mq2targetinfo.ini
  plugin unload and reload is needed if you change button locations.

Oct 25 2018 by eqmule && Chatwiththisname
- Updated for LIVE
- Fixed /selectitem it selects items in your inventory when you have a merchant open.
  Usage: /selectitem "bottle of" will select a "bottle of vinegar" you can also do "=bottle of vinegar" to match EXACT name (its not case sensitive though)
- Added Methods to the Merchant TLO: .SelectItem .Buy .Sell .OpenWindow
  Usage:
  /invoke ${Merchant.OpenWindow} //will open the merchant closest to you, or if you have a merchant target, that mrchant
  /invoke ${Merchant.SelectItem[bottle of]} for a partial match OR ${Merchant.SelectItem[=bottle of vinegar]} if you need the name to match EXACTLY (its not case sensitive though)
  /invoke ${Merchant.Buy[100]} //buys 100 of whatever is selected with Merchant.SelectItem[blah]
  /invoke ${Merchant.Sell[100]} //sells 100 of whatever is selected with /selectitem
- Fixed /caption anon - Chatwiththisname
- Added Anon Caption string to ini file - Chatwiththisname
- Added command /caption reload to reread the ini on the fly - Chatwiththisname

Oct 23 2018 by eqmule
- MQ2TargetInfo is now part of Core.

Oct 22 2018 by eqmule
- Added some more good stuff to mq2targetinfo
- Fixed clicking playername in group window.
- Added a button called "Mimic Me" to the group window.
	If you have mq2eqbc loaded the button will work and will
	make your whole group do what you do, if u target someone they will all target your target.
	if you say something they will all repeat what you say.
	This is great for tasks etc.
- Added "Pick up nearest ground item" to the rightclick menu in the groupwindow.
    This makes the character you selected the menu on pick up the nearest grounditem to him/her
- Added "Click nearest door" to the rightclick menu in the groupwindow.
   This makes the character you selected the menu on click the nearest door to him/her
- Added a real Hotbutton to the groupwindow, you can now put a custom hotbutton there that does whatever you like.

Oct 19 2018 by eqmule
- mq2melee.cpp has been updated for Me->AAList changes in the builder go click the file and diff it to the old one to see what changed.
- MQ2TargetInfo has been updated.
- Added Distance to group members next to their name in the groupwindow.
- Added a button to the group window called "Come to Me"
	If you have mq2eqbc, mq2nav and mq2advpath and a proper mq2nav mesh loaded
	the button will work and will make your whole group come running to you.

- Added a button called "Follow Me" to the group window.
	If you have mq2eqbc and mq2advpath loaded the button will work and will
	make your whole group follow you around.

- Added a new character TLO member: Bandolier it has 4 members: Index,Active,Name,Item
    it has one method: Activate
	Usage: (assuming you have a bandoiler saved as "1HB")
	| check if its active:
	[code]
	/if (!${Me.Bandolier[${Bandolier[1HB].Active}) {
		/echo [${Time}] player want us to activate Bandolier: 1HB.
		/invoke ${Me.Bandolier[1HB].Activate}
	}
	/echo I have a ${Me.Bandolier[1HB].Item[1].Name} in my primary bandoilier slot
	Output: I have a Snowreaver in my primary bandoilier slot
	Item returns a bandolieritemtype which has 4 members: Index,ID,IconID,Name
	[/code]

- Made some adjustments to the ${Ground} TLO and added .First and .Last members to it.
	  /echo ${Ground} will now return the FIRST item in the list if you DO NOT done a /itemtarget
	  in which case it will return that item.
	  Prior to this change ${Ground} would just return NULL if an /itemtarget had not been performed.
	- Fixed a bug in ${Ground} which prevented it from be used as a type
	  Example:
	  [code]
	  |a Macro to show how to use /vardata
	|/vardata does NOT work like /varset
	|Opening and closing the dataportion must NOT use ${}

	#turbo 120

	Sub Main
		/declare MyGroundItem		ground		local
		/declare Count			int		local
	
		|Start by just setting it to the first entry found in the grounditems list:
		| NOTE that I DO NOT USE ${Ground.First}, but Ground.First that's just how /vardata works, so accept it.
		/vardata MyGroundItem Ground.First

		/for Count 1 to ${GroundItemCount}
			/echo \a-w${Count}. \awID: \at${MyGroundItem.ID} \awDist: \ay${MyGroundItem.Distance} \ag${MyGroundItem.DisplayName}
        		|move to next:
			/if (${Bool[${MyGroundItem.Next}]}) {
				/vardata MyGroundItem MyGroundItem.Next
			} else {
				/break
			}
		/next Count
	/return
	[/code]

- Fixed AAPointsAssigned in the CHARINFO2 struct, it is actually an array.
	Prior to this fix we used it like this: pChar2->AAPointsAssigned;
	Now we use it like this: pChar2->AAPointsAssigned[0];
	It contains points spent in each aa category. the first one is just total...

Oct 10 2018 by eqmule
- Updated for TEST

Oct 01 2018 by eqmule
- Fixed a bug in SpawnMatchesSearch which *could* cause group members to look like they gone offline.
- Added click to nav on map - dannuic
  Usage: hold down alt + leftclick anywhere on the mapwindow and nav will run u there if its loaded.

Sep 25 2018 by eqmule
- Updated for TEST

Sep 21 2018 by eqmule
- Updated for LIVE

Sep 19 2018 by eqmule
- Updated for LIVE
- Fixed a bug with /advloot giveto
- Cleaned up and completed the _EQCASTSPELLGEM struct, we have been using it wrong for years it seems.
- TimeStamp in the EQCASTSPELLGEM has been removed and is now (correctly) part of the CBUTTONWND struct
  it is named (correctly) CoolDownBeginTime there.

- RecastTime in the EQCASTSPELLGEM has been removed and is now (correctly) part of the CBUTTONWND struct
  it is named (correctly) CoolDownDuration there.

- The 2 above changes means plugins might need to be edited if they used the old struct.
  Here is an example of how to fix this:
  change:
  return g->TimeStamp + g->RecastTime - EQGetTime();
  to:
  return g->Wnd.CoolDownBeginTime + g->Wnd.CoolDownDuration - EQGetTime();
- Started on adding support for the UF emu client, no eta for when it will build.
- The EMU #define has been renamed to ROF2EMU
- Added a #define for UFEMU
  This means if you plugin was previously using #if defined(EMU) !defined or #ifdef or #ifndef
  it need to to properly add in defined(ROF2EMU) && defined(UFEMU) or the !defined in the proper places

Sep 12 2018 by SwiftyMUSE
- Added Banker for searches.
- Fixed .NumGems so it will give up to 14 based on your spellbar.

Sep 12 2018 by eqmule
- Updated for TEST
- Fixed /removeaug
- Added support for RewardSelectionWnd through the /notify command -Plure
- Added .StacksWithDiscs to the Spell TLO its a true/false
  I don't know if it works, its untested.
- Advloot giveto now works for raid members as well.
- Added .Collected and .CollectedRecieved and .Scribed and .ScribedRecieved to the DisplayItem TLO they return true/false

Sep 05 2018 by eqmule
- Updated for TEST

Aug 18 2018 by eqmule
- Updated for TEST

Aug 15 2018 by eqmule
- Updated for LIVE

Aug 09 2018 by eqmule
- Updated for TEST

Jul 20 2018 by eqmule
- Updated for TEST
- MQ2 contains NO active hacks, you can't warp and you can't "gank" etc.
  Now, I bring this up since there is a thread on the official forum right now about cheat programs.
  They are NOT talking about mq2, but another program which I will NOT link to or promote in any way, in fact we condemn it.

Jul 19 2018 by eqmule
- Updated for LIVE

Jul 14 2018 by eqmule
- Updated for TEST

Jul 11 2018 by eqmule
- Updated for TEST

Jul 09 2018 by eqmule
- Added support for MQ2Radar

Jun 22 2018 by eqmule
- Updated for TEST
- Fixed a bug in mq2itemdisplay that would spam uierrors.txt

Jun 20 2018 by eqmule
- Updated for LIVE
- They removed the heroic resists from iteminfo, so I did to.
  I dont think anyone was using those anyway.

Jun 19 2018 by eqmule
- Updated for TEST

Jun 18 2018 by eqmule
- Added support for emu mq2labels plugin

Jun 16 2018 by eqmule
- Fixed a bug for TEST

Jun 13 2018 by eqmule
- Fixed ITEMINFO for TEST
- Fixed invslot charm

Jun 13 2018 by eqmule
- Updated for TEST

Jun 08 2018 by eqmule
- Added ActorDef to the spawn tlo it returns the name of the actor as a string

Jun 07 2018 by eqmule
- Fixed a crash in mq2linkdb
- Fixed multiple potential null ptr crashes in core
- synced some rof2 emu code to latest live

May 30 2018 by eqmule
- Fixed a bug in .FirstFreeSlot it returned 0 if all slots in a container was empty, but it should return 1 as in slot 1 is the first empty slot
- Added support for the InvSlot TLO to return .Item (as a ItemType) for worldcontainers
  Example: /echo ${InvSlot[enviro].Item.FirstFreeSlot}
  it will echo the first free slot in the currently open worldcontainer (forge,loom etc)

May 29 2018 by eqmule
- Fixed ${InvSlot[tradex].Item} where x is 1-16 for trading with players and 1-4 for NPCs
- Fixed a potential NULL pointer crash in mq2hud
- Fixed a potential NULL pointer crash in mq2chathook
- Fixed a potential NULL pointer crash in mq2moveutils
- Fixed a rare invalid pointer crash in mq2targetinfo

May 25 2018 by eqmule
- Added .Trigger and .HasSPA to the Spell TLO
  .Trigger[x] returns a SpellType.
  .HasSPA[x] returns true or false
  Usage:
  Sub Main
	/declare i int local
	/if (${Spell[Livio's Malosenia].HasSPA[470]}==TRUE) {
		/for i 1 to ${Spell[Livio's Malosenia].NumEffects}
			/if (${Spell[Livio's Malosenia].Attrib[${i}]}==470) {
				/echo the spell Livio's Malosenia triggers ${Spell[Livio's Malosenia].Trigger[${i}].Name}
			}
		/next i	
	}
  /return

May 22 2018 by eqmule
-Fixed PCHARINFONEW

May 21 2018 by SwiftyMUSE
- Corrected stacking for changes to spa 148
- Corrected display of spa 148 to use new data format

May 18 2018 by eqmule
- Updated for TEST
- Added .Next and .Prev to the grounditem type. - cred Alynel
  Usage: /declare NextItem ground local
		 /echo ${Ground[thing i'm looking for].Next.ID}
- Fixed Me.XTAggroCount

May 16 2018 by eqmule
- Updated for LIVE
- Updated for TEST

May 13 2018 by SwiftyMUSE
- Added MQ2SoundControl to global build.
- Removed patterns from MQ2Camera, MQ2Moveutils, MQ2SoundControl
- Fixed keybinds, you can no longer bind to the 22 additional keybind names
- Changed ${Me} and ${Buff} TLO's
  Added DiseaseCounters, PoisonCounters, CurseCounters, CorruptionCounters
  Changed Counters to TotalCounters
  Updated all counters to correctly pull the spelldata values

May 08 2018 by eqmule
- Updated or TEST

May 07 2018 by eqmule
- ${FindItem} and ${FindBankItem} and ${FindItemCount} now takes item ids as well
  Example: /echo ${FindItemCount[12345]} will find how many items with the id 12345 you have.
- /itemnotify now takes item ids as well.
  Example: /itemnotify #12345 leftmouseup will pick up an item with the id 12345 if one exist.
  NOTE: the hash (#) IS mandatory when using it this way.

Apr 27 2018 by eqmule
- Added .Solvent to the Augslot TLO it returns a SolvenType and if empty just the Name :cred and nagging for weeks: maskoi
  SolventType has 4 members: Name which is a string type, ID as int, Item as itemtype and Count as int.
  Example 1: /echo ${FindItem[Cloth Cap].AugSlot[0].Solvent.Name}
  Output: Class I Augmentation Distiller
  Example 2: /echo ${FindItem[Cloth Cap].AugSlot[0].Solvent.ID}
  Output: 47001
  //if you dont have the solvent in your inventory:
  Example 3: /echo ${FindItem[Cloth Cap].AugSlot[0].Solvent.Item.Name}
  Output: NULL
  Example 4: /echo ${FindItem[Cloth Cap].AugSlot[0].Solvent.Count}
  Output: 0

Apr 24 2018 by eqmule
- Updated for TEST

Apr 23 2018 by eqmule
- Fixed Me.XTAggroCount and Me.XTHaterCount
- Added ${MacroQuest.Version} it will grab whatever version is set in the resource for fileversion for mq2main.dll
- Added ${MacroQuest.InternalName} it will grab whatever internal name is set in resource for the internalname for mq2main.dll
- Fixed a crash in /itemnotify

Apr 21 2018 by eqmule
- Updated for LIVE
- .Replace can once again take an empty second argument example ${Target.Name.Replace[mule,]} output Eq if targets name is Eqmule

Apr 20 2018 by eqmule
- Bugfixes.
- Fixed a null pointer crash in MQ2FPS thanks to almar for the report and dump file.

Apr 19 2018 by eqmule
- Fixed a bug in _SPELLBUFF, it had the wrong size and members
  this will fix any problems with casting spells etc.

Apr 18 2018 by eqmule and SwiftyMUSE
- Updated for LIVE
- You should remove DataCompare, FindOffsets and GetDWordAt from your plugins, they exist as inlines from now on in core.

Apr 17 2018 by eqmule and SwiftyMUSE
- Updated for TEST

Mar 17 2018 by eqmule
- Added .Path to the MacroQuest TLO
  Usage /echo ${MacroQuest.Path}
  returns the path to the folder mq2main.dll is in
- Added Name, Level and Count to the CharSelectList mermber of the EverQuest TLO
  Usage: /echo ${EverQuest.CharSelectList[1].Name}
  Usage: /echo ${EverQuest.CharSelectList[1].Count} yes I know it should be ${EverQuest.CharSelectList.Count} but just work with it like that.
  it returns the actual count of the characters in the list.

Mar 16 2018 by eqmule
- Updated for LIVE and TEST Fixed the ITEMINFO struct so things like StackSize works again.

Mar 14 2018 by eqmule
- Updated for LIVE

Mar 11 2018 by SwiftyMUSE
- Updated hotkey processing. You are now able to use any/all of the allowed modifiers win/alt/ctrl/shift keys.
  hotkey processing will allow characters `/~, 0-9, A-Z, NUMPAD0-9 as the keycode. For example, you might want
  win+ctrl+~ to be a valid hotkey.
  F12 is RESERVED for the debugger and can not be used as a hotkey. You can use F12 with a modifier.
- Updated XTAggroCount to return a value when only 1 mob is on xtarget.
- Added XTHaterCount as the number of mob on xtarget with AUTO-HATER.

Mar 11 2018 by eqmule
-Fixed another crash on TEST -brainiac

Mar 10 2018 by eqmule
- Updated the TEST build. If you crash use REBUILD on mq2main then build the rest again.
- mapcrash fixed - brainiac

Mar 09 2018 by eqmule
- Updated for TEST

Feb 27 2018 by eqmule
- Updated for TEST

Feb 22 2018 by swiftymuse
- Updated for LIVE
- Updated for TEST
- Fixed a crash that would occur in plugins that use the __msgTokenTextParam_x offset which was wrong. -eqmule
  If you unloaded a plugin and that stopped the crashing, you can now safely load it again.

Feb 21 2018 by eqmule and SwiftyMUSE
- Updated the TEST build.
- Updated the LIVE build.
  Look, we don't know for sure which plugins work and which don't after todays patch
  there was just too many things that changed but i can say that I know mq2cast needed an update here:
  from:
  [code]
  if (Cast->CastOnYou[0]) {
	sprintf_s(Temps, "%s#*#", Cast->CastOnYou);
  [/code]
  changed to
  [code]
		/*CastByMe,CastByOther,CastOnYou,CastOnAnother,WearOff*/
		if (char*str = GetSpellString(Cast->ID,2)) { 
			sprintf_s(Temps, "%s#*#", str);
  [/code]
  So from now on if you need the strings from spell use GetSpellString
- Updated mq2moveutils in the builder with new patterns

Feb 13 2018 by eqmule
- Added MQ2TargetInfo plugin to core
  It adds 3 features to the target window:
  1. Distance to target
  2. Can See
  3. PH - if the mob you target is a place holder for a named, it will show info on the named when clicked.

Jan 31 2018 by eqmule
- Added a toggle to the item display window to add/remove loot filter
- Moved the button so its always paralell to the modified label
- Fixed a crash when typing % in chat - cred: jimbob

Jan 24 2018 by eqmule
- Attempted to fix the empty char select list bug that pops up a window and says "Loading Characters" by going back to serverselect.
  I cant tell if the fix works or not since the bug is so rare.
- The itemdisplay window has a new button for looking up the item on lucy.
- New command: /itemdisplay
- Usage: /itemdisplay LootButton off/on if not specified its a toggle
- Usage: /itemdisplay LucytButton off/on if not specified its a toggle

- The following APIs where incorrectly named and has been changed to their correct names:
- CHtmlWnd__OpenUrl_x is now  CWebManager__CreateHtmlWnd_x
- CHtmlComponent__CheckUrl_x has is now CHtmlComponentWnd__ValidateUri_x
- pWebBrowser is now pCWebManager
- pinstCHtmlWnd_x is now pinstCWebManager_x
- All instances of CCharacterSelect are now CCharacterListWnd

Jan 23 2018 by eqmule
- Updated for TEST

Jan 17 2018 by eqmule
- Updated for LIVE Go build it at www.macroquest2.com/builder
- Added a "Add to loot filters" button on the itemdisplay window.
  Usage: click it and it will add the item as always greed and roll.
  This feature is only present if you have the mq2itemdisplay plugin loaded.

Jan 17 2018 by SwiftyMUSE
- Fix for tunare deity

Jan 15 2018 by eqmule
- Added /AddLootFilter syntax:  /AddLootFilter <itemID> <ItemIconID> \"Item Name\"
  Example: /AddLootFilter ${Cursor.ID} ${Cursor.IconID} "${Cursor.Name}"
  will add whateveris on your cursor to the advloot filters as always greed and roll.
- Added a AddLootFilter method to the DisplayItem TLO.
- Usage: /invoke ${DisplayItem.AddLootFilter} or ${DisplayItem[x].AddLootFilter} where x is 1 to 6
- this will add whatever item is in the DisplayItem to advloot filters as AG and Roll

- Added a new TLO MQ2ItemSpellType as pItemSpellType:
- Added some new pItemType members:
	Clicky,Proc,Worn,Focus,Scroll,Focus2,Mount,Illusion and Familiar
	they all return the new pItemSpellType
	which has the following members:
	SpellID,RequiredLevel,EffectType,EffectiveCasterLevel,
	MaxCharges,CastTime,TimerID,RecastType,
	ProcRate,OtherName,OtherID and Spell (Spell returns a spelltype)
- Added the .CanUse member to the itemtype.
  Usage: /echo ${Cursor.CanUse} or ${FindItem[whatever].CanUse} or ${DsiplayItem.CanUse}
  returns true or false if u can use the item on your cursor.
  NOTE: if your item does NOT have a class set, i.e. None/None it will return FALSE.
  I am just calling the original eq function so dont blame me for anomolies.

Jan 10 2018 by eqmule
- Updated for TEST Go build it at www.macroquest2.com/builder

Jan 07 2018 by SwiftyMUSE
- Corrected ${Me.Rooted}, credit Plure.
- Updated spell SPA displays with new SPA's.
- Added ${Me.MercAAPoints}, ${Me.MercAAPointsSpent}
- Corrected ${Me.CursorKrono}

Jan 07 2018 by brainiac
- Updated solution and project files to use latest Visual Studio 2017.
  If you're not using VS2017 yet, go download community edition for free: 
  https://www.visualstudio.com/downloads/

Jan 05 2018 by eqmule
- Updated for LIVE Go build it at www.macroquest2.com/builder

Jan 04 2018 by eqmule
- Updated for TEST Go build it at www.macroquest2.com/builder

Jan 01 2018 by eqmule
- Updated for LIVE Go build it at www.macroquest2.com/builder
- /tar npc now correctly targets the closest npc using distance3d.

Dec 28 2017 by eqmule
- Updated for LIVE Go build it at www.macroquest2.com/builder
- ${Group.Cleric} will now return the cleric as a spawntype if a cleric is in the group (not a mercenary but a REAL cleric)
- ${Group.Injured[90]} will return the numbers of people in the group that has a hp percent lower than 90

Dec 19 2017 by eqmule
- Updated for LIVE Go build it at www.macroquest2.com/builder

Dec 16 2017 by eqmule
- Updated for TEST Go build it at www.macroquest2.com/builder

Dec 12 2017 by eqmule
- Updated for TEST Go build it at www.macroquest2.com/builder
- Updated for LIVE Go build it at www.macroquest2.com/builder

Dec 11 2017 by eqmule
- Updated for BETA Go build it at www.macroquest2.com/builder

Dec 10 2017 by eqmule
- Updated for BETA Go build it at www.macroquest2.com/builder

Dec 09 2017 by eqmule
- Updated for BETA Go build it at www.macroquest2.com/builder

Dec 08 2017 by eqmule
- Updated for BETA Go build it at www.macroquest2.com/builder

Dec 07 2017 by eqmule
- Updated for BETA Go build it at www.macroquest2.com/builder
- Fixed the UIType enumeration so things like ${Window[MerchantWnd].Child[ItemList].List[1,2]} etc, will work again.

Dec 06 2017 by eqmule
- Updated for BETA Go build it at www.macroquest2.com/builder
- Updated for TEST Go build it at www.macroquest2.com/builder
- Fixed /loginchar server:charname it should once again work.

Dec 05 2017 by eqmule
- Updated for BETA Go build it at www.macroquest2.com/builder

Dec 04 2017 by eqmule
- Updated for BETA Go build it at www.macroquest2.com/builder

Dec 04 2017 by SwiftyMUSE
- Added new TLO member XTAggroCount to ${Me}
  Usage: /echo ${Me.XTAggroCount} or ${Me.XTAggroCount[100]}
  it returns the number of AUTO-HATER mobs on the extended
  target window where your aggro is less than the optional
  parameter N. N must be between 1-100 inclusive or it will be
  set to 100 (the default value).
  So, ${Me.XTAggroCount} and ${Me.XTAggroCount[100]} are identical.

Dec 03 2017 by eqmule
- Updated for BETA Go build it at www.macroquest2.com/builder

Dec 02 2017 by eqmule
- Updated for BETA Go build it at www.macroquest2.com/builder

Dec 01 2017 by eqmule
- Added new TLO member BardSongPlaying to ${Me}
  Usage: /echo ${Me.BardSongPlaying}
  it returns true if a bard song is playing and false if not.
- Fixed ${Me.SpellReady} to take bard songs playing into account properly so it returns true even if a song is playing.
- Added Category and Subcategory to the SpellDisplay Window.
- Updated for BETA Go build it at www.macroquest2.com/builder

Nov 30 2017 by eqmule
- Updated for BETA Go build it at www.macroquest2.com/builder

Nov 29 2017 by eqmule
- Updated for TEST Go build it at www.macroquest2.com/builder
- Updated for BETA Go build it at www.macroquest2.com/builder

Nov 28 2017 by SwiftyMUSE credit plure
- Updated all FindItem code to allow partial matches and consistently check
  your cursor, inventory (including bags), keyrings for the item. Will now
  allow partial and exact match checks for all.
- Update to consistently check bank/shared bank slots/bags and to allow
  partial and exact match checks for all.

Nov 28 2017 by eqmule
- Updated for BETA Go build it at www.macroquest2.com/builder

Nov 27 2017 by eqmule
- Updated for BETA Go build it at www.macroquest2.com/builder

Nov 26 2017 by eqmule
- Updated for BETA Go build it at www.macroquest2.com/builder

Nov 25 2017 by eqmule
- Updated for BETA Go build it at www.macroquest2.com/builder

Nov 24 2017 by eqmule
- Updated for BETA Go build it at www.macroquest2.com/builder

Nov 23 2017 by eqmule HAPPY THANKSGIVING
- Updated for BETA Go build it at www.macroquest2.com/builder

Nov 22 2017 by eqmule
- Updated for BETA Go build it at www.macroquest2.com/builder

Nov 21 2017 by eqmule
- Updated for LIVE Go build it at www.macroquest2.com/builder
- Updated for BETA

Nov 20 2017 by eqmule
- Updated for BETA

Nov 19 2017 by eqmule
- Updated for BETA

Nov 18 2017 by eqmule
- Updated for BETA

Nov 17 2017 by eqmule
- Updated for BETA

Nov 16 2017 by eqmule
- Updated for BETA

Nov 15 2017 by eqmule
- Updated for BETA
- Updated for LIVE

Nov 14 2017 by eqmule
- Updated for BETA

Nov 13 2017 by eqmule
- Updated for BETA

Nov 12 2017 by eqmule
- Updated for BETA

Nov 11 2017 by eqmule
- Updated for BETA

Nov 10 2017 by eqmule
- Updated for BETA

Nov 09 2017 by eqmule
- Updated for BETA

Nov 08 2017 by eqmule
- Updated for TEST
- Updated for BETA
- Added a new command: /usercamera - feature request by Bogreaper
  You can use it to set the current camera as well as save/load settings for user camera 1
  NOTE: "User Camera 1" is actually camera number 3 in the client...
  Cameras are defined as follows:
  0 = First Person Cam
  1 = Overhead Cam
  2 = Chase Cam
  3 = User Cam 1
  4 = User Cam 2
  5 = Tether Cam
  6 = Zoom Cam
  7 = Internal Cam (don't ask, it just is ok. It is used for things like when you edit the facial features of your character etc.)

  Just type /usercamera without any arguments to see help for it.
  It will display the current active camera in the Selector Window titlebar, this can be toggled with /usercamera on/off default is on.
  Example: switch to camrea 3 by doing /usercamera 3
           Then, adjust it how you like it, type /usercamera save
		   Ok, that's it, next time u want to get back to that EXACT camera position, you just do /usercamera load
		   You can create hotkey(s) as well.
		   Optional: you can do /usercamera save eqmule and it will save it for eqmule (or whatever your chanracter name is), same thing with load.
		   if you omit the character name, it just saves is as a global camera.


Nov 07 2017 by eqmule
- Updated for BETA

Nov 06 2017 by eqmule
- Updated for BETA #2

Nov 06 2017 by eqmule
- Updated for BETA

Nov 05 2017 by eqmule
- Updated for BETA

Nov 04 2017 by eqmule
- Updated for BETA

Nov 03 2017 by eqmule
- Updated for BETA
- Merchant Window TLO Fixed.

Nov 02 2017 by eqmule
- Updated for BETA

Nov 01 2017 by eqmule
- Updated for BETA

Oct 31 2017 by eqmule
- Updated for BETA

Oct 30 2017 by eqmule
- Updated for BETA

Oct 29 2017 by eqmule
- Updated for BETA

Oct 28 2017 by eqmule
- Updated for BETA

Oct 27 2017 by eqmule
- Updated for BETA

Oct 26 2017 by eqmule
- Updated for BETA

Oct 25 2017 by eqmule
- Updated for BETA

Oct 24 2017 by demonstar55
- Added ${Target.MyBuffDuration} it returns your buffs duration on the target.

Oct 24 2017 by eqmule
- Updated for BETA

Oct 23 2017 by eqmule
- Updated for BETA

Oct 22 2017 by eqmule
- Updated for BETA

Oct 21 2017 by eqmule
- Updated for BETA
- Updated for TEST
- We are currently testing the new build server for LIVE builds, pm me for an invite.

Oct 18 2017 by eqmule
- Updated for LIVE
- The latest zip is located here: http://www.mq2update.com/MQ2-Latest.zip

Oct 13 2017 by eqmule
- Updated for TEST
- MQ2Auth.exe now produces truly unique hashes, everyone needs to rerun it.
- You can now see what your MQ2Auth is by clicking the Show MQ2Auth menu item on the trayicon.
  this also optionally let you copy it to the clipboard.
- EQ_CHAT_HISTORY_OFFSET has been removed it was a pita to keep updated
	From now on do :
	OutputBox->MaxLines = 0x190;
	instead of
    (DWORD*)&(((PCHAR)OutputBox)[EQ_CHAT_HISTORY_OFFSET])=0x190; 

Oct 12 2017 by eqmule
- Updated for TEST
- Updated for TEST #2

Oct 11 2017 by eqmule
- Updated for TEST

Oct 03 2017 by eqmule
- /removebuff now takes parameters: -pet and -both | cred MacQ
  /removebuff -pet buffname removes the buff from your pet ( same functionality as /removepetbuff buffname)
  /removebuff -both buffname removes the buff from both you and your pet.

Sep 28 2017 by eqmule
- Added MQ2FamKiller
- Added MQ2Bandolier
- Fixed MQ2Cursor
- Removed the voice "help" in group for mq2rez.

Sep 26 2017 by eqmule
- Updated the SPELL struct:
- CARecastTimerID has been renamed to ReuseTimerIndex
- Mana has been renamed to ManaCost
- FizzleTime has been renamed to RecoveryTime
- ReagentId has been renamed to ReagentID
- DescriptionNumber has been renamed to DescriptionIndex
- SubSpellGroup has been renamed to SpellSubGroup
- Location has been renamed to ZoneType
- DurationValue1 has been renamed to DurationCap
plugins changed:
MQ2NetBots
MQ2NetHeal
MQ2Debuffs
MQ2Cast
MQ2Melee

Sep 25 2017 by eqmule
- MAXTURBO has been moved to the ini file. cred: silverj
- Set TurboLimit under the [MacroQuest] section in the macroquest.ini to whatever, it defaults to 240.

- Obviously people are going to set this to 1000000000000000
- and then completely lock up their game, cause the engine will never ever yield time to eq, but hey... its their choice now I guess.
- I suggest you dont mess with it at all, and leave it at 240 max.

- this: http://www.macroquest2.com/phpBB3/viewtopic.php?f=28&t=20394
- and this: http://www.macroquest2.com/phpBB3/viewtopic.php?f=28&t=20393
  has also been implemented, thanks silverj

Sep 24 2017 by SwiftyMUSE
- Updated FindItemCount to include items on the cursor in the count.

Sep 23 2017 by eqmule
- Updated for TEST

Sep 21 2017 by eqmule
- Added ${Spell[x].IllusionOkWhenMounted} it returns true if the illusion spell will land when you are on a mount
  you can call this using any spell, but it will always return true if the spell is NOT an illusion spell.
  in fact it wont even evaluate it further if its not a illusion spell
- Fixed the pinstCTimeLeftWnd_x offset

Sep 20 2017 by eqmule
- Updated for LIVE

There will be no more public mq2 updates until I catch the guy that released the mq2 for agnarr.

send me a pm or skype text: eq.mule
if you have information. you can be anonymous.

longtime friends and loyal users here that I know and trust will be given the updates by me only from now on. (at no charge of course.) mq2 is still open source and free, its just that equistructs.h eqgame.h and eqdata.h wont be distributed or updated by me anymore. those change every patch and everything prior to this day is under gpl and can of course be requested or downloaded, but from now on until this crap is resolved, I have my own NEW includes that are NOT under the gpl.

I'm sick of having my hard work being taken and passed of by some leech on a server that I specifically requested we stay away from. I wont tolerate it.

mq2 is free and staying off of truebox was the only price people had to pay, cant do that? no mq2 for anyone anymore.

wanna step in and update it? lol go for it, it must be "easy" if eqmule can do it in a couple hours... pfft... yeah right...

/eqmule (yeah I'm bitter)

19 Sep 2017 by SwiftyMUSE
- Modified Math.Clamp to use the parameter list of (N, Min, Max). ie, will clamp the value N between Min and Max.
- Added ${Group.AvgHPs} guess what it returns? - eqmule

18 Sep 2017 by eqmule
- Fixed an infinite loop bug and a variable parse bug in Eval functions. -cred bug report: creamo
- Eval functions that take multiple arguments MUST separate those with comma(s) from now on
  Example: (run with a cleric, war or shaman)
  [code]
  Sub Main
	/declare c_argueString string outer shm clr war
	/declare ChatSender string local ${Me} 

	/if (!${checkbot["shm war clr", ${ChatSender}]}) { <-NOTE the COMMA
		/echo ${Time} Only Func3: FALSE, this should be TRUE
	} else {
		/echo ${Time} Only Func3: TRUE, this should be TRUE
	}
  /return

  Sub checkbot(selectedBots, chatSender)
    /declare botSelected bool local FALSE
	/echo ${Time} in Sub checkbot selectedBots=${selectedBots} chatSender=${chatSender}
    /if (${Select[${Me.Class.ShortName},${selectedBots}]}) /varset botSelected TRUE
  /return ${botSelected}
  [/code]

17 Sep 2017 by eqmule
- Fixed ${Me.GukEarned}, ${Me.MMEarned}, ${Me.RujEarned}, ${Me.TakEarned}, ${Me.MirEarned} and ${Me.LDoNPoints}
- Added a new TLO PointMercant it only have one member : Item which is a pPointMerchantItemType.
  The pPointMerchantitemType has the following members: Name, ItemID, Price, ThemeID, IsStackable, IsLore, RaceMask, ClassMask, bCanUse
  Usage:
  /echo ${PointMercant} returns true if the LDON Mercant window is open and FALSE if not.
  /echo ${PointMercant.Item[1].Price} OR /echo ${PointMercant.Item[Ebon Hammer].Price}
  returns the Price for index 1 or whatever index Ebon Hammer is in if you do it by name.
  etc.

15 Sep 2017 starring SwiftyMUSE as "the captain", eqmule as "crew member number 6" and special guest star: eqholic
- Updated to handle the new SPA's
- Fixed a bug in /next not taking its argument into account for nested for loops.
- Fix for labels
- Fixed the CSIDLWND struct (the SIDL define...) so since we have never had this right it was time, but note that
  if your plugin uses stuff like: pwnd->SidlText and its NOT an actual CSidlScreenWnd then you need to change it to whatever window it actually is.
  I guess questions about this should be directed to me (eqmule)

plugins changed outside of core are attached here:
http://www.macroquest2.com/phpBB3/viewtopic.php?f=29&t=11451&p=174467#p174467
MQ2Rez

14 Sep 2017 by eqmule
- Updated for TEST
- Fixed ${Familiar[x].} it will return familiars and not illusions now...

- Fixed a bunch of window structs that we where completely misusing anyway.
  this could require some plugin changes, contact me for help if you get errors.

- Fix: Variables that are undeclared but supplied as paramters now default to an actual NULL or 0 not the string "NULL"

- Inspecting the Blessed Spiritstaff of the Heyokah will no longer ctd you.
- Added Math.Clamp ${Math.Clamp[Min, N, Max]} will clamp N between Min and Max. - cred derple
  Example:
  ${Math.Clamp[1, 15, 30]} => 15
  ${Math.Clamp[20, 15, 30]} => 20
  ${Math.Clamp[1, 15, 10]} => 10
  Practical usage:
  /bct ranger //stick id ${Target.ID} ${Math.Clamp[25,${Target.Distance},150]} 
  this will make your ranger stay put if he is already between 25-150 meters away
  otherwise it will move him at most 150 away and at least 25 away.

12 Sep 2017 by eqmule and eqholic
- All plugin sources for this zip are attached to this post:
  http://www.macroquest2.com/phpBB3/viewtopic.php?f=29&t=11451&p=174415#p174415
- Changed MQ2MoveUtils to save stuff faster.
- MQ2ChatWnd got a new tlo /echo ${ChatWnd.Title}
- MQ2ChatWnd got a new command /setchattitle
- MQ2Melee updated - it has flags for down and holyshits called downflag0-60 and holyflag0-60
  you SHOULD set those flags to 2 if you parse ANY macro variables.
  Example:
  [code]
  downflag0=2
  downshit0=/if (${Macro.Paused}) /echo ${Macro} is PAUSED!
  [/code]
- MQ2Hud now updated with a new type HUDTYPE_MACRO which is 16
  This means you can now set the type to any combination of 1 2 4 8 and 16
  see http://www.macroquest2.com/wiki/index.php/MQ2HUD for more info.
  Basically using a hud that tries to parse variables that are used in macros, before they are declared will fail.
  This new flag lets mq2hud know to not even try unless its set.

- Adding events from a macro will now also automatically /declare variable as outer if used.
  Example: #Event Burn              "[MQ2] |${BurnText}|"
  As you can see this event uses the variable ${BurnText} and it will therefor /declare it as well.
  This means you can remove /declare BurnText in your Sub Main since adding the event did it for you already.

- Added ${Macro.IsOuterVariable[xxx]} which returns TRUE/FALSE, it checks if a outer variable exists. (read is declared)
  I would recommend NOT using this in macros unless its for debug purposes because it can get quickly get expensive in terms of cpu cycles.

- Added ${Macro.IsTLO[xxx]} which returns TRUE/FALSE, it checks if a Top Level Object exists. This should be faster than checking if a plugin is loaded. *should*
  Usage:
    [code]
    /if (${Macro.IsTLO[Melee]}) {
        /echo yes there is a Melee Top Level Object loaded...
		/echo this means I CAN actually do stuff with it without it throwing the Undeclared warning:
		/delay 25 !${Melee.Combat}
    } else {
        /echo no there is no such TLO, maybe you should load mq2melee?
		/end
    }
    [/code]

07 Sep 2017 by eqmule and eqholic
- All Plugin Sources changed outside of core for this zip are attached to the post here:
http://www.macroquest2.com/phpBB3/viewtopic.php?f=29&t=11451&p=174399#p174399
- using namespace std; has been removed from mq2main.h
  THIS MEANS your plugins will ERROR with lines like this:
  error C2143: syntax error: missing ';' before '<'
  The line: map<string, class CXWnd2 *> WindowMap;
  To fix: Find #include "../MQ2Plugin.h" in your plugin and add using namespace std; under the LAST #include below it.
  Example:
	[code]
	#include "../MQ2Plugin.h"
	#include <otherheader>
	...
	using namespace std;
	[/code]
	OR just change the line to say std:: map<std::string, class CXWnd2 *> WindowMap;

-  The reason for that change is that right now we litter ALL projects with the std namespace and it is just not good.
   Let everyone that needs that namespace use it in their own projects from now on.

- #bind(s) are now fixed and won't screw up the macrostack anymore.
- Todays update is significant because I rebuilt the macro engine to improve performance,
  it was well overdue. The biggest change is that gMacroBlock is now a map.
- Undeclared Variables are no longer tolerated, and the macroengine will not run at optimal speed
  if they exist. I have added a TLO to check for them because of this and a new macro keyword #warning as well
  so there is no good reason to run old macros where these kinds of variables hog cpu power:
AGAIN:   IMPORTANT: Undeclared variables will slow down macro performance a LOT if they are used over and over, so, fix your macros.

- The Macro TLO has a new method: .Undeclared
  Usage: /invoke ${Macro.Undeclared} and it will list all undeclared variables.
- New macro keyword: #warning
  add it at the top of your macro, and you will get warnings if there are undeclared variables used in it.

- /while and /for loops can now be nested inside each other.
- /continue and /break should work properly inside /for loops now.
- /continue and /break works in /while loops now.

- Updated MQ2Rez and MQ2Cast to not hog the cpu looking up windows over and over.
- Other stuff to optimize and cut down on cpu intensive tasks.

Files changed outside of core:
\MQ2Cast\MQ2Cast.cpp
\MQ2Rez\MQ2Rez.cpp

01 Sep 2017 by eqmule and eqholic
- You can now call functions inside if statements in your macros
  Use [] after your sub inside the if statement to tell the macro its a sub
  so /if (blah[]) /call dostuff
  or if it actually have parameters
  /if (blah[${arg1} "hi there" 0]) /call dostuff

  Example:
  [code]
Sub Testsub
    /echo Enter Testsub
    /return Hello world
/return

Sub Testargs(int arg1,int arg2)
    /if (${arg1} > ${arg2}) {
        /return Testargs: ${arg1} > ${arg2}
    } else {
        /return Testargs: ${arg1} <= ${arg2}
    }
/return

Sub IsHuuge(int arg1)
    /echo IsHuuge ${arg1} ?
    /if (${arg1} > 1000) {
        /echo TRUE
        /return TRUE
    } else {
        /echo FALSE
        /return FALSE
    }
/return

Sub Main 
    /echo ${Testsub[]}
    /echo ${Testargs[10 9]}
    /if (${IsHuuge[2000]} && !${IsHuuge[1]}) /echo Huuge and smaaal
/return
  [/code]

19 Aug 2017 by eqmule
- Updated for TEST

17 Aug 2017 by eqmule
- Fixed Me.Aego and some other stuff related to it.
  Unfortunately for us and everyone else that parses the spells db
  Category and Subcategory are now 0 for all spells that cannot be scribed.
  Lets hope this was just a mistake and it will be reversed in a future patch.

- Me.Aura now returns a pAuraType cred: xowis
  Members: ID, Name, SpawnID
  Methods: Remove
- Me.Aura[] now accept partial matches

16 Aug 2017 by eqmule
- Updated for LIVE

11 Aug 2017 by eqmule
- Fixed a crash in the TEST build.

10 Aug 2017 by eqmule
- Updated for TEST
- Improved AddAlias, RemoveAlias and the rest of the alias stuff.
  macros that use /addalias should notice a significant increase in performance.

03 Aug 2017 by SwiftyMUSE
- Updated /cast to cast the memorized rank of the spell when the rank is not given in the name.
- Fixed random crashes with /click when zoning.

31 Jul 2017 by eqmule
- /cast now takes an optional loc x y z argument useful for splashspells.
  Example: /cast "Reforming Splash" loc 123 456 789
  would cast the splash spell at that location...
  just doing a /cast "Reforming Splash" will cast it either on your targets location
  and if you have no target on your own location.

- Added IsSummoned to the spawn tlo, returns true/false if its a summoned being (pet for example)
- MQ2Template now (correcty) creates OnBeginZone & OnEndZone functions. - cred htw
- Distances in searchspawn now return the true 3D distance (instead of 2d distance)
- Added zLoc to searchspawn. cred ctaylor
  this means you can search location and zradius at a specific zloc.
  Example:
  /echo ${Spawn[npc loc 10 20 30 radius 20 zradius 15]}
  IF there is a npc within 20 radius of loc 10,20 AND within +-15 Z of 30 (so max 45 or min 15)
  THEN it will return that spawn...
  NOTE: You can still use ${Spawn[npc loc 10 20 radius 20 zradius 15]}
  like before this addition, and then it will just use YOUR Z (thats how it has worked up til now.)
  If you use the loc keyword and there is a NUMBER as parameter 3, it will ALWAYS be assumed its the z loc...
  IF there is NO NUMBER as the third parameter after loc, then its NOT a Z.
  Just to make this perfectly clear: ALWAYS specify the radius keyword AFTER your loc keyword, and you will
  be fine no matter if you feed it 2 or 3 args.
  Makes sense? yeah... right...

27 Jul 2017 by eqmule
- Polished up the window manager a bit, it was overdue.
  This means some plugins might break, but its easy to fix.
	Example:
	[code]PCSIDLWND* ppWnd = pWindowManager->pWindows;
	PCSIDLWND pWnd=*ppWnd;
	while (pWnd = *ppWnd)
	...
	[/code]
	becomes:
	[code]for(int i=0;i<pWindowManager->pWindows.Count;i++)
	{
		if (PCXWND pWnd = pWindowManager->pWindows[i]) {
		...
	[/code]

25 Jul 2017 by eqmule
- Minor Maintenance Release
- IsGroupMember returns true for mercenaries as well now.
- Fixed a buffer overflow in mq2chatwindow

23 Jul 2017 by eqmule
- Updated for LIVE
- Updated for TEST

20 Jul 2017 by eqmule
- Improved /face to mimic exactly how the client AI faces mobs.
  This means its looks very natural and smooth now.
  Please don't use /face fast anymore, it looks "bottish"
  and there is no good reason to use it.

19 Jul 2017 by eqmule
- Updated for LIVE
- The crash callback will once again produce dump files and zip them.
- Math.Rand now takes an optional min argument so you can get a random number between 2 variables.
  Example: /echo ${Math.Rand[5,10]}
  this would return a randum number between 5 and 10.
  You can still use the original just specifying the max.
  Example: ${Math.Rand[10]}
  in which case it behaves as before. (in this example, rand between 1 and 10) 

17 Jul 2017 by SwiftyMUSE
- Added ${Me.Beneficial}, ${Me.BASExxx} back into the source code.
- Added ${Me.CursorKrono}

12 Jul 2017 by eqmule
- Updated for TEST
- All instances of "Malod" has been renamed to "Maloed"
- Darkened Malosenia is now correctly returned when doing a ${Target.Maloed}

10 Jul 2017 by SwiftyMUSE
- added optional <z> parameter to /face loc

21 Jun 2017 by eqmule
- Updated for TEST
- Updated for LIVE

21 Jun 2017 by SwiftyMUSE
- Updated ground spawn names
- Update MQ2Hud for occasional crash - cred demonstar55

17 Jun 2017 by eqmule
- Updated for ISXEQ so it once again builds...
  I loaded the ISXEQ.sln in VS 2015 and set the projects to the v140_xp toolset, and it built.
  Report bugs or problems on the forum.

15 Jun 2017 by eqmule
- Updated for TEST

14 Jun 2017 by eqmule
- Changed ${Switch.Distance} and  ${Switch.Distance3D} so they report distance to the switch outer bounds, not its center.
- Fixed /click left door to take character reach and door radius into account.
  This means doors that previously couldn't be opened because there was no way to get within 20 feet of them
  can now be opened (the plane of justice door in pot comes to mind)
  In retrospect it kinda makes sense that if a door radius is huge, you dont have to get as close to it to open it...
  Thanks to Derple reporting this bug.
- Doors that require lock picking can now be opened as well if you have lockpicks on your cursor.
- Updated for TEST

02 Jun 2017 by eqmule
- Updated for TEST

18 May 2017 by SwiftyMUSE
- Updated faction names

17 May 2017 by The Undertaker
- Updated for LIVE

15 May 2017 by maskoi
- EverQuest.CurrentUI now return a string representing the currently loaded UI skin.
- EverQuest.IsDefaultUILoaded returns a bool true or false if the "Default" UI skin is the one loaded.

10 May 2017 by The Undertaker
- Updated for TEST

01 May 2017 by The Undertaker
- Fixed a bug in the new noparse ini thingy

01 May 2017 by The Undertaker
- ${Ini} now takes an optional 5th argument "noparse"
  This means you can now (finally) read ini settings into a variable without parsing the actual setting.
Example:
INIFILE:
[code]
[DPS]
DPSCondition1=${Me.XTarget[1].PctHPs} > 50
[/code]
[code]
Sub Main
	/declare DPSCondition1 string local
	/echo This is the actual setting for DPSCondition1 : ${Ini[MySettings.ini,DPS,DPSCondition1,NULL,noparse]}
	/varset DPS1Condition ${Ini[MySettings.ini,DPS,DPSCondition1,NULL,noparse]}

	|looping it here so you can see the condition actually changes as the xtarget mobs HP changes and no need 
	|for reading the ini over and over anymore... you're welcome...
:loop
	/echo ${DPSCondition1}
	/delay 1s
	/goto :loop
/return
[/code]

29 Apr 2017 by The Undertaker
- Updated for TEST

25 Apr 2017 by The Undertaker
- Updated for LIVE

24 Apr 2017 by htw
- Added a new TLO ${Range} which returns a pRangeType
  pRangeType has 2 members:
  Between which returns TRUE or FALSE
  and
  Inside which also returns TRUE or FALSE
  Usage Example:
  /echo ${Range.Inside[10,5:9]}
  which will return TRUE since 5 and 9 are both within the 10 range.
  /echo ${Range.Between[85,95:100]}
  which will return FALSE since 85 is not a number between 95 and 100

24 Apr 2017 by The Undertaker
- Maintenance Update

21 Apr 2017 by Derple
- Added new #bind command for macros.
  Short Explaination, this allows you to execute macro sub routines.
  Long Explaination:
  Binds are triggered when a macro runs either:
  /varset or /echo or /call or if a Sub is executed.
#bind allows you to bind an ingame slash command to a macro function.
Before you had to do this with #events and capture text that you sent to yourself for example: 
#event SayMana "#*#SayManaPercent#*#"
Now you can do 
#bind SayMana /saymana
Instead of sending yourself the keyword you can just type /saymana and it will execute the function called "Sub Bind_SayMana"
Example:
[code]
| Old Way
| #event StartCoh "#*#COH --GRP--#*#"
| New Way you can now just type /coh or /bcaa //coh or /bct mage //coh
#bind StartCoh /coh

Sub CastSpell(string spellToCast)
    /declare delayTime int local 0
    /echo Casting: ${Target.Name} with ${spellToCast}
    /casting "${spellToCast}" -maxtries|5
    /call WaitCastFinish
/return

Sub Event_StartCoh
    /if ( ${Bool[${Me.Book["Call of the Hero"]}]} == FALSE ) {
        /echo I don't have COH - Bailing...
        /return
    }
 
    /declare i int local 0
    /declare GroupCount int local ${Group.Members}
    /for i 1 to ${GroupCount}
        /doevents
        /if ( ${Group.Member[${i}].Distance} > 50 ) {
            /target id ${Group.Member[${i}].ID}
            /call CastSpell "Call of the Hero"
        }
        /call WaitCastReady "Call of the Hero"
    /next i
/return

Sub Bind_StartCoh
    /call Event_StartCoh
/return

Sub Main
    :Loop
    /doevents
    /delay 1s
    /goto :Loo
/return
[/code]

21 Apr 2017 by The Undertaker
- Updated for TEST
- Fixed a couple offsets that where wrong for LIVE.

19 Apr 2017 by Dr. Sneerstell
- Updated for LIVE
- ${Skill[someskill].Auto} returns true or false if the skill is set to use /autoskill on/off
- ${Me.AutoSkill[1]} returns a pSkillType
- ${Me.AutoSkill[2]} returns a pSkillType
- Example usage:
- ${Me.AutoSkill[1].Name} returns the name of whatever skill is set as the first autoskill.
- ${Me.AutoSkill[2].ID} returns the ID of whatever skill is set as the second autoskill.
- Fixed /items crash
- The previous change to the GROUNDITEM Struct member "ID", the renaming of it to "ItemPtr",
  caused a crash, and has been reverted.
- Reorganized skills a bit. NUM_SKILLS is now 0x64 (it always was) so change plugins if needed.

15 Apr 2017 by eqmule
- Fix for /ranged crash in the TEST build.
- The GROUNDITEM Struct member "ID" has been renamed to "ItemPtr". (just accept it)
  Added some missing members to that struct as well.

14 Apr 2017 by eqmule
- Fix for /doability crash in the TEST build.

13 Apr 2017 by eqmule
- Updated for TEST

08 Apr 2017 by eqmule
- Changed max npc level to 125
  this fixes spawnsearch etc where npc's higher than level 115 would not show up.

19 Mar 2017 by eqmule
- Updated for TEST

15 Mar 2017 by eqmule
- Updated for LIVE
- Stuff

10 Mar 2017 by eqmule
- Updated for TEST
- Stuff

23 Feb 2017 by eqmule
- Added the offline trader acceptance to mq2autologin.

22 Feb 2017 by eqmule
- Tip for macro authors:
- Added FloorZ to the Spawn TLO it returns a float.
  FloorZ usage: ok so... eh, spawns are sometimes (always?) "planted" a few inches below or above the floor...
  This member represent where the floor is ACTUALLY at.
  So if you for example do a /echo ${Target.Z} and it returns 219
  and then you do a ${Target.FloorZ} it will return like 216 or something...
  Why is this important, well for brainiacs new mq2nav, I discovered that
  sometimes, when a spawns z location is outside of the geometry... (above or below)
  you cannot just do a /nav target or a /nav locxyz ${Target.X} ${Target.Y} ${Target.Z}
  BUT doing a /nav locxyz ${Target.X} ${Target.Y} ${Target.FloorZ} works.
  So... this is how you get /nav working correctly with problematic spawns which have their feet outside of the geometry.

15 Feb 2017 by eqmule
- Updated for LIVE
- XTARGETDATA has been renamed to XTARGETSLOT
- New include added SharedClasses.h
- the XTARGETSLOT struct has been moved to SharedClasses.h
- Unknown0x4 in the XTARGETSLOT struct has been renamed to XTargetSlotStatus, change plugins accordingly.
- XTarget stuff has gone through a make over, this will break plugins.
  Here are ONE example of how to fix this:
  MQ2Melee.cpp:
  change:
  [code]case XTaggro:
		{
			Dest.DWord = true;
			Dest.Type = pBoolType;
			if (PCHARINFO pChar = GetCharInfo()) {
				if (PXTARGETMGR xtm = pChar->pXTargetMgr) {
					if (PXTARGETARRAY xta = xtm->pXTargetArray) {
						DWORD x = 0;
						for (DWORD n = 0; n < xtm->TargetSlots; n++)
						{
							if (xta->pXTargetData[n].xTargetType == XTARGET_AUTO_HATER && xta->pXTargetData[n].Unknown0x4)
							{
								x++;
							}
						}
						if (x>1) {
							if (pAggroInfo) {
								for (DWORD i = 0; i<xtm->TargetSlots; i++) {
									if (DWORD spID = xta->pXTargetData[i].SpawnID) {
										if (PSPAWNINFO pSpawn = (PSPAWNINFO)GetSpawnByID(spID)) {
											if (pTarget && ((PSPAWNINFO)pTarget)->SpawnID == pSpawn->SpawnID)
												continue;
											if (pSpawn->Type == SPAWN_NPC && xta->pXTargetData[i].xTargetType == XTARGET_AUTO_HATER) {
												DWORD agropct = pAggroInfo->aggroData[AD_xTarget1 + i].AggroPct;
												//WriteChatf("Checking aggro on %s its %d",xta->pXTargetData[i].Name,agropct);
												if (agropct<100) {
													Dest.DWord = false;
													break;
												}
											}
										}
									}
								}
							}
						}
					}
				}
			}[/code]
			to
			[code]case XTaggro:
				{
					Dest.DWord = true;
					Dest.Type = pBoolType;
					if (PCHARINFO pChar = GetCharInfo()) {
						if (ExtendedTargetList *xtm = pChar->pXTargetMgr) {
							DWORD x = 0;
							for (int n = 0; n < xtm->XTargetSlots.Count; n++)
							{
								XTARGETSLOT xts = xtm->XTargetSlots[n];
								if (xts.xTargetType == XTARGET_AUTO_HATER && xts.XTargetSlotStatus)
								{
									x++;
								}
							}
							if (x > 1) {
								if (pAggroInfo) {
									for (int i = 0; i < xtm->XTargetSlots.Count; i++) {
										XTARGETSLOT xts = xtm->XTargetSlots[i];
										if (DWORD spID = xts.SpawnID) {
											if (PSPAWNINFO pSpawn = (PSPAWNINFO)GetSpawnByID(spID)) {
												if (pTarget && ((PSPAWNINFO)pTarget)->SpawnID == pSpawn->SpawnID)
													continue;
												if (pSpawn->Type == SPAWN_NPC && xts.xTargetType == XTARGET_AUTO_HATER) {
													DWORD agropct = pAggroInfo->aggroData[AD_xTarget1 + i].AggroPct;
													//WriteChatf("Checking aggro on %s its %d",xta->pXTargetData[i].Name,agropct);
													if (agropct < 100) {
														Dest.DWord = false;
														break;
													}
												}
											}
										}
									}
								}
							}
						}
					}
				}[/code]
- Good Luck.

13 Feb 2017 by derple
- Fixed ${Target.Buff[x].Caster} so it takes multiple casters of the same spell into account.
  Before this fix, only the first caster of a spell would be returned.
- Added ${Target.MyBuff[x]} it returns a pSpellType
  Example Usage:
  [code]holyshit0=/if (!${Debuff.Silenced} && ${Me.PctMana} > 10 && ${Target.MyBuff[Envenomed Breath].ID} == NULL && ${Target.CurrentHPs}<95) /casting "Envenomed Breath"[/code]
- Added ${Target.MyBuffCount} it returns a int of all buffs YOU have casted on the target.

08 Feb 2017 by eqmule
- Fixed a few places which would use pInvSlotMgr without NULL checking it
- Added .TimeBeenDead to the spawn tlo You can use it to figure out how long a corpse has been dead.
  NOTE: The timer is dependant on if you where in the zone when the corpse spawned.
  If you enter a zone and check this tlo member it will display the time of the death 
  as the time you entered the zone.
- Fixed a potential stack corruption in EndMacro
- Updated for TEST
- Made some changes to MacroQuest2.exe to deal with it not detecting eqgame version correctly sometimes.

03 Feb 2017 by eqmule
- Updated for TEST, yes there was a new patch.
- Fixed a issue that would hang the client and sometimes even crash it.
  this should fix the problem with using Untamed Rage on a berserker
  as well as other buff stacking check problems.

03 Feb 2017 by eqmule
- Updated for latest LIVE and TEST patches

01 Feb 2017 by eqmule
- Crash handling is now somewhat configurable
  See the MQ2CrashCallBack function and GetCrashDialogMessage

30 Jan 2017 by eqmule
- Added ${MacroQuest.Build} it returns an int where LIVE = 1 TEST = 2 BETA = 3 and EMU = 4
- Added Start EQBC Server to the tray icon menu.

29 Jan 2017 by eqmule
- I finally had time to sit down and look at the crash reporting
  it has been given a major overhaul
  you will know what I mean next time you crash.
  Please READ the crash message carefully.
  Do what it says. Or not.

24 Jan 2017 by eqmule
- Fix for ${Me.HaveExpansion[Empires of Kunark]} crash - cred maskoi
- A few changes to mq2chatwnd to deal with potential memleaks - cred Derple

21 Jan 2017 by eqmule
- Updated for TEST

20 Jan 2017 by eqmule
- Fixed a bug in the EQINVSLOTWND struct where slots where WORD instead of short
  this will take care of any remaining problems with /itemnotify
- stuff in progress, nothing to see here yet...
- Fixed a buffer overflow in the UPCNotificationFlush_Detour -Thanks Maskoi

19 Jan 2017 by SwiftyMUSE
- Fixed BuffStackTest to correctly test spells with triggering spas.

18 Jan 2017 by eqmule
- Updated for LIVE
- Bunch of other stuff, thanks Brainiac for the arrayclass mod
- Exp has been changed to a __int64, because, well it is, and has been for a few years...

14 Jan 2017 by SwiftyMUSE
- Corrected potential crashes in the following routines: GetAdjustedSkill, GetBaseSkill, GetModCap, 
  GetCastingTimeModifier, GetFocusCastingTimeModifier, GetFocusRangeModifier, HasSkill, MakeMeVisible.
- Corrected a bug in BuffStackTest when checking triggering spas.

13 Jan 2017 by SwiftyMUSE
- Added SkillBase to character. This will give you the static base maximum for your skills.
- Updated Skill and SkillCap to handle the new TS aas allowing for above the cap values.

13 jan 2017 by eqmule
- Added ${Macro.MemUse} it returns a pIntType letting u know how much memory your macro is using.
  its useful if you suspect you have a leak.
- Ok so here is a NEW FEATURE which was brought to us by Brainiac, Thanks Brainiac!
  It allows us to extend any existing TLO's in our own plugins.
  Example:
  You want to add a new member to for example the character TLO
  named .CursorKrono which tells you how many Krono you have on your cursor
  you could then do /echo ${Me.CursorKrono}

  Below is a plugin example for how you would do this: (tags added for forum post to show up correctly)
[CODE]
// MQ2ExtensionTest.cpp : Defines the entry point for the DLL application.
//

// PLUGIN_API is only to be used for callbacks.  All existing callbacks at this time
// are shown below. Remove the ones your plugin does not use.  Always use Initialize
// and Shutdown for setup and cleanup, do NOT do it in DllMain.


#include "../MQ2Plugin.h"

PreSetup("MQ2ExtensionTest");

//----------------------------------------------------------------------------
// test the mq2 datatype extension code

class MQ2CharacterExtensionType* pCharExtType = nullptr;

class MQ2CharacterExtensionType : public MQ2Type
{
public:
	enum ExtensionMembers {
		CursorKrono = 1,
	};
	MQ2CharacterExtensionType() : MQ2Type("MQ2TestCharacterExtension")
	{
		TypeMember(CursorKrono);
	}
	bool GETMEMBER()
	{
		PMQ2TYPEMEMBER pMember = FindMember(Member);
		if (!pMember)
			return false;
		switch (pMember->ID)
		{
			case CursorKrono:
			{
				if(PCHARINFO pCharInf = GetCharInfo()) {
					Dest.DWord = pCharInf->CursorKrono;
					Dest.Type = pIntType;
					return true;
				}
			}
		}
		return false;
	}
	bool ToString(MQ2VARPTR VarPtr, PCHAR Destination)
	{
		return false;
	}
	bool FromData(MQ2VARPTR& VarPtr, MQ2TYPEVAR& Source)
	{
		if (Source.Type != pCharExtType)
			return false;
		VarPtr.Ptr = Source.Ptr;
		return true;
	}
	bool FromString(MQ2VARPTR& VarPtr, PCHAR Source)
	{
		return false;
	}
};
PLUGIN_API VOID InitializePlugin(VOID)
{
	pCharExtType = new MQ2CharacterExtensionType;
	// This is where you add it to an existing TLO
	// in this case the one named "character" aka our ${Me} tlo...
	AddMQ2TypeExtension("character", pCharExtType);
}
PLUGIN_API VOID ShutdownPlugin(VOID)
{
	//dont forget to remove it on plugin shutdown...(aka plugin unload)
	RemoveMQ2TypeExtension("character", pCharExtType);
	delete pCharExtType;
}[/CODE]

12 Jan 2017 by eqmule
- Updated for TEST
- ZonePoint in the DOORS struct has been renamed to SpellID

06 Jan 2017 by SwiftyMUSE
- Updated spell effects display
- Updated buff stacking testing

06 Jan 2017 by eqmule
- Fixed the _EQCASTSPELLGEM struct, thanks JimBob
  this should make features that relies on the spellicon and spellstate members of that struct work again.
- Updated the TEST build so its synced with LIVE.
- Added some new Spawn TLO members: (DISCLAIMER:  I reserve the right to remove/alter and or depreciate any of these as I'm still testing this stuff.)
	IsBerserk (pBoolType), pTouchingSwitch (pIntType), bShowHelm (pBoolType), CorpseDragCount (pIntType), bBetaBuffed (pBoolType), CombatSkillTicks[x] 0-1 (pIntType), 
	FD (pIntType), InPvPArea (pBoolType), bAlwaysShowAura (pBoolType), GMRank (pIntType), WarCry (pIntType), IsPassenger (pBoolType), 
	LastCastTime (pIntType), DragNames[x] 0-1 (pStringType), DraggingPlayer (pStringType), bStationary (pBoolType), BearingToTarget (pFloatType), bTempPet (pBoolType), 
	HoldingAnimation (pIntType), Blind (pIntType), LastCastNum (pIntType), CollisionCounter (pIntType), CeilingHeightAtCurrLocation (pFloatType), AssistName (pStringType), 
	SeeInvis[x] 0-2 (pIntType), SpawnStatus[x] 0-5 (pIntType), bWaitingForPort (pBoolType)

- SolventNeeded in the iteminfo struct has been renamed to SolventItemID 
- Added some new members to the iteminfo struct and cleaned it up a little.
- Added MQ2AugType TLO, it has these members: Slot (pIntType), Type (pIntType), Visible (pBoolType), Infusable (pBoolType), Empty (pBoolType), Name (pStringType), Item (pItemType)
- New Member: AugSlot added to the item TLO 
  it returns a pAugType
  Usage: (Items can have MAX 6 slots for augs so... [x] can ONLY be 0-5)
        /echo ${Cursor.AugSlot[0].Type}
        /echo ${Cursor.AugSlot[1].Visible}
        /echo ${Cursor.AugSlot[2].Infusable}
        /echo ${Cursor.AugSlot[3].Empty}
        /echo ${Cursor.AugSlot[4].Name}
        /echo ${Cursor.AugSlot[5].Item.Purity}
- Added 2 new commands: /removeaug and /insertaug to the mq2itemdisplay plugin
  type /removeaug or /insertaug for help
  /removeaug will pop a dialog if a perfect augmentation distiller needs to be used...
  I would be extremely careful with these 2 commands unless you understand
  how they work... if you augment the wrong item or remove an augment from the wrong item or whatever... its not my fault.
- Added the MQ2WorldLocationType TLO it has the following members: ID (pIntType),Y (pFloatType), X (pFloatType), Z (pFloatType),Heading (pFloatType), Zone (pZoneType),
- Added BoundLocation to the Charatcer TLO its size is 0-4 for up to 5 bind points.
  Usage:
		 /echo ${Me.BoundLocation[0].ID} returns the zone id of your first bind point
		 /echo ${Me.BoundLocation[1].ID} returns the zone id of your second bind point
- Changed pChar2->ZoneBoundX it's now pChar2->BoundLocations[0].ZoneBoundX; 
          as well as all the other ->ZoneBo****** members.

20 Dec 2016 by eqmule
- Updated for TEST

18 Dec 2016 by eqmule
- OK ILL PUT THIS FIRST SO YOU DON'T MISS IT:
- I have changed ALL instances of GuildID to __int64 (cause DBG did)
  PLEASE! be aware of this change as it WILL break some plugins.
  NOW, as for macros: IF your macros uses ${Me.GuildID} NOTE that it returns a pInt64Type
  from now on.
  This is the reason I have added 2 new members to the pInt64Type TLO
  Namely: .LowPart and .HighPart
  SO: IF you have a macro that relies on GuildID being 4 bytes...
  Then you NEED to change it from: ${Me.GuildID} to ${Me.GuildID.LowPart}
  mkay...
- Now onto the fixes:
- FIX: /pet attack <id>
- FIX: barter and trader "tells" no longer trigger beepontells
- FIX: /mqclear no longer crashes
- FIX: /itemnotify "name of item" lefmouseup can pick up
  items from top level slots once again.
- For completeness sake I also added .LowPart and .HighPart to the pIntType TLO

15 Dec 2016 by eqmule
- Fix: double timestamps in the eqlog is no longer happening so you can turn on /timestamp again.
- Fixed a bug in FindItem and its derivatives where it needed signed parameters.
- Fixed the EQINVSLOTWND struct, it was off by a few bytes.
  Yes that means .InvSlot will once again "work" (dont effing use it. in your macros, use ItemSlot and ItemSlot2)

14 Dec 2016 by eqmule
- GuildID in SPAWNINFO is a __int64 now... not by my design, it just is
  I have tried to make it backwards compaible with the spawn guild tlo which is still a DWORD
  report any bugs related to this change on the forum. Plugins are gonna have to be updated accodingly.
- Fix Errors like this for example: error C2660: 'GetGuildByID': function does not take 1 arguments
  char  *pGuild = GetGuildByID( GetCharInfo()->GuildID ); becomes
  LARGE_INTEGER guildlarge = {0};
  guildlarge.QuadPart = GetCharInfo()->GuildID;
  char  *pGuild = GetGuildByID( guildlarge.LowPart,guildlarge.HighPart );

- I started correcting the iteminfo struct it's a work in progress so expect more changes to fully implement this.
- Initially the Augment members has gotten a review (and a fix since they where broken)
- So... AugSlot1 etc is now part of its own class
- therefor:
- pitem->AugSlot1 is now pitem->AugData.Sockets[0].Type
- and so on...
- pitem->AugSlot1_Visible is now pitem->AugData.Sockets[0].bVisible
- and so on...
- CListWnd no longer inherits CSidlScreenWnd BUT it has access to the CXWnd class members.
- CComboWnd no longer inherits CSidlScreenWnd BUT it has access to the CXWnd class members.
  Fix Errors like these:
  list->Items becomes list->ItemsArray.Count
  CListWnd*pListWnd = (CListWnd*)pCombo->Items becomes CListWnd*pListWnd = pCombo->pListWnd (it was kinda confusing before, but less so after this change)

13 Dec 2016 by SwiftyMUSE
- Updated GetClassesFromMask to display "ALL" or "ALL EXCEPT:" when appropriate based on the class
  mask.

08 Dec 2016 by eqmule
- Updated for TEST
- Fixed a bug where FindItem and all its derivatives wouldn't look deeper than 20 slots into a bag.
  Now it doesn't matter how many slots a bag has, it is dynamic.
- I #pragma pack(8) where I need it now, dont change them.
- In preparation for automatic updating of the CONTENTS struct
-  I HAD to reorganise it.
-  Therefor:
-	NumOfSlots1 has been renamed to ContentSize Ths also effects macros that use the NumOfSlots1 member.
-	NumOfSlots2 has been renamed to Size

-	MOST of these changes affect core only, I dont think there will be many plugins that needs updating
-	BUT here are some examples of how to fix errors that I have seen:
-	change:
-	pItem->ItemSlot TO pItem->GlobalIndex.Index.Slot1
-	cSlot->pContentsArray TO cSlot->Contents.ContainedItems.pItems
-	cSlot->pContentsArray->Contents[iPack] to cSlot->GetContent(iPack)
-	pInvSlot->pContentsArray TO pInvSlot->Contents.ContainedItems.pItems
-	pInvSlot->pContentsArray->Contents[ucPack] TO EITHER:
-	pInvSlot->Contents.ContainedItems.pItems->Item[ucPack] OR SIMPLY JUST
-	pInvSlot->GetContent(ucPack) BOTH return the exact same thing.

06 Dec 2016 by SwiftyMUSE
- Fixed up the new SPA descriptions in spell display

28 Nov 2016 by eqmule
- Fixed ${Me.ManaRegen}
- CButtonWnd now inherits CXWnd (cause it does).
- GetItemTimerValue has been renamed to GetItemRecastTimer
- Removed ManaGained, HealthGained, EnduranceGained from Pulse() and the exports.
  Use GetEnduranceRegen(), GetHPRegen() and GetManaRegen() instead.
  This change should make Pulse() a bit faster since we dont check that stuff constantly.

20 Nov 2016 by SwiftyMUSE
- Fixed bug waiting for familiars keyring to load

19 Nov 2016 by SwiftyMUSE/eqmule
- Updated for TEST
- Added GuildID and ExpansionFlags to MQ2CharacterType
- Added support for familiars keyring in /cast and /useitem

17 Nov 2016 by eqmule
- Added ${Me.Vitality} ${Me.PctVitality} ${Me.AAVitality} ${Me.AAVitality}
- Fixed CampfireDuration
- Fixed the Task tlo
- Fixed ${Me.Exp} and ${Me.PctExp}
  Thanks to william12 for reporting these bugs.

16 Nov 2016 by eqmule
- Updated for LIVE
- Reorganized SPAWNINFO to reflect how its laid out in memory.
- Feet in Spawninfo has been renamed to FloorHeight
- AvatarHeight2 in Spawninfo has been renamed to Width
- HoldingType in Spawninfo has been renamed to HoldingAnimation
- InnateETA in Spawninfo is now part of SpellGemETA as its LAST member because... well it should be.
- GetMeleeRangeVar2 has been renamed to MeleeRadius
- Class in the spawninfo struct has been moved to its correct location which is inside ActorClient.
  Therefor: (and I know people will post even though the answer is right here)
  ITS NOT pSpawn->Class anymore, its now pSpawn->mActorClient.Class
  same thing goes for Race.
  pSpawn->mPlayerPhysicsClient.Levitate instead of pSpawn->Levitate
  pSpawn->mPlayerPhysicsClient.pSpawn instead of  pSpawn->pSpawn

- mkay...

14 Nov 2016 by eqmule
- Updated for BETA
- GetSpellEffectNameByID fixed to not return a temp buffer - cred HTW
- ReadWindowINI in MQ2AdvPath correctly read the ini but never set the window value
  this has been corrected - cred Brainiac
  a zip which has the corrected version in it is located here : http://www.macroquest2.com/phpBB3/viewtopic.php?f=29&t=11451&p=172713#p172713

- Corrected the zoneinfo struct 
  What we previously had been refering to as "ZoneType" was not in fact it, so it has been renamed to FOgOnOff which is what its for.
  This means that ${Zone.Type} has changed a bit...
  it now returns 0-5 see the EOutDoor enum for more info. And whoever wants to update the wiki should refer to that.
  in short: 0=Indoor Dungeon 1=Outdoor 2=Outdoor City 3=Dungeon City 4=Indoor City 5=Outdoor Dungeon

13 Nov 2016 by eqmule
- Added some missing members to the test cxwnd struct
- Fixed the 4Byte error.

12 Nov 2016 by eqmule
- Updated for TEST

12 Nov 2016 by SwiftyMUSE
- Updated spell effects display

11 Nov 2016 by eqmule
- Updated for BETA

10 Nov 2016 by eqmule
- Updated for BETA
- In preparation for the expansion on the 16th and for future faster patching,
  THE FOLLOWING STUFF has undergone some serious changes:
  You have 5 days to adjust your personal builds and plugins.

- BGColor is now a COLORREF change plugins accordingly.
  and no, it CANNOT be changed back to a ARGBCOLOR since that contains a union with bytes and that screws up the 4 aligned padding.
- UnknownCW has been renamed to CRNormal change plugins accordingly.
- Locked is now a bool
- TimeMouseOver has been renamed to FadeDelay
- dShow is now a bool
- We are using 4 byte alignemnt from now on, set ur plugins to 4 byte alignment.
- ONE MORE TIME, WE ARE NOT USING 1 byte ALIGNMENT ANYMORE.
- the CXWnd struct grew somewhat to make patching of it easier for me.
- Fixed a bug in MQ2EQBC that would crash u on /unload
- The following plugins has had changes made to them:
	MQ2AvdPath.cpp
	MQ2DPSAdv.cpp
	MQ2EQBC.cpp
	MQ2Melee.cpp
	MQ2MoveUtils.cpp
	MQ2Spawns.cpp
- They are located in this post: http://www.macroquest2.com/phpBB3/viewtopic.php?f=29&t=11451&p=172713#p172713

10 Nov 2016 by SwiftyMUSE
- Updated RankName to find an exact match for name. The results from Spell.ID and Spell.RankName will now be
  from the same spell (if it exists in the spellbook).

09 Nov 2016 by eqmule
- Updated for BETA

08 Nov 2016 by eqmule
- Updated for TEST
- Updated for BETA

04 Nov 2016 by eqmule
- Updated for BETA

03 Nov 2016 by eqmule
- Updated for BETA

02 Nov 2016 by eqmule
- Updated for BETA

01 Nov 2016 by eqmule
- Updated for BETA

31 Oct 2016 by eqmule
- Updated for BETA

30 Oct 2016
- Updated for BETA -eqmule
- ChatWindow will again allow itself to be hidden behind other windows when ingame. -SwiftyMUSE

29 Oct 2016 by eqmule
- Updated for BETA

28 Oct 2016 by eqmule
- Updated for BETA
- ChatWindow is now top dog at charselect and will no longer go awol there.
- ChatWindow will no longer crash at charselect when it's children are clicked.
- Made some changes to MQ2DInput.cpp in preparation for going full scale c++
  since CINTERFACE is going bye bye in a future update.

27 Oct 2016 by eqmule
- Updated for BETA

25 Oct 2016 by eqmule
- Updated for BETA

24 Oct 2016 by eqmule
- Updated for BETA

22 Oct 2016 by eqmule
- Updated for BETA

21 Oct 2016 by eqmule
- Updated for BETA

19 Oct 2016 by eqmule
- Updated for LIVE
- Updated for BETA

18 Oct 2016 by eqmule
- Updated for BETA

15 Oct 2016 by eqmule
- Updated for BETA

13 Oct 2016 by eqmule
- Updated for BETA
- Updated for TEST

12 Oct 2016 by eqmule
- Updated for BETA
- Added CharSelectList to the EverQuest TLO, it only has 1 member for now: ZoneID
  it returns the zoneid the character is currently in.
  Usage: /echo Im at charsselect and ${Window[CharacterListWnd].Child[CLW_Character_List].List[1,3]} is in ${EverQuest.CharSelectList[1].ZoneID}
  Output:  (if a char named Eqmule is the first in your charlist) Im at charselect and Eqmule is in 202
  OR:
  /echo Im at charsselect and Eqmule is in ${EverQuest.CharSelectList[Eqmule].ZoneID}
  Output: same as above.

11 Oct 2016 by eqmule
- Updated for BETA
- I had a lot to do and it was difficult to get this working, so it's not tested properly.
  I basically wanted to get it out before they patch again.

01 Oct 2016 by eqmule
- some new stuff added to the map by JudgeD
	/mapactivelayer
	/maploc
	/clearloc
	see this post for more info: http://www.macroquest2.com/phpBB3/viewtopic.php?f=17&t=19987

29 Sep 2016 by eqmule
- Added fellowship to the spawnsearch tlo - Idea Cred: mwilliam
  Example usage:
   /if ${SpawnCount[fellowship loc ${Me.X} ${Me.Y} radius 50]} >= 3) {
		/echo its ok to place a campfire now.
   } else {
		/echo not enough fellowship members here to place a campfire right now
   }
- RemoveBuff now accepts buffnames that are quoted "some buff"
- pinstCSystemInfoDialogBox HAS BEEN RENAMED TO pinstCLargeDialogWnd cause thats what it is.
- /loginchar server:charname will now launch eq and log the char in.
  NOTE: if you run this command and server:char is already running, you will kill his game and
  he will be logged in again, this command ALWAYS launches a new client.
  this is for advanced users only, I use it personally to launch and get back into a game when 
  one of my clients has crashed. (easily detected with the ${Group.Member[soandso].Offline} tlo member... or lets say I havent seen the guy for 15 minutes)
  NOTE2: this command only works if you are using the mq2 login system and have a profile for the character.
  Example: /loginchar tunare:eqmule
  will search all mq2 profile sets for the tunare server and the char eqmule
  if it finds it, it will launch eq and log in that character.
- The ~ key should now be able to cycle full screen windows and in order - SwiftyMUSE

21 Sep 2016 by eqmule
- Updated for LIVE

18 Sep 2016 by eqmule
Sunday is funday... so here is some fluff:
- Added a "Boss Mode" hotkey, alt+~, (alt+tilde) if u click that all your eq windows will be instantly hidden. It's a toggle.
  the hotkey can be changed in the [MacroQuest] section, the value is called BossMode=
  setting BossMode=0 disables it.
- You can now "cycle" eq windows now with the '~' key.... (also known as tilde)
  its not obvious but you CAN change it by editing the macroquest.ini
  in the [MacroQuest] section add a CycleNextWindow=somekey
  Example: (and this is what it defaults to when this entry does not exist)
           CycleNextWindow=shift+`
  u can do alt+ and ctrl+ as well but thats it.
  you cannot combine alt+shift+, i didnt want to make this to complex.
  you CAN however drop the prefixes altogether and just specify it as
  CycleNextWindow=b
  that would make the lettere "b" on your keyboard cycle the windows... (not recommended unless u plan on never using the letter b for any other reason...)
  Setting CycleNextWindow=0 will disable it completely.
----- fluff end -----
- /loadspells no longer "loads them" even when a load technically isn't needed. -code cred: Vyco Dynn
- Fixed a bug related to keyring locations.

16 Sep 2016 by eqmule
- Fixed a crash bug in listwnd::addstring for the test build -report cred: fry
- ISXEQ once again compiles... sorry about the long wait.
  BIG NOTE: it now includes ISXDK 35, this means you should use VS 2015 with toolset 140 to build it.
  one thing though... mq2ic doesnt load for some reason for it
  I have contacted Lax and hope we can figure out a workaround.
  Bottomline... yeah... you CAN build isxeq now...
  but its not protected by mq2ic, so run at your own risk.
  I really didnt want to wait any longer to get something out.
  but if you are the paranoid type, id hold off a couple more days
  until we can figure out a way to load it...

15 Sep 2016 by eqmule
- Updated for TEST
- The Loader now detects if a profile is loaded or not and reloads if needed if clicked,
  prior to this update sessions that u did /unload in game for had their profile name set
  as character (Loaded) and if you clicked such a profile, it would not reload.
- Fixed a bug in GetItemContentsByName
- Fixed a bug in GetItemLink -cred demonstar55 and SwiftyMUSE
- Added a new parameter to FindItemBySlot so we can specify which locations to search.
- NEW FEATIRE: The EverQuest TLO has a new member .LastMouseOver
  it returns a windowtype of the last window the mouse was hovering.
  Want to know the name of a window or its children? Tired of doing /windows and look through a list of a million windows?
  Well now it's easy:
  Example: Place the mouse over a window and do a /echo ${EverQuest.LastMouseOver.Name}
  Example2: /echo ${EverQuest.LastMouseOver.Tooltip}
- NEW FEATURE: Added .MouseOver to the Group TLO
  Usage1: /echo Im hovering my mouse over ${Group.MouseOver.Name} which has ths spawnid: ${Group.MouseOver.ID}
  Usage2: /bct ${Group.MouseOver.Name} hi there I dont want to change my target just to tell u: please heal ${Me.Mame}
  Usage3: /bct eqmule //casting "Complete Heal" -targetid|${Group.MouseOver.ID}
  Usage4: /bct ${Group.MouseOver.CleanName} //setprio 2
  Final Note: YOU CAN hover over your own name in the player window where u see your hp and it will return you.
  There are many more usages for this im sure...
- Fixed GetItemLink
- Fixed AltAbilityReady to only return true for active abilities - cred desgn
- Fixed multiple buffer overflows all over the place in core.
- Note to self:
  The following plugins has had some kind of modification made to them to work with this release:
  MQ2Twist, MQ2SpawnMaster, MQ2LinkDB, MQ2EQBC I should post them on the forum.
  NavigationType.cpp MQ2Netheal.cpp MQ2SpawnMaster.cpp MQ2Twist.cpp


02 Sep 2016 by eqmule
- Reverted a "fix" to the /while command that instead of fixing it made it worse
  im not happy with this command, im gonna have to spend more time on it.

01 Sep 2016 by eqmule
- Misc Fixes to improve stability.
- The Launcher can now launch single sessions without logging u in, i basically just "launches clean"
  rightclick the "Launch Clean" menu item to toggle starting eqgame in suspended mode (for power users)
- The Launcher can now export and import login profiles.
- Added some missing itemtypes.
- The ALTABILITY struct has gotten an overhaul
  CurrentRank is now GroupLevel
  RequirementCount is now RequiredGroups
  RequiresAbility is now RequiredGroupLevels
  grant_only is now QuestOnly
  next_id is now NextGroupAbilityId
  last_id is now PreviousGroupAbilityId
  PointsSpent is now TotalPoints
- PLUGIN AUTHORS: GetAAById has a second parameter, its level, use it or it will default to -1 this is only important when you try to find a aa by name.
	example:
	int level = -1;
	if (PSPAWNINFO pMe = (PSPAWNINFO)pLocalPlayer) {
		level = pMe->Level;
	}
	if (PALTABILITY pAbility = pAltAdvManager->GetAAById(index, level)) {
- I added a wrapper for GetAAById so we can build emu builds.
  its called GetAAByIdWrapper and is exported.

- CTargetWnd__UpdateBuffs is now CTargetWnd__RefreshTargetBuffs (cause it is)
- Bunch of other stuff

17 Aug 2016 by eqmule
- Updated for LIVE
- TRUEBOX nerfed.

15 Aug 2016 by SwiftyMUSE
- Updated to include CreateHtmlWnd in base code. You can now load MQ2Web and MQ2NoNag in the same session.

12 Aug 2016 by eqmule
- Updated for TEST
- EzDetour is now EzDetourwName all EzDetour( calls should be replaced to use the new EzDetourwName
  I did this because debugging /unload crashes is much easier now.
  EzDetour is still in the compile for awhile to give everyone time for the transition but expect it to be gone in due time.
- Misc updates, fixed a bug in macroquest2.exe which would prevent loading profiles that where not checked.
  made edit and delete work on (Loaded) profiles
- Fixed a bug in mq2autologin which would prevent it from working correctly if eqmain was already loaded on its initialization.
- TRUEBOX will not load mq2eqbc, mq2cast, mq2moveutils or mq2melee anymore. It proved to be to much of an nuisance to me and other players.
  And frankly too much negative attention is bad for mq2 as well. I'll take full responsibility for what went down, and I dont want that again.
  We didn't create mq2 to get people banned, we created it to add utility.
  TRUEBOX is likely to be scrapped altogether on the 17th although i might resurrect it in another form in the future.
  BUT IF we ever go down this path again, expect only utility like audio triggers and maybe a dpsparser, think GINA and gamparse etc.

9 Aug 2016
- Added .LayoutCopyInProgress to the EverQuest TLO
  it returns TRUE if a layoutcopy is in progress and FALSE if not.
- Fixed a couple buffer overflow bugs.
- Misc stuff.

8 Aug 2016 by eqmule
- The integrity checker is now 714% faster (or something).
- Updated mq2autologin, its not going to crash you ever again (well in theory at least)
  So, look, mq2autologin has been overhauled, and I also figured out where the serverids
  are being stored, this means that from now on you can place server shortnames in the mq2autologin.ini
  and as long as they have a server LONGNAME that matches what you see in the server select list it will be able to log you in.
  This is particularly useful on emulator login servers that assign dynamic IDs.
  NOTE2: for live servers, like tunare and drinal for example, those really ARE the real shortnames so I use those.
         BUT for emu servers, I have no idea what their shortanmes are, sometimes they dont even use a "short name", but instead, they use like a really long one with
		 spaces in it and so on, so I HIGHLY recommend you stick to a short name with no spaces in it, especially IF you are using the new MQ2 login feature on
		 the tray icon because eqgame only accepts 30 character commandlines so having a really long "shortname" will definaltely break that type of login for you...
		 bottomline, the mq2 login feature doesn't really care if the shortname is fake or real, it will use whatever is in your profile when it look them up in the ini.
  NOTE3: for live and test servers, obviously the static id of those servers is still valid, and mq2autologin will still be able to look those up internally
  like it always have, this new ini setting is mainly for emu servers, but you can of course add any server u like, even live ones.
  so without further ado here is an:
    Example of a [Servers] section in mq2autologin.ini (note that I have no idea if these servers even allow mq2, this is just an example)
	[Servers]
	tunare=Tunare - The Seventh Hammer
	drinal=Drinal - Maelin Starpyre
	firiona=Firiona Vie (Roleplaying Preferred)
	peqtgc=[] [PEQ]The Grand Creation [legit-god]
	ezserv=[] EZ Server - Custom Zones, Vendors, Quests, Items, etc
	stormhav=[] Storm Haven - High-Quality Custom Content
	alkabor=[] The Al'Kabor Project [www.takproject.net]

25 Jul 2016 by eqmule
- THE BIG #pragma warnings SHOULD DIE patch...
- I have removed the #pragma warnings for depreciated string functions.
- This will absolutely break ALL your plugins.
- I am available on skype to help you fix every single one. eq.mule
- This is NOT going to be easy, but I have posted updated plugins
  on macroquest2.com in every thread that I had plugin source for.
- When you get WARNINGS while buidling this version, IT MEANS, you need a fix.
- DO NOT I REPEAT DO NOT ADD A PRAGMA TO FIX IT
- I'm seriously going to go ballistic if i see any more #pragma warnings
  If a #pragam warning is needed we are doing it wrong.

- So... the whambulance will be comming for sure when you update to this version.
  Sorry about that, but it was needed because I'm sick of all the buffer overflows
  that are crashing us randomly and I can never get a good call stack in order to fix them.
  This fix is years overdue, and I consider it crucial in order to move forward
  towards a 100% stable mq2.

- Anyway... I made a whole bunch of stuff stringsafe
  too much to list, if u have plugins that wont build
  post about it or message me and ill help u fix them.
  Here is a link to a post that has all my personal versions of the plugins I use, that I have fixed for this release:
- http://www.macroquest2.com/phpBB3/viewtopic.php?f=50&t=20053
- pMQ2Blech is no longer an export, create your own Blechs, cause hooking into that one is no longer an option.
  (this means mq2moveutils need to be updated see above link for updated plugins.)

13 Jul 2016
- Updated for LIVE
- Updated for TRUEBOX
  Yes... you can probably bypass my code thats in place to make a TRUEBOX version that
  has all the stuff the LIVE one has, but I am appealing to your decency now.
  Please dont. We have a good thing going with dbg now and I hate to see that ruined by someone
  for their own personal gain. -eqmule
- 
- To build a TRUEBOX version of mq2, uncomment //TRUEBOX in mq2main.
- If I find out that people are abusing this newfound power, I WILL have no other choice than
  moving more stuff into mq2ic, please dont make me do that. I like to keep mq2 as open
  as possible.

12 Jul 2016
- Updated for TEST
- winter is comming.

06 Jul 2016
- Updated for LIVE
- You can now enable/disable MQ2login from the tasktray menu.

02 Jul 2016
- Added a check for "You have a character logged into a world server as an OFFLINE TRADER from this account" to mq2autologin
- Added a check for "failed login attempts on your account since the last time you logged in."  to mq2autologin
- Added a check for "This login requires that the account be activated.  Please make sure your account is active in order to login"  to mq2autologin
- Added a check for "Error - A timeout occurred"  to mq2autologin

- Added a setting for the "Trade when you have something on the cursor and click on the name of the target in the target window" feature
  its in macroquest.ini as UseTradeOnTarget. default is 1. (on)

01 Jul 2016
- Updated for TEST
- The Create new Profile window no longer closes after u create a profile.
  you can close it on the [X] when you are done adding profiles, this was a requested feature.
- To celebrate that it looks like we are getting all our accounts back, I decided to comply with some users requests
  so I:
- Added a popupmenu to the Profilemenu on the trayicon
  you can now rightclick the profile and you will see Edit, Delete and Check/Uncheck
  The browse button is active now as well.
  Happy Boxing!, this should make it easier.

30 Jun 2016
- Updated for TEST
- Updated MQ2AutoLogin.cpp - cred: derple.
- Updated Blech - cred derple
  change was done to fix a crash in blech.
- Fixed Spell Dmg in MQ2ItemDisplay - cred: dewey2461
- Misc Stuff to improve stability.
- Changed the way Profile for Login works, you will need to recreate your profiles. -cred: dewey2461
  Im really sorry about that, but its better we get this done now than in 6 months
  when it will affect more people.
  This is new feature to me as well, and im doing my best to make it work the way people want it,
  based on the feedback I get.
  The good news is, next version will have a browse to path button (that works)
  an edit and a delete option for the profiles, this change lays the groundwork for that.

28 Jun 2016
- MQ2AutoLogin is now part of the core zip
- NEW FEATURE: Profiled Logins:
	Basically it's a new menu on the task icon called Profiles.
	The first time you click it you will see a Create New... menu item.
	You click it and a small window asking for 5 things will pop up.
	Server, login, pass, character name and path to eqgame.exe
	Once you have that filled in you click an OK button and your profile will be encrypted and saved in mq2autologin.ini
	You can save as many profiles as you want and they will sort per server on the menu.
	Each server profile has a Load/Unload All option so once you have added all your accounts for a server you just click the Load All and away it goes,
	it will login all of the characters under that server. (Well all that are check marked)

- Check marks: each character can be marked for loading by simply right clicking the character name to toggle it marked on or off.

- Loading individual accounts:
	You just left click on a character name and if it is check marked, it will load and the name will be changed to <Charname> (Loaded)

- Unloading individual accounts:
	If a char is loaded and has the text (Loaded) behind it you just left click it to unload.
	I kept this as simple as I possibly could so its a Toggle.

- I can add window positioning and stuff I guess but for now it's just a easy way to login a box team on a server.

- Batch Files and hotkeys:
	If you currently use batch files or hotkeys or whatever, those should still be usable if you don't want to click the menu.
	Example: (this example assumes you HAVE profiles created with "Create New..." in mq2autologin.ini)
	Batch file can launch your accounts by sending the server_charname to the eqgame client like this: <path to eqgame.exe> patchme /login:drinal_eqmule
	And that's really all there is to it... You would of course change the server and Charname to your server and your char (drinal and eqmule)

- Encryption:
	I strongly recommend getting this setup though, because it encrypts your password in a way that in "theory" makes it only decryptable on YOUR computer,
	this means that even if you accidently post your mq2autologin.ini somewhere, or someone gets hold of it, the information inside it will be useless to them.
-	Finally, no, you don't "HAVE" to use this feature, mq2autologin is backwards compatible to handle any old way you feel more comfortable with.


22 Jun 2016
- Updated for LIVE
- Updated for TEST
- BeepOnTells and FlashOnTells fixed to not beep and flash on pet tells.
- Added .ScreenMode to the EverQuest TLO, it returns the ScreenMode as a integer.
- Added a new command: /screenmode which sets the screenmode.
  Usage: /screenmode <#> Where 2 is Normal and 3 is No Windows
  This is experimental, I noticed you can decrease the memory footprint by setting it to 3 and then back to 2
  in 3 only the main window is drawn and I suspect memory gets freed then.

17 Jun 2016
- Added .PPriority to the EverQuest TLO, it returns the Process Priority as a string.
- Added a new command: /setprio which sets process priority (like in Task Manager)
  Usage: /setprio <1-6>
  Where 1 is Low 2 is below Normal 3 is Normal 4 is Above Normal 5 is High and 6 is RealTime
  Example: You need to build something quick in Visual Studio
  just do a /bcga //setprio 2 and it will zoom by real fast.
- Added .Corrupted and .Cursed to the Me. and Target. TLO's

16 Jun 2016
- Fixed the ISXEQ build errors.
- Fixed a few arrays related bugs:
- ${Me.Book[0]} will now return NULL again instead of assuming the macro author meant ${Me.Book[1]}.
  This fix should make macros and some plugins that relied on NULL returns for invalid tlo member usage work again.
  (hint: there is no such thing as ${Me.Book[0]} all macro arrays start at 1... but whatever...)
- Fixed a /unload crash in mq2autologin
  it has been posted here: http://www.macroquest2.com/phpBB3/viewtopic.php?f=50&t=16427

15 Jun 2016
- Updated for LIVE
- Added xtarhater to the spawnsearch tlo - Idea Cred: Maskoi
  Example usage:
   /if (${SpawnCount[npc xtarhater loc ${Target.X} ${Target.Y} radius ${Spell[Deadening Wave Rk. II].AERange}]} >= ${SpawnCount[npc loc ${Target.X} ${Target.Y} radius ${Spell[Deadening Wave Rk. II].AERange}]}) {
		/echo its ok to cast the aemez it wont aggro more mobs than whats on xtarget.
		/casting "Deadening Wave Rk. II"
   } else {
		/echo if you cast your aemez now, you will agro more mobs than are on your xtarget, which would be stupid.
		/casting "Bewilder Rk. II"
   }
- Fixed a bug in .RankName which would cause it to return the wrong spell.

10 Jun 2016
- .MyCastTime in the spell TLO is now a timestamptype (cause it is)
  OK FINE... LOOK THESE THINGS WILL BREAK "SOME" MACROS:
  Since I changed all these recast and cast timers and so on in the last few days
  A LOT of macros will break...
  Sorry about that but these timers should never have been floats in the first place
  and we better get this done now or it will cause problems down the road for us, when we add new stuff.
  TO DEAL WITH THIS I have Added .Raw to the timestamp TLO it will just output total milliseconds
  And IF you really need the old Float output I also added .Float
  this will allow you to still see things as floats if that's what you prefered.
  Example: /echo ${Me.Book[1].MyCastTime.Float}
  Output: 1.50

09 Jun 2016
- Updated for TEST (yes really)
- Added .DurationValue1 to the Spell TLO
- Changed the way /unload and re/inject works, those things are now part of the Processgame detour
  that should prevent some crashes related to us interfering with the window drawing.
  In fact direct calls to eqgame functions from mq2start or any other thread is asking for trouble.
  This change should minimize that behaviour.
- .CastTime in the spell TLO is now a timestamptype (cause it is)
- .RecoveryTime in the spell TLO is now a timestamptype (cause it is)
- .FizzleTime in the spell TLO is now a timestamptype (cause it is)

  See yesterdays changes for an example of usage using .RecastTime

09 Jun 2016 by SwiftyMUSE
- Additional updates for spell effects

08 Jun 2016
- Sorry TEST players this update is NOT for todays TEST patch. Expect one tomorrow.
- Added .IsSkill to the spell tlo
- Fixed a crash in Me.CombatAbility when doing ${Me.CombatAbility[0]}
- Fixed some potential crashes that could occur because of signed/unsigned integer misuse.
- Added .DoOpen and .DoClose Methods to the Window TLO
  Usage: /echo ${Window[somewindow].Child[somechild].DoOpen}
  Expected Result: it will echo TRUE and open it.
- Addded .NumGems to the character TLO it returns the number of spellgems you currently have.
  Usage: /echo ${Me.NumGems}
  Expected output for a level 1 character: 8
  Expected output for a level 105 character which has Mnemonic Retention AA at rank 4: 12
- .RecastTime in the spell TLO is now a timestamptype (cause it is)
  Usage: /echo ${Spell[Steadfast Stance Rk. II].RecastTime.TotalSeconds}
  Expected Output: 150

01 Jun 2016
- fixed a bug that would always return NULL instead of TRUE or FALSE
when doing ${AdvLoot.SList[x].AlwaysGreed} - cred hoosierbilly

25 May 2016
- Updated for TEST

24 May 2016
- Updated for TEST

23 May 2016
- Updated for TEST

22 May 2016
- Updated for TEST

18 May 2016
- Fixed a crash in MQ2itemDisplay
- Fixed a crash in merchinfo (/mac scribe)

18 May 2016
- Updated for LIVE
- /echo now accepts colorcodes -cred htw see http://www.macroquest2.com/phpBB3/viewtopic.php?f=47&t=17141&p=152508#p152508
- Fixed a few bugs related to aa indexes.
- Dont make a big thing out of this but:
- /caption now takes a new argument "anon"
  You can use this to anonymize your session.
  It was brought to my attention that there was an interest in recording/streaming video - cred: maskoi
  while at the same time protecting the privacy of the player as well as other players.
  NOTE 1: This is cosmetic and LOCAL only, in other words NOT AN ACTIVE HACK.
  NOTE 2: You are NOT anonymous to other players OR the server.
  NOTE 3: I recommend leaving this option OFF at all times unless you really need to use it, because it WILL use a lot of cpu time.
  NOTE 4: The mq2labels plugin need to be loaded for the "full anonymity effect".
  NOTE 5: Chat is NOT anonymized at all. Although if people want that, we can certainly make it happen in a future update.
  Usage: /caption anon on
- And finally see changes for test in changes below from 13 May 2016, they apply to LIVE now as well.

13 May 2016
- Updated for TEST
- Note that the following Values was removed from the ITEMINFO Struct in the TEST build:
  	.Accuracy
	.StrikeThrough
	.Avoidance
	.DoTShielding
	.SpellShield
	.StunResist
	.CombatEffects
	.Shielding
	.DamageShieldMitigation
	Its unlikely that these will return, but I will know in a few days when I have had more time to investigate this.
	I *MIGHT* create wrapper functions for these values like ((EQ_Item*)pItem)->GetAccuracy();.
	BUT IF YOU HAVE PLUGINS OR MACROS THAT USE THESE VALUES: //Comment them out for now...
	I will know more before this stuff gets pushed to the LIVE client next week...
- Updated for LIVE

12 May 2016 by SwiftyMUSE
- Finally... move the NetStatus indicator on the screen. You are no longer limited to the upper left corner.
  Using NetStatusXPos and NetStatusYPos these will be added the to default (0,0) coordinates to allow placement
  at other areas on the screen.
- Added commands /netstatusxpos, /netstatusypos to update the (x,y) screen coordinates for the NetStatus indicator.

10 May 2016
- Updated for TEST
  This will get u in game, but there are still some stuff that needs fixed, 
  the Caps needs calced for example.
  I just wont spend to much time on it now, since one or more repatches are likely.

08 May 2016
- Maintenance release PART II:
- Added .IsSwarmSpell to the Spell TLO, it return TRUE/FALSE if a spell is a swarmspell or not.
 Usage: /echo ${Spell[Chattering Bones].IsSwarmSpell}
 Output: TRUE
- Fixed the offset for EQ_PC__GetCombatAbilityTimer_x (again)
- Fixed another crash in mq2map.

06 May 2016
- Fixed a crash in mq2map. Thanks to everyone that sent in crash dumps.
- Fixed a /unload crash.

04 May 2016 by SwiftyMUSE
- Added to Zone TLO
  ZoneType, NoBind, Indoor, Outdoor, Dungeon
- Added to Spawn TLO
  EQLoc, MQLoc
- Added to Spell TLO
  Location

02 May 2016
- Maintenance release PART I: I highly recommend everyone update to this release.
- NEW STUFF:
- Added ${Me.ItemReady[xxx]} it returns a bool true or false, it was 10 years overdue, and yes i know we can check it with Item Timer but
  I like the consistency of having SpellReady, AltAbilityReady, CombatAbilityReady and now ItemReady
  it also makes it easier to remember to macro writers. -Idea cred: Maskoi
- Usage: /echo ${Me.ItemReady[=worn totem]}
- will look for an item name that exactly matches "worn totem" and return true if its ready to click/cast/use and false if not.
- Usage: /echo ${Me.ItemReady[drunkard]}
- will look for an item name that has the word "drunkard" in it and return true if its ready to click/cast/use and false if not.
- the item name is not case sensitive.

- CHANGES:
- MacroQuest2.exe should once again be winxp compatible.
- ${Me.AltAbilityTimer[xxxx]} does NOT return a pTickType anymore, its NOW a pTimeStampType, so update your macros.
- Changed the name of __bCommandEnabled_x to g_eqCommandStates_x (cause thats what it is)

- FIXES:
- Created a wrapper for ExecuteCmd cause it has 4 paramters now, and i didnt want to break plugins.
- This should fix multiple crashes as well as the "mash hotkeys too quickly crash". (yes that was likely us)
- Fixed the offset for EQ_PC__GetCombatAbilityTimer_x
- Corrected the _ZONEINFO struct(s)
- Corrected the function declaration for CSidlScreenWnd::GetChildItem note that it takes 2 arguments now.
- Corrected the function declaration for CXWnd::GetChildWndAt note that it takes 3 arguments now.
- Corrected the function declaration for CXWnd::Move (for the CXWnd__Move1_x offset).
- Corrected the function declaration for EQPlayer__DoAttack_x on EMU builds.

26 Apr 2016
- Updated for TEST
- Removed fancy progressbar message for now, it might return or not, dont know yet but im hunting a memory leak so... we'll see.

23 Apr 2016
- Fixed a crash in ${Merchant.Item[x]}

22 Apr 2016
- Updated for LIVE

20 Apr 2016
- Updated for LIVE

15 Apr 2016
- Fixed broken spell stuff for TEST - cred demonstar55
- Added support for specifying buildtype (TEST/LIVE/BETA/EMU) in the preprocessor.
- Updated Macroquest.exe to only inject in the right eqgame.
  Example: you have macroquest loaded in the tasktray from your
  Releast(test) directory it will not try to inject into a live eqgame session.
  if you have live macroquest running and start eqgame for test it will not try
  to inject into the live client.
  This means you can have 2 macroquest.exes running and they will only inject in
  the exe that mq2main.dll is built for. (it knows what dir it was started from).

14 Apr 2016
- Updated for TEST
- Fixed ${Me.AbilityReady[Taunt]} and other abilites not on hotkeys so they work even when not "hotkeyed"
  Thanks mwilliam for the bug report
- Added some more items to actordef.

12 Apr 2016
- Updated for TEST

11 Apr 2016
- Fixed /face to use pCharSpawn instead of pLocalPlayer
  this should make moving work while mounted again... sorry about that...

07 Apr 2016 by SwiftyMUSE
- Updated Charmed, Brells to correctly identify buffs on yourself.

07 Apr 2016
- Updated for TEST

06 Apr 2016
- Updated for TEST

02 Apr 2016
- Updated for TEST
- Added the missing members to the Spell struct. - demonstar55

01 Apr 2016
- Updated for TEST

31 Mar 2016
- Moved the charinfo pIllusionsArray cause it was in the wrong place.
  This prevented FindItem from finding items in the illusion keyring.

30 Mar 2016
- I think I got Advloot under control now, go for it, test it as hard as u can.
- Added a new Member .LootInProgress to the AdvLoot TLO
  use it or face imminent doom!
  Usage Example:
  [code]
  /if (!${AdvLoot.LootInProgress}) {
		/echo its safe to loot
		if (${AdvLoot.SCount}>=1) {
			/echo im going to give 1 ${AdvLoot.SList[1].Name} to myself
			/advloot shared 1 giveto ${Me.Name} 1
		}
  } else {
		/echo do something else, loot is in progress...
  }
  [/code]

29 Mar 2016
- Made some adjustments to make advloot more stable
- Made some adjustments to doors , thanks htw

25 Mar 2016
- Fixed GetFriendlyNameForGroundItem to support instanced zones
- Misc fixes

24 Mar 2016
- Fix for ISXEQ build, it will compile again, report any weirdness on the forum.
- Fix to make /itemtarget select the closest item first
- Update to /items and /doors so they sort by Distance3D
- Updated /doortarget let me know if it fails to target
- Updated /click left door let me know if u find a door it cant open.
- Added a .DoTarget Method to the Ground TLO
  Usage: /if (${Ground[egg].DoTarget.ID}) {
               /echo we just targeted a ${Ground[egg]}
         }
- Added a .DoFace Method to the Ground TLO
  Usage: /echo (${Ground[egg].Doface.Distance3D}) {
  Will face the closest item on the ground which has the word "egg" in it.
  and then echo the distance to it in the mq2 window.
  well if it finds an item with the word "egg" in it on the ground that is, otherwise it will just echo NULL
  .DoFace does NOT target the ground item, it just faces it.

- Changed how /items <filter> work, its now case insensitive and takes any part of a word into account
  Usage: /items egg will display all items on the ground that has the word "egg" in them.
- Changed how /doors <filter> work, its now case insensitive and takes any part of a word into account
  Usage: /doors pok will display all doors in the zone which has the word "pok" in them.


23 Mar 2016
- Updated for LIVE
- WARNING! Task TLO has changed, update your macros.
- Well, I was gonna release the new Task TLO in the next zip
  but then dbg decided to patch so you guys get whatever I could finish
  before I had to release the zip.
  It needs more documantation and definately more testing as well,
  but I can say this much for now:
  /echo Task 1 is ${Task[1]}
  Output: Task 1 is Hatching a Plan
  /echo The task with "hatch" in is name is called: ${Task[hatch]} 
  Output: The task with "hatch" in is name is called: Hatching a Plan
  /echo ${Task[hatch]} is listed as number ${Task[hatch].Index} in the tasklist.
  Output: Hatching a Plan is listed as number 1 in the tasklist.
  /echo The ${Task[hatch]} first objective is to ${Task[hatch].Objective[1].Instruction}
  Output: The Hatching a Plan first objective is to find where the eggs are being incubated
  /echo The ${Task[hatch]} first objective status is ${Task[hatch].Objective[1].Status} 
  Output: The Hatching a Plan first objective status is 0/1
  /echo The ${Task[hatch]} first objective should be completed in ${Task[hatch].Objective[1].Zone}
  Output: The Hatching a Plan first objective should be completed in Hatchery Wing
  /echo I should be working on ${Task[hatch].Step} in ${Task[hatch].Step.Zone}
  Output: I should be working on find where the eggs are being incubated in Hatchery Wing
- Added .Type to the Task TLO: it outputs a string Quest or Shared depending on the task:
  Usage: /echo ${Task[hatch].Type}
  Output: Shared
- The Task TLO also has a .Select "Method" (see below for an explaination of TLO methods.)
  .Select can select list items and combobox items.
  .Select returns TRUE if a selection was made and FALSE if not.
  Usage: /if (${Task[hatch].Select}) {
			/echo I just Selected a task that has the name "hatch" in it...
		} else {
			/echo I did not find a task that has the word "hatch" in it, so nothing was selected.
		}

- Fixed a racecondition crash in mq2bzsrch.
- Fixed a plugin unload/load crash
- Made some changes to mutex locks.
- Fixed the loot and the trade struct for the test build.
- Added a new command /invoke to invoke TLO Methods...
  Basically we have had TypeMethods in the source for years, but it was never finished.
  Consider these methods beta for now.
  So from the command line or hotbuttons you can do stuff like: /invoke ${Spawn[eqmule].DoTarget}
  and it will execute the DoTarget method of the Spawn TLO... (and /target eqmule IF it finds that spawn)
  In macros it should make things more simple but at the same time add more power
  because now you can do stuff that saves a few lines, like:
  /if (${Spawn[eqmule].DoTarget.ID}) {
		/echo i just targeted ${Target}
  }
  or
  /if (${Spawn[eqmule].DoFace.ID}) {
		/echo i just faced eqmule
  }
  the following Methods are available for use and testing as of this patch:
  For the Task TLO:
	.Select
  For the Spawn[]. TLO:
	.DoTarget
	.DoFace
	.DoAssist
	.LeftClick
	.RightClick
  For the Me. TLO:
	.Stand
	.Sit
	.Dismount
	.StopCast
  For the Me.Buff TLO Member:
	.Remove
  For the Switch TLO:
	.Toggle
  For the Ground TLO:
	.Grab
  For the Window TLO:
	.LeftMouseDown
	.LeftMouseUp
	.LeftMouseHeld
	.LeftMouseHeldUp
	.RightMouseDown
	.RightMouseUp
	.RightMouseHeld
	.RightMouseHeldUp
	.Select

- And finally, there seem to be some problem with /click left door
  I will have a look at that tomorrow.

17 Mar 2016
- Fixed a crash in the ${Merchant} TLO
- Fixed a crash in the ${Task} TLO

16 Mar 2016
- Updated for LIVE
- Added a new TLO: GroundItemCount
  usage: /echo There are ${GroundItemCount[apple]} Apples on the ground
  Output: There are 5 Apples on the ground
- usage: /echo There are ${GroundItemCount} items on the ground in this zone.
  Output: There are 12 items on the ground in this zone.
- Extended the Ground TLO to accept searches
  usage: /echo The closest ${Ground[brew].DisplayName} is ${Ground[brew].Distance3D} away from you.
  output: The closest Brew Barrel is 26.4 away from you.
  Note that both of the searchfunctions are case insensitive and are sorted by distance colosest to you.
  The only acceptale parameter in the search filter is by name or partial name.

- Added .Distance3D and .DisplayName to the Ground tlo
  DisplayName will display the actual name of the ground item, .Name will still display the actorname...
  ${Ground} now defaults to ${Ground.DisplayName} instead of ${Ground.ID}
- Doortargets as well as GroundTargets are now cleared when you do a /target clear

15 Mar 2016
- Maintenance Release, bunch of cleanups and stuff that should improve overall stability.

-Updated all vcxproj files and solutions to use build.props for easier administration - Cred: brainiac

- Fixed Me.Dar, Me.Counters, Buff Dar and Buff Counters - Cred: Demonstar55
- Community can provide input if we should separate them into their elements.
- For now they return combined, which might be useless.

- FRIENDLY DEV TIP OF THE DAY:
- Some people has been asking me how to run VS as admin by default in windows 8-10:
- There is a simple trick to it, and I recommend that everyone do this, but
- especially if you are going to debug MQ2 OR build ISXEQ because it needs
- to copy files to your InnerSpace directory and that is usually located
- under Program Files (which requires admin privs).
- Anyway... to do this, paste the following link in your browser:
- http://lmgtfy.com/?q=make+visual+studio+always+run+as+administrator
- When you have followed those steps, navigate to this directory:
- C:\Program Files (x86)\Common Files\Microsoft Shared\MSEnv
- Now locate the VSLauncher.exe in that dir, rightclick it, select properties
- Go to the compatability tab, and check the "Run this proram as an administrator" box.
- Click ok. That's it. From that point on, your VS will always start itself as admin.

12 Mar 2016
- Updated for TEST

09 Mar 2016
- Updated for TEST
- New SPA's added
- IsBodyType has been renamed to HasProperty (cause thats what it is)
- Bunch of changes to mq2windows, lets see if it works as intended.

- Added a new TLO Member to ${Me} .AssistComplete
. You can check it after you do a /assist. It will be true when the assist request has been completed.
.  Usage Example: /assist Eqmule
.                 /delay 5s ${Me.AssistComplete}==TRUE
.				  /if (${Target.ID}) {
.				      /echo EqMule wants me to help fighting ${Target}
.				  }
- Turned on Exception Handling (/EHsc) for all projects except mq2main
- when we move to the v140xp toolset we can use the noexcept keyword to turn it on for mq2main as well...

- --------------------> VERY IMPORTANT STUFF BEGIN <-------------------
- It's time to upgrade to Visual Studio 2013 Community or newer.
- From this version and onward we will not support older compilers.
- There just isn't any good reason now that Microsoft has free Community Editions
- which can build mq2 just fine.
- Therefor:
- All vcxproj files has been updated to use the vs2013 toolset (v120xp) (thanks Brainiac)
- We want to move to 2015, but we will have to wait until ISXDK supports that version.
- If you use 2015, just install the vs 2013 community edition if you want to build ISXEQ
- For mq2 it doesn't really matter, you can build it with 2015 toolset (v140 or v140xp)
- just let it upgrade if it asks for it.

- Older solution files has been removed:
- For building MQ2 use MacroQuest2.sln
- --------------------> VERY IMPORTANT STUFF END <---------------------

- If you have no interest in building ISXEQ you can stop reading now.

- For building ISXEQ use ISXEQ.sln PLEASE NOTE: --------------->
- The red headed stepchild ISXEQ has gotten some love this week.
- You might have noticed that the zip grew a bit in size this release
- the reason is that it now includes all files needed to build ISXEQ.
- So...
- This means that from now on, you can just open ISXEQ.sln and build it.
- DO NOT LET IT UPGRADE THE TOOLSET! it only works with the v120xp toolset.
- Having said that, No more additional downloads, googling for libs, headers, updating paths
- patching files, reading pages and pages of forum threads, and all that extra
- shiz that we all love to spend time on...
- In other words we made it easier to build ISXEQ "out of the box" (aka the zip)

24 Feb 2016
- Updated for TEST
- Changed how GroupAssistTarget and RaidAssistTarget works
  before this change you could get a return that was invalid when no mainassist was assigned.
  since I make sure there actually is a mainassist in the group or raid
  this is no longer possible.
- Fixed /pickzone so picks above 9 can be picked - cred: derple

19 feb 2016
- Added .BuffsPoplulated to ${Target}
-  Usage example:
-  /target pet
-  /delay 5s ${Target.ID}==${Pet.ID} && ${Target.BuffsPopulated}==TRUE
-  /echo ${Target} has ${Target.BuffCount} buffs on him.

- Trampoline following - cred: brainiac

18 Feb 2016 by SwiftyMUSE
- Updated to make GetNumSpellEffects inline.
- Updated MQ2Map to use layer 2 again.
- Updated more groundspawn names.

17 feb 2016
- Updated for LIVE
- I refer you all to the change message from 12 feb 2016
  the changes described in it, now applies for LIVE build as well.
- Fixed SpellReady so it's 111% reliable now.

14 feb 2016 HAPPY VALENTINES DAY!
- Removed most of the holes I punched in the source with #if defined(TEST) in the last version cred: brainiac
- Updated some stacking code cred: demonstar55
- Fixed SpellReady so it's 110% reliable now.
- minor fixes

12 feb 2016
- Fixed SpellReady so it's 100% reliable now.
- Other stuff
- Updated for TEST
- BELOW THIS LINE ARE TEST RELATED CHANGES, BUT LIVE BUILDERS SHOULD READ IT AS WELL (cause it is comming your way)

- Added CalcIndex to ${Spell} (on TEST)
- Added NumEffects to ${Spell} (on TEST)
-  Both of them SHOULD be used in macros that enumurate Base, Base2, Calc,Attrib and Max
-  Example: lets say your macro does this:
-		/for i 1 to 12
-			/echo Base ${i} is : ${Spell[Augmentation].Base[${i}]}
-		/next i
-	FROM NOW ON: IT SHOULD LOOK LIKE THIS: (or you will get errors running it)
-		/varcalc count ${Spell[Augmentation].NumEffects} + 1
-		/for i 1 to ${count}
-			/echo Base ${i} is : ${Spell[Augmentation].Base[${i}]}
-		/next i
-							

- Ok, listen PEOPLE WHO BUILD MQ2 FOR -> TEST <- : this is IMPORTANT!:
-  This patch punched a bunch of holes in mq2, and Im telling you folks right now:
-  IF YOU DONT UPDATE YOUR PLUGINS THEY WILL Fail to build.
-  ok and here is how to update them:
-  Search EVERY single plugin you have for references to ->Base[, ->Base2[, ->Calc[, ->Attrib[ and ->Max[
-  Replace EVERY result with a proper call to the corrosponding new APIs:
-	LONG GetSpellAttrib(PSPELL pSpell, int index);
-	LONG GetSpellBase(PSPELL pSpell, int index);
-	LONG GetSpellBase2(PSPELL pSpell, int index);
-	LONG GetSpellMax(PSPELL pSpell, int index);
-	LONG GetSpellCalc(PSPELL pSpell, int index);
-	Let me give and example: You do the search and you find this code:
-	for (int a = 0; a < 12; a++) {
-		switch (spell->Attrib[a])
-	YOU MUST replace that code... with this:
-	if (PSPELL spell = GetSpellByID(SpellID)) {
-		for (int a = 0; a < GetSpellNumEffects(spell); a++) {
-			switch (GetSpellAttrib(spell, a))

-	Notice what I did there? you CANNOT and SHOULD NOT use hardcoded "12" anymore
-	It just isn't how spell effects are stored anymore, they only store
-	the ACTUAL number of effects in memory, not all 12 slots...
-	So... the new Spell member function GetSpellNumEffects(x) SHOULD ALWAYS be used from now on.

-	Mkay? questions?, come talk to us on irc/skype/email whatever...
-	And finally, for the LIVE people... this is comming your way within a week or so when
-	they patch for LIVE, so get ready, cause I'm not going to repeat this info again.
-  This message will self destruct in 3...2...1...

28 Jan 2016
- The changes to the Task TLO from the Jan 14 patch has been reverted, they where not ready for production yet.
- Me.Pet has been fixed for TEST along with a bunch of other spawninfo offsets that where all off.
- Me.Trader has been fixed for LIVE
- Me.Buyer has been fixed for LIVE
- Added Poisoned and Diseased to ${Target}
- Added Poisoned and Diseased to ${Me}
- RewriteMQ2Plugins has been removed, it was a dangerous function that could set all plugins to 0 if you crashed while doing /plugin someunstableplugin unload
- RewriteMQ2Plugins has been replaced with SaveMQ2PluginLoadStatus
- Added Krono to ${Me}
- Added XTargetSlots to ${Me}
- Misc other fixes.
- Stuff

22 Jan 2016
- Updated for TEST
- Updated for LIVE

20 Jan 2016 by MacroQuest2.com Devs
- Updated for LIVE
- Fixes to the task tlo by dewey2461 see: http://www.macroquest2.com/phpBB3/viewtopic.php?f=30&t=19912
- New feature map highlights see http://www.macroquest2.com/phpBB3/viewtopic.php?f=17&t=19895
  code cred: JudgeD

17 Jan 2015 by MacroQuest2.com Devs
-Added CursorPlatinum,CursorGold,CursorSilver and CursorCopper to the ${Me} tlo

16 Jan 2016 by MacroQuest2.com Devs
- Fixed Open in the CONTENTS struct
- Added .Open to the itemtype, it works for containers. its a boolean.

14 Jan 2016 by MacroQuest2.com Devs
- Updated for TEST
- Added a new feature. cred: dewey2461
- Description: Extends the Task TLO with the TaskElementList's Objective[ ]

- The TaskElementList is a row,column address where column 0 is the text, 1 is the status, etc.

- Examples: 

- /echo ${Task.Objective} The first objective
- /echo ${Task.Objective[0]} The first objective
- /echo ${Task.Objective[0,1]} The first objective's status
- /echo ${Task.Objective[0,2]} The first objective's zone
- /echo ${Task.Objective[1]} The second objective

16 Dec 2015 by MacroQuest2.com Devs
- Updated for LIVE
- Change: LoreGroup and LinkDBValue in the CONTENTS struct has been renamed
  to GroupID and OrnamentationIcon (cause thats what they are)
  Make changes to your plugins if you use them.
- switches got some love - thanks brainiac.

14 Dec 2015 by SwiftyMUSE
- Added Slowed, Rooted, Mezzed, Crippled, Maloed, Tashed, Snared, Hasted, Aego,
	Skin, Focus, Regen, Symbol, Clarity, Pred, Strength, Brells, SV, SE,
	HybridHP, Growth, Shining, Beneficial, DSed, RevDSed, Charmed to ${Target}
- Added Aego, Skin, Focus, Regen, Symbol, Clarity, Pred, Strength, Brells, SV, SE,
	HybridHP, Growth, Shining, Beneficial, DSed, RevDSed, Charmed to ${Me}
- Updated MQ2Linkdb code to generate links for most all items (98.04% of lucy items)
- Added new groundspawns for MQ2Map

12 Dec 2015 by Eqmule
- Please don't use MQ2 for unattended gameplay (afk botting)
- Updated for TEST

09 Dec 2015 by Eqmule
- Please don't use MQ2 for unattended gameplay (afk botting)
- Updated for LIVE
- Dont try to use mq2 or any other third party tool on the Phinigel server.
  Consider this a friendly warning.

08 Dec 2015 by Eqmule
- Please don't use MQ2 for unattended gameplay (afk botting)
- Updated for TEST
- Misc Buffer Overflow fixes.

07 Dec 2015 by Eqmule
- Please don't use MQ2 for unattended gameplay (afk botting)
- Updated for TEST

05 Dec 2015 by Eqmule
- Please don't use MQ2 for unattended gameplay (afk botting)
- Updated for TEST

03 Dec 2015 by Devs
- Please don't use MQ2 for unattended gameplay (afk botting)
- Updated for TEST
- Updated mq2ic for isxeq, copy it to your extensions folder and isxeq will load it for you.

02 Dec 2015 by Devs
- Well... This is probably the most important update to MQ2 in years.
  Recent changes to the client released with the new Broken Mirror expansion
  added a new type of MQ2 detection which is meant to prevent mq2 usage on the new Phinigel server.
  We fully support the NO MQ2 policy on Phinigel, and we want to continue
  supporting that policy and backup DBG any way we can that’s within reason.
  We have therefor decided to add a new type of integrity checker to MQ2.
  We have placed the code in a MQ2 plugin that has been named MQ2Ic.dll. (MQ2 Integrity checker)
  We feel strongly that MQ2 is in a symbiosis with Everquest, and it’s important to us
  that all MQ2 users feel safe while they use MQ2.
  MQ2 users are an important part of the Everquest community and we wish to keep it that way.
  In short, we recommend you keep MQ2Ic.dll loaded while you are playing Everquest.
  It will protect your integrity on all servers EXCEPT Phinigel.
  It will be included in every zip from now on, and will be maintained by active mq2 devs.
  Its usage is optional though, and you can unload and load it like any other plugin, but it comes loaded by default.
  This plugin will also fix some recent plugin issues and crashes as well as improve the fps performance.
  All questions about this plugin should be directed to eqmule@hotmail.com

26 Nov 2015 by EqMule and Braniac
- HAPPY THANKSGIVING EDITION!
- Please don't use MQ2 for unattended gameplay (afk botting)
- Updated for TEST
- Fixed a few annoying issues with mq2 message wrapping multiple lines in tools like DebugView. -Brainiac
- Updated ITEMINFO. AugRestrictions was in the wrong place.
- Added code to ${Target.AggroHolder} so it returns yourself as well as other now.

23 Nov 2015 by EqMule
- Please don't use MQ2 for unattended gameplay (afk botting)
- Fixed some ISXEQ stuff
- The following commands now work in ISXEQ:
  - /beepontells
  - /flashontells
  - /timestamp
  - /click left door (remember to do /doortarget before u do that though)
  - /click left item (remember to do /itemtarget before u do that though)
  - /click left target
  - /click right target
  - /useitem "some item" (or partial name) or without the quotes... this one works for items in keyrings as well (illusions, mounts)

22 Nov 2015 by EqMule and Demonstar55
- Please don't use MQ2 for unattended gameplay (afk botting)
- Added .Index to the AltAbility TLO.
- Added .NextIndex to the AltAbility TLO.
- Added .CanTrain to the AltAbility TLO.
  Usage: /if (${AltAbility[Companion's Aegis].CanTrain}) /alt buy ${AltAbility[Companion's Aegis].NextIndex}  
- Added a few new APIs:
- AltAdvManager::CanSeeAbility
- AltAdvManager::CanTrainAbility
- PcZoneClient::HasAlternateAbility
- Added the /pick # command to the ISXEQ build.

20 Nov 2015 by EqMule
- Please don't use MQ2 for unattended gameplay (afk botting)
- Updated for TEST
- Updated for LIVE

19 Nov 2015 by EqMule
- Please don't use MQ2 for unattended gameplay (afk botting)
- Fixed the /ranged crash

18 Nov 2015 by EqMule
- Please don't use MQ2 for unattended gameplay (afk botting)
- Updated for LIVE
- Updated for TEST
- Change the MQ2MountType TLO has been renamed to MQ2KeyRingType
  it works exactly like the mount tlo would, but it also take illusions now
  so u can do:
  Usage: /echo ${Mount[1].Name}
  Outputs: [MQ2] Whirligig Flyer Control Device
  Usage: /echo ${Illusion[2].Name}
  Outputs: [MQ2] Polymorph Wand: Steam Suit
  Usage: /echo ${Illusion[Polymorph Wand: Steam Suit].Index}
  Outputs: [MQ2] 2
- New Feature: you can now use /useitem on illusion items even if they are in the keyring
  usage: /useitem Polymorph Wand: Steam Suit
- Change: there used to be a value in the itemstruct called CastTime
  I noticed it was actully FoodDuration, so it has been renamed.
  If you have any plugins that used "someitem->CastTime" from that struct,
  you need to change that to whatever you intend it to do, cause for whatever
  reason you have been using it up til this point, you have gotten FoodDuration back...
  Im guessing that was a bug, and you really wanted someitem->Clicky.CastTime instead...
  so adjust accordingly.

11 Nov 2015 by EqMule and Demonstar55
- Please don't use MQ2 for unattended gameplay (afk botting)
- BIG NEWS!
- After a really long time, messing with this on and off
  I'm proud to present support for splash spells in the cast command.
  You can now cast any splash spell as long as you have a target.
  If you dont have a target it will just cast it at your own location.
  There is no need for window in focus, or full screen or any of that stuff
  you dont even have to be facing the target.
  Basically the only requirement is that its in lineofsight and in range.
  The splash feature was brought to you as a joined effort
  with Demonstar55 as the main contributor, his tireless dissasembling
  and reverse engineering as well as updates on the progress on skype, irc etc
  was a major help in bringing this to you all, so give him a shoutout!
  I need to mention ctaylor22 as well for pushing me to work on it at all.
  Anyway... enjoy.
- Added a new member to the Spawn TLO: CanSplashLand, it returns true or false
  usage: /echo ${Target.CanSplashLand}
  I suggest you use this tlo member in your macros BEFORE you try to cast a splashspell
  there is no point in casting it if it wont land due to a line of sight problem.
  NOTE! This check is ONLY for line of sight to the targetindicator (red/green circle)
  its NOT a range check, you need to check range yourself like for every other spell
  before you cast it...
  
01 Nov 2015 by EqMule
- Please don't use MQ2 for unattended gameplay (afk botting)
- Updated for BETA

31 Oct 2015 by EqMule
- Please don't use MQ2 for unattended gameplay (afk botting)
- Updated for BETA

30 Oct 2015 by EqMule
- Please don't use MQ2 for unattended gameplay (afk botting)
- Updated for BETA
- Misc other stuff

29 Oct 2015 by EqMule
- Please don't use MQ2 for unattended gameplay (afk botting)
- Updated for BETA
- Fixed some ISXEQ code

 28 Oct 2015 by EqMule
- Please don't use MQ2 for unattended gameplay (afk botting)
- Updated for TEST
- Updated for BETA

26 Oct 2015 by EqMule
- Please don't use MQ2 for unattended gameplay (afk botting)
- Updated for LIVE
- Updated for BETA
- Misc other stuff

25 Oct 2015 by EqMule
- Please don't use MQ2 for unattended gameplay (afk botting)
- Updated for BETA
- Misc other stuff

24 Oct 2015 by EqMule
- Please don't use MQ2 for unattended gameplay (afk botting)
- Updated for TEST
- Updated for BETA
- Corrected address of AugRestrictions in the iteminfo struct

23 Oct 2015 by EqMule
- Please don't use MQ2 for unattended gameplay (afk botting)
- note that /useitem <some mount> doesnt work in the beta client yet, ill see what i can do...
- Added .SkillModMax to the ItemType TLO
- Fixed a crash in mq2map when doing /loadskin

21 Oct 2015 by EqMule
- Please don't use MQ2 for unattended gameplay (afk botting)
- Updated for LIVE
- Fixed and cleaned a bunch of small stuff but it is possible I broke some stuff as well,
 report if u find something that worked in last zip and not in this one.
- ${DisplayItem} now takes an index as an option parameter index can be 0-5
  you can still just do ${DsiplayItem} and it will just pick whatever you inspected last.
  Example: /echo ${DisplayItem[5]}
- Added a few new members to the DisplayItem TLO:
		Info = 1,
		WindowTitle = 2,
		AdvancedLore = 3,
		MadeBy = 4,
		Information = 5,
		DisplayIndex = 6
  There is a difference between .Info and .Information .Info contains for example:
  .Info can return text like; this item is placable in yards, guild yards blah blah , This item can be used in tradeskills
  .Information can return text like Item Information: Placing this augment into blah blah, this armor can only be used in blah blah

17 Oct 2015 by EqMule
- Please don't use MQ2 for unattended gameplay (afk botting)
- Updated for TEST
- Fixed a few VS 2015 compile warnings.

07 Oct 2015 by EqMule
- Please don't use MQ2 for unattended gameplay (afk botting)
- Added some stuff to the ALTABILITY struct, cred demonstar55
- Renamed AARankRequired to CurrentRank in the ALTABILITY struct
- Added .PointsSpent to the altbility TLO it returns points you spent on an AA
- Added .Rank to the altbility TLO it returns current rank of an AA
- Reminder: .MaxRank in the altbility TLO it returns max rank of an AA
- I'm sorry (not really) but in my ongoing efforts to clean up the API
  I had to rename a couple functions, so take notice and go over your plugins:
  mq2cast and mq2melee calls these for example. See below:
- Renamed GetAltAbility to GetAAById (cause thats what it is)
- Renamed GetAltAbilityIndex to GetAlternateAbilityId (cause thats what it is)

01 Oct 2015 by EqMule
- Please don't use MQ2 for unattended gameplay (afk botting)
- Fixed a bunch of POSIX stuff
- Made sure Target.Buff and Target.BuffDuration now works on spells without having to specify Rank
  example: /echo ${Target.BuffDuration[Pyromancy]} would FAIL prior to todays patch
  now it wont.
  example 2: /echo ${Target.Buff[Pyromancy]} would return NULL prior to todays patch
  now it returns the correct name including its rank: so Pyromancy XV for example...

30 Sep 2015 by EqMule (ALERTS AND MORE ALERTS AND STUFF)
- THIS IS A MACROBREAKING PATCH! (so read these notes)
- Please don't use MQ2 for unattended gameplay (afk botting)
- Fixed .Mercenary in the spawnstruct for TEST -cred demonstar55
- GetGuildIDByName now returns 0xFFFFFFFF and not 0x0000FFFF if a guild is NOT found, so if you use this function in a plugin adjust acordingly.
- Fixed a problem with searching through spawns for guild members
  This might break you macros so pay attention!:
  Prior to THIS patch there was a difference in CASE with guild/GUILD in spawn searches:
  IF you wanted to search for a spawn like this:
  /echo ${Spawn[radius 75 pc guild noalert 6]}
  THAT WOULD MAKE MQ2 THINK the guild you where looking for was called "noalert" 
  now if that was not your intention, you should have used UPPERCASE GUILD instead
  and it would just search for people in YOUR guild.
  In order to not use this confusing method of searching through spawns
  I have decided to rename lowercase guild to guildname
  so from this point and onward, you CAN specify guild OR GUILD and it will just pick your own guild
  in order to search for players of a specific guild use "guildname" and note that if there are spaces in the guildname you need encase with "".
  Example: ${Spawn[radius 75 pc guildname "Some Cool Guild" noalert 6]}
- Added a new TLO: ${Alert}
  it has 2 members: List which returns a AlertListType and Size which returns a IntType
  Usage Example 1: /alert add 1 ${Me.Name}
		 /echo ${Alert[1].List[0].Name}
		 Outputs: eqmule
		 /echo ${Alert[1].List[0].Spawn.Race}
		 Outputs: Dark Elf (or whatever my Class is)
  Usage Example 2: /alert add 1 id ${Me.ID}
         /echo ${Alert[1].List[0].SpawnID}
		 Output: 12345 (or whatever my spawnid is)
         /echo ${Alert[1].Size}
		 Output: 2 (or whatever size your alert list for 1 is)
  Usage Example 3: /alert remove 1 id ${Me.ID}
         removes the list entry from alert 1 that matches: id ${Me.ID}
- Added a new TLO Type: MQ2AlertListType which has the following members:
  well it has a crapload of members look at the source to list them but basically
  it has all the members SEARCHSPAWN has plus one extra that I call Spawn
  Spawn inherits the spawntype see the example above...
  Note that: .Spawn will only work if your alert has either .Name or .SpawnID set.
- Bunch of other stuff fixed/added/fightclub/updated/rewritten etc.
- ${Spell[some spell]} now looks through your aa list as well if it cant find a spell
  I did that to take the new ranks into account for example prior to this patch
  /echo ${Spell[Boastful Bellow].Range} would fail because the Boastful Bellow spell
  has been renamed to Boastful Bellow I
  anyway the fix is now in and it also means .RankName will return ranks for these kinds
  of alt abilities.

25 Sep 2015 by EqMule
- Please don't use MQ2 for unattended gameplay (afk botting)
- Updated for TEST again... (cmon man are u trying to kill me?!!, scowls at hludwolf ready to attack ;)
- So... when they patch at 8.30pm I have 2 choices:
  1. wait until the morning and go over it manually.
  2. run a quickpatch, cross fingers and release without proper testing.
  Well, I did 2. and went to bed, I guess it didnt work as intended
  uhm, so the structs has been corrected, castready and so on
  should be working again...

24 Sep 2015 #2 by EqMule
- Please don't use MQ2 for unattended gameplay (afk botting)
- Updated for LIVE

24 Sep 2015 by EqMule
- Please don't use MQ2 for unattended gameplay (afk botting)
- Updated for TEST
- Corrected the wwsCrashReportCheckForUploader_x offset and detour. :cred SwiftyMUSE

23 Sep 2015 by EqMule
- Please don't use MQ2 for unattended gameplay (afk botting)
- Updated for LIVE

19 Sep 2015 by EqMule
- Please don't use MQ2 for unattended gameplay (afk botting)
- Updated for TEST
- fixed a compile error in CustomPopup when building isxeq. 

19 Sep 2015 by SwiftyMUSE
- Updated autorun to allow for all toons instead of having to specify them individually.
  I did not change the /autorun command which is used to set the autorun value for the current
  toon.
  Eg., add ALL=<command> under [Autorun]
- Modified ground spawn detection to allow the value based on the actual zone.
- Updated pluginhandler to fix a timing issue with running zoned.cfg.

17 Sep 2015 by EqMule
- Please don't use MQ2 for unattended gameplay (afk botting)
- Updated for TEST
- DmgBonusType in the itemstruct has been renamed to ElementalFlag (because thats what it is)
- DmgBonusVal in the itemstruct has been renamed to ElementalDamage (because thats what it is)
  if you have plugins that refer to these make sure u rename as well.
- the size of the _AGGROINFO struct changed. Cred: demonstar55
- Added .Icon to the MQ2ItemType TLO
- Added Scroll to the mouseinfo struct. Thanks Brainiac,
- Fixed a crash in /windowstate that could happen when using a (bad) Custom UI. Thanks demonstar55
- since GetCombatAbilityTimer now accepts -1 as a timer, I have removed that check
  this means you should remove it from mq2melee as well for example:
  this line: if (EFFECT->ReuseTimerIndex && TYPE != AA && EFFECT->ReuseTimerIndex != -1)
  becomes this: if (EFFECT->ReuseTimerIndex!=0 && TYPE != AA)

26 Aug 2015 by EqMule
- Please don't use MQ2 for unattended gameplay (afk botting)
- Updated for TEST
- New feature: you can now search spawns by if they are aggresive or not
  for more info see this post by demonstar55 http://www.macroquest2.com/phpBB3/viewtopic.php?f=30&t=19813
- Added new command: /removepetbuff
  it will remove a pet buff by name or partial name.
  Usage: /removepetbuff Spirit of Wolf
  Feature requested by: standred
- New Commands: /popcustom and /popupecho
  for more info on these 2 commands see this post: http://www.macroquest2.com/phpBB3/viewtopic.php?f=30&t=15800&p=142608#p142608
  Cred: PMS
- Added new TLO member for the Character TLO: SpellInCooldown
  it returns TRUE if you have a spell in cooldown and FALSE when not.
  Cred:demonstar55 see this topic for more info: http://www.macroquest2.com/phpBB3/viewtopic.php?f=47&t=19689

21 Aug 2015 by EqMule
- Please don't use MQ2 for unattended gameplay (afk botting)
- Updated for TEST
- Updated for LIVE
- Made a few changes to how the zoned.cfg is processed
  hopefully that should fix a crash I have gotten reports about.
  *crossing fingers*

19 Aug 2015 by EqMule
- Please don't use MQ2 for unattended gameplay (afk botting)
- Updated for LIVE
- This is a heads up:
  In the near future I will restrict /target to a radius of 360
  I do this because its unreasonable to target stuff across zones.
  There is absolutely no scenario where you have a reason to target a mob
  until its within that range. So change your macros now if they do this.
  If you have line of sight to a mob there will be no radius restriction.

14 Aug 2015 by EqMule
- Please don't use MQ2 for unattended gameplay (afk botting)
- Updated for TEST

08 Aug 2015 by EqMule
- Please don't use MQ2 for unattended gameplay (afk botting)
- Updated for ninjapatch.
- Updated mkplugin.exe mkplugin.cpp and ISXEQ\PostBuild.bat with changes by D2U
  See http://www.macroquest2.com/phpBB3/viewtopic.php?f=30&t=19790
- Updated TelnetServer.cpp with changes by rmaxm
  See http://www.macroquest2.com/phpBB3/viewtopic.php?f=28&t=19793
- Updated the _LOOTITEM struct with addition by dewey2461
- Bugfix: ${Me.Inventory[someslot].Augs} now returns correct number of augslots the item has.
  example: /echo My gloves has ${Me.Inventory[Hands].Augs} augslots.
  NOTE: I dont know how this worked in the past, but this only counts how
  many augslots an item has, it doesnt check if there is actually an augment
  in the slot...
  Cred: Nytemyst for the report.
- Updated MQ2ItemDisplay.cpp with changes by dewey2461
  Added ${GearScore.UpgradeName}
  Added ${GearScore.UpgradeSlot}
  See http://www.macroquest2.com/phpBB3/viewtopic.php?f=30&t=19792

03 Aug 2015 by EqMule
- Please don't use MQ2 for unattended gameplay (afk botting)
- Fixed a 10 year old bug where GetSpellDuration would use pCharSpawn (which can be a level 30 mount)
  instad of the correct pLocalPlayer (which is actually your characters spawn with correct level)
  the impact of this would be that spells that scale their duration by the level of the caster
  would return a shorter duartion when on a mount...
  example: doing /echo ${Spell[Enticer's Command].Duration.Minutes} on a level 105 enc would return 4 when on a mount and 7 when not
  bug report: Maskoi

24 Jul 2015 by EqMule
- Please don't use MQ2 for unattended gameplay (afk botting)
- Updated for todays TEST ninja patch
- Fixed a struct that would crash eq if mq2hud was used.
- same struct messed up keypresses as well...
- /mouseto is back... and thats all I have to say about that at 
   this point, more on this some other time.

23 Jul 2015 by EqMule
- Please don't use MQ2 for unattended gameplay (afk botting)
- Updated for todays LIVE ninja patch

2 Jul 2015 by EqMule
- Please don't use MQ2 for unattended gameplay (afk botting)
- Updated for todays LIVE client

21 Jul 2015 by EqMule
- Please don't use MQ2 for unattended gameplay (afk botting)
- Updated for the TEST client
- Fixed a bug with finding items in bags for the test build.

16 Jul 2015 by EqMule
- Please don't use MQ2 for unattended gameplay (afk botting)
- Updated for TEST build.
- Removed SetForegroundWindow from the FlashOnTells feature.
  (it was not working as intended when using ISBoxer)
  It will still flash the window.

15 Jul 2015 by EqMule
- Please don't use MQ2 for unattended gameplay (afk botting)
- New Command: /flashontells
  You can use it to turn flashing of the eq window on or off when you recieve a tell.
  Usage:
  You either do /flashontells [on|off] or just /flashontells for a toggle.
  Or just set it in MacroQuest.ini to FlashOnTells=1 in the [MacroQuest] section.
  NOTE: You have to have tell windows enabled in options for this to work.
- TimeStampChat, BeepOnTells and FlashOnTells are now default ON if no setting is found in MacroQuest.ini.

14 Jul 2015 by EqMule
- Please don't use MQ2 for unattended gameplay (afk botting)
- Fixed a problem with combat abilities (thanks to William12 for the report)
  Before this change you could buy a rank 1 combatability, lets say Rest
  Then you bought Rest Rk. II
  At that point BOTH are saved in your combatabilities array...
  (I think thats a eq bug cause it sure isn't needed)
  Anyway... doing something like ${Spell[Rest].RankName}
  would then fail cause it would find "Rest" first...
  The fix is basically calling pCombatSkillsSelectWnd->ShouldDisplayThisSkill
   in every place NUM_COMBAT_ABILITIES is used...

06 Jul 2015 by SwiftyMUSE
- Updated to include new currencies (Fists of Bayle, Arx Energy Crystals, Pieces of Eight)
- Fixed ${Me.AltCurrency} to be able to use Medals of Heroism not Marks of Heroism

01 Jul 2015 by EqMule
- Please don't use MQ2 for unattended gameplay (afk botting)
- Updated for the LIVE Client
- Updated for the TEST Client
- Fixed ${Me.Drunk}
- Fixed ${Me.Trader}
- Fixed ${Me.Buyer}

25 Jun 2015 by EqMule
- Please don't use MQ2 for unattended gameplay (afk botting)
- Updated for the TEST Client

18 Jun 2015 by EqMule
- Please don't use MQ2 for unattended gameplay (afk botting)
- Fixed ${Me.UseAdvancedLooting} thanks to william12 for reporting it as broken.

17 Jun 2015 by EqMule
- Please don't use MQ2 for unattended gameplay (afk botting)
- Updated for today's LIVE patch
- GetCombatAbilityTimer for the LIVE build now takes 2 arguments pSpell->ReuseTimerIndex and pSpell->SpellGroup
  do a search for GetCombatAbilityTimer in your plugins and change accordingly.

11 Jun 2015 by EqMule
- Updated for the TEST build
- GetCombatAbilityTimer for the TEST build now takes 2 arguments pSpell->ReuseTimerIndex and pSpell->SpellGroup
  do a search for GetCombatAbilityTimer in your plugins and change accordingly.
  GetCombatAbilityTimer for the LIVE build has not changed. (but it will next patch.)
- Clicking on the name of someone in the targetwindow will now open a trade if you have coin (or an item) on the cursor.

08 Jun 2015 by EqMule
- Please don't use MQ2 for unattended gameplay (afk botting)
- Fixed /pickzone you can now do /pick 5 or whatever and it WILL send you to the 5 instance (if it exist)
  /pick 0 will just pick MAIN instance.

28 May 2015 by EqMule
- Please don't use MQ2 for unattended gameplay (afk botting)
- Updated LIVE build.
- Comming in next zip: /pickzone will take a instance number as an argument
  Usage: /pickzone 3 will pick instance 3 and zone you in (provided its valid)
  /pickzone 0 will select the main instance
  this might be buggy its a work in progress.
  NOTE: You should only use this in zones where /pickzone can be used.

23 May 2015 by EqMule
- Fixed ${Me.DSed} and ${Me.RevDSed} crashes thanks to klaarg for the bug report
- consolidated some other stuff and event related things

19 May 2015 by EqMule
- Updated for today's LIVE and BETA patches.

18 May 2015 by EqMule
- Added .NoDrop to the advlootitemtype tlo it returns TRUE if an item is NoDrop and FALSE if not.
  Usage: /echo ${AdvLoot.PList[1].NoDrop}
- Updated BETA build.

16 May 2015 by EqMule
- Updated TEST and BETA builds.
- Fixed an issue with the TEST build which prevented it from building correctly.
- Fixed a ctd in ${DisplayItem} if used after a /unload and reload but no item displayed. reporter: SwiftyMUSE
- Added ItemLink to the Item TLO it just prints the actual hexlink for an item (not clickable)
  this is useful for when creating hotbuttons with links in them manually...
  Usage: /echo ${Cursor.ItemLink}

15 May 2015 by SwiftyMUSE
- Updated GetItemLink to return a clickable or non-clickable link based on a parameter.

13 May 2015 by EqMule
- Added .IconID to the AdvlootItemType TLO it returns an int - cred randyleo
  usage: /echo ${AdvLoot.PList[1].IconID}
- Added .UseAdvancedLooting to the character TLO it returns TRUE if advanced looting is turned on otherwise FALSE -cred maskoi
  Usage: /echo ${Me.UseAdvancedLooting}

12 May 2015 by SwiftyMUSE
- Corrected GetSpellByID to return NULL when the spell is not found. (necessary to fix mq2cast, where it tries to cast
  an item that is not a clicky item and causes a CTD).

07 May 2015 by EqMule & demonstar55
- AltTimer in the _SKILL struct has been renamed to (the correct name) SkillCombatType (whatever that is...)
- Added .Stuck to the SpawnType TLO, i never seen it return TRUE, so more testing is needed...
- Added .PlayerState to the SpawnType TLO, it returns a mask as an inttype which has the following meaning:
  0=Idle 1=Open 2=WeaponSheathed 4=Aggressive 8=ForcedAggressive 0x10=InstrumentEquipped 0x20=Stunned
  0x40=PrimaryWeaponEquipped 0x80=SecondaryWeaponEquipped
  This too needs more testing.
- Added .Stunned to the spawntype TLO it returns TRUE or FALSE if a mob is stunned or not
  NOTE: .Stunned DID exist in the spawntype TLO before, but it only returned your character's Stunstate
  THIS MEANS IF YOU RELY ON THIS IN YOUR MACROS, use ${Me.Stunned} in your macros from now on instead
  when you need YOUR stunstate and the below examples when you need a SPAWNS stunstate, you have been warned...
  Usage: /echo ${Target.Stunned} or ${Spawn[npc somespawnname].Stunned}
- Added .Aggressive to the spawntype TLO it returns TRUE or FALSE if a mob is aggressive or not
- Cred .PlayerState and .Stuck: demonstar55
- Couple additions to /advloot
- /advloot shared # now accepts leave and giveto as arguments
  Usage:
  /advloot shared <#(index) or "item name"> giveto <name> <opt:qty> (qty is optional, if you leave it out it will give full stack)
  /advloot shared <#(index) or "item name"> leave
  Examples:
  Lets say there is a stack of 4 spiderling silks in the first list item of the shared lootwindow
  /advloot shared 1 giveto eqmule 1
  /advloot shared 1 giveto SwiftyMUSE
  Will give 1 spiderling silks to eqmule
  Will give the remaining 3 spiderling silk to SwiftyMUSE (we didnt specify qty, so it just gave the rest)
  /advloot shared "spiderling silk" leave
  Will just leave the first "spiderling silk" it finds in the shared list on the corpse...
  or /advloot shared 1 leave
  Will just leave whatever is in list index 1 in the shared list on the corpse... (in our example spiderling silk)

05 May 2015 by SwiftyMUSE
- Fixed bug with Me.AltAbility where it would not identify alt abilities that were granted but have
  no cost associated.
- Updated ItemDB.txt with new summoned items.

02 May 2015 by SwiftyMUSE
- Added .TankMercCount, .HealerMercCount, .MeleeMercCount, CasterMercCount to the Group TLO

30 Apr 2015 by SwiftyMUSE
- Fixed crash in MQ2Map when zoning with a custom filter

29 Apr 2015 by eqmule
- Updated for the latest LIVE client
- Fixed /bzsrch command
  this means it works again...
  Usage Example: see this post: http://www.macroquest2.com/phpBB3/viewtopic.php?f=17&t=19699&p=169467#p169467
- Fixed a crash that would happen if you logged all the way into the game
  then all the way out to server select, and back in again
  and at that point tried to call GetSpellByName or any
  of the TLO's that calls it.
- Added a few more members to the AdvLoot TLO: all return TRUE or FALSE if checkbox is checked
  .AutoRoll .Need .Greed .No .AlwaysNeed .AlwaysGreed .Never
  Usage Example: /if (${AdvLoot.SList[1].Need}==TRUE) item 1 in the shared list has Need checked. 
- Added PWantCount and SWantCount which counts the number of items in each list that has a checkmark
  in any of the need and greed boxes.
  Usage Example: /echo /if (${AdvLoot.SCount} && ${AdvLoot.SWantCount}) /advloot shared set ${Me.Name}

24 Apr 2015 by SwiftyMUSE
- Allow any case of NULL, TRUE, FALSE to be accurately calculated by our evaluation used in math.calc (and therefore
  in any IF condition.

23 Apr 2015 by SwiftyMUSE
- Fixed missing ground spawn names on the map

23 Apr 2015 by eqmule
- Updated for the LIVE client dated Apr 22 2015 15:38:04

22 Apr 2015 by SwiftyMUSE
- Added .MercenaryCount to the Group TLO

22 Apr 2015 by eqmule
- Updated for the latest LIVE client

21 Apr 2015 by SwiftyMUSE
- Removed unnecessary CleanName useage, as DisplayedName already has the cleaned up name
- Added LocYXZ to spawntype TLO

18 Apr 2015 by eqmule
- /itemnotify "${FindItem[${spellname}].Name}" rightmouseup
  will now actually mem spells...

17 Apr 2015 by eqmule
- Fixed GroupNumber in the raid TLO
  This means : /echo ${Raid.Member[xxxx].Group} will work again.
- Added MasterLooter as a member to the Raid TLO
  Usage: /echo ${Raid.MasterLooter}

16 Apr 2015 by eqmule
- Updated for latest TEST Client
- /notify now takes address as an argument (useful when a window have nested children and you cant find it by name...)
  Usage: /notify ${Window[SomeWindow].FirstChild.FirstChild.Next.Address} leftmouseup
  Usage: /notify ${Window[SomeWindow].Next.Child[Alist].Address} listselect 2

15 Apr 2015 by eqmule
- Added a new TLO for AdvLoot, this is a first draft, test it, report bugs, and so on to me.
  I need a volunteer to update the wiki with this new TLO and its usage/members
  It has a few members SList,PList,SCount and PCount
  /echo ${AdvLoot.PList[1].Name}
  Output: [MQ2] Bone Chips
  /echo there are ${AdvLoot.PCount} items in the personal loot list
  Output: [MQ2] there are 3 items in the personal lootlist
  /echo the item in index 1 has a StackSize of ${AdvLoot.PList[1].StackSize}
  Output: [MQ2] the item in index 1 has a StackSize of 2
  Alright at this point we know the item in index one is a stack of 2 bone chips
  Now we can decide to do something about it:
  /advloot personal/shared 1 leave
  That will click the leave button...
  /advloot personal/shared 1 ag
  That will click the ag checkbox
  And so on...
  Finally you can do
  /advloot shared set Eqmule 
  Or whatever other group member or Never or Leave on corpse or 
  any of all the other choices in the combobox for shared loot and it will set it...
- Added Support for the 6th Augslot in all TLO's dealing with Augs
  Thanks to demonstar55 for reminding me.
- Fixed multiple bugs where CleanName was used to clean names directly on pointers we werent supposed to modify.
  Thanks to Ceedopey for reporting the bug.

31 Mar 2015 by eqmule
- Updated for the latest TEST client
- Updated for the latest LIVE client

30 Mar 2015 by eqmule
- Fixed CSidlScreenWnd__CalculateVSBRange_x offset

28 Mar 2015 by eqmule
- Updated for the latest TEST client
- Updated for the latest LIVE client

27 Mar 2015 by eqmule
- Updated for the latest TEST client
- Updated for the latest LIVE client
- Spell.Dar is back in its full glory (Dar means DamageAbsorbRemaining) -cred demonstar55
  This is useful.
- Spell.Counter is back in its full glory -cred demonstar55
  This is useful for getting for example poisioncounters.

25 Mar 2015 by eqmule
- Updated for the latest LIVE client patch
- Added MarkNpc and MasterLooter to the groupmember TLO
- Fixed a potential crash in case FreeInventory: - cred htw

25 Mar 2015 by SwiftyMUSE
- Fix to /multiline command that would potentially cause incorrect parsing of the commands.

24 Mar 2015 by eqmule
- Fixed NewVardata cred: ctaylor22 
- Added a catch section to GetSpellByName to not try so hard to crash your eqgame(s)
- SwiftyMUSE added a fix from the future.

22 Mar 2015 by eqmule
- Updated for the latest TEST Client patch

19 Mar 2015 by eqmule
- Updated for the latest TEST Client patch
- Fixed Group.MainTank and the other roles

16 Mar 2015 by EqMule
- Added a sanitycheck for GetSpellByName - cred htw
- Misc Fixes
- HAPPY 16th EQ!

12 Mar 2015 by SwiftyMUSE
- Updated ${If[]} to allow one of two user-defined delimiters. The default delimiters are ',' and '~'.
  In the MacroQuest.ini file, you can change the delimiters using IfDelimiter and IfAltDelimiter values.

11 Mar 2015 by eqmule
- Updated for the latest TEST Client patch
- Updated for the latest LIVE Client patch
- Misc Fixes

07 Mar 2015 by eqmule
- Updated for the latest TEST Client patch
- the Alias TLO has been updated to be compatible with ISXEQ

04 Mar 2015 by eqmule & SwiftyMUSE
- made a few changes to how GetSpellByName works
  from now on I placed all of the spelldb in a map.
  the main reason for this is so we can pick spells that best matches our class
  and if it doesnt , at least pick a spell that is class usable.
  if both of those selections fails, we will just revert to old pick, which is to select whichever spell comes first
  in the db...
  Using this map has made spell lookup between 20-200 times faster than before.
  If you are interested in testing this, add a QueryPerformanceCounter before and after
  the call and you will see this for yourself.
- this also fixes problems with getting correct spells for .RankName
- Misc Fixes & Code cleanup
- ${Zone[xxxxx] if xxxxx is larger than MAX_ZONES no longer crashes the client.
- .RankName now returns the input spell if there is no rank found or if the character you do the query on doesnt have the spell.

27 Feb 2015 by eqmule
- Updated for the latest TEST Client patch

25 Feb 2015 by eqmule
- Updated for the latest LIVE Client patch

23 Feb 2015 by eqmule
- Added .Instance to the character TLO
  Usage: /echo ${Me.Instance} will return a int representing the instance ID
- ${Zone.ID} should now return the correct zone id even for instances and neighborhoods.
  as well as campfire zone id's and so on...
- Misc Fixes
- Fixed GROUPMEMBER struct for the test build
  This should fix a crash reported by dogstar, thanks for the reports buddy!


20 Feb 2015 by eqmule
- Updated for test client patch
- Changed all qsort calls to std::sort -Cred demonstar55
- Fixed /who sort guild (has it ever worked?)
  it will display all non guilded players first then sort the rest by guild.
- Fixed a bug where unloading mq2 while the ProcessGameEvents detour was in use would crash the game...
  This means using /unload should be safer than ever now.
- Misc fixes -Cred Htw and uploaders of minidumps.

13 Feb 2015 by eqmule
- Updated for the Test Client patch.

10 Feb 2015 by eqmule
- Updated for the Live Client patch.

07 Feb 2015 by eqmule
- Updated for the Test Client patch.

06 Feb 2015 by eqmule
- Fixed Task.Timer , it can now be trusted even when the task window is closed.
  ALSO TAKE NOTE: it returns a TimeStampType from now on. (used to be a TicksType)

03 Feb 2015 by eqmule
- Added new TLO Alias - Code by Cr4zyb4rd
  see this post for more info: http://www.macroquest2.com/phpBB3/viewtopic.php?f=30&t=19240&p=167005&hilit=alias#p167005
- Added IsActiveAA to the Spell TLO
  Usage: /echo ${Spell[Origin].IsActiveAA}
  returns: TRUE since Origin is a "Active" AltAbility as opposite to a Passive ability.
- Fixed the EQMisc__GetActiveFavorCost_x offset how long has it been broken?
- Added some stuff to make ISXEQ compile

02 Feb 2015 by eqmule
 - Added .Expansion to the Me.AltAbillity TLO it returns a inttype
 - Added .Flags to the Me.AltAbillity TLO it returns a inttype
 - Added .Passive to the Me.AltAbillity TLO it returns a booltype TRUE if its a passive ability and false if its an active.
 - Added a check for plugin unloading to not try to unload plugins that has already been unloaded...
   not exactly sure if it will help, but im trying to mitigate a crash i have seen when doing /unload
   time will tell.
- Added pcpet and npcpet to searchspawn
  This means you can do stuff like /who pcpet and see a list of all pets that belong to players
  OR /who npcpet and you only see a list of pets that belong to NPCs
  OR /echo ${SpawnCount[npcpet]} to get a count of all npc pets in a zone...
  just specifying pet works as it always have and returns all pets... npc and pc owned...
  Idea: Nytemyst
- Added /mercswitch functionality it will now accept Healer, Damage Caster, Melee Damage and Tank as arguments
  usage: /mercswitch Damage Caster
  and it will switch your merc to the Damage Caster (if you have one and its not already active
  which brings us to:
- Added Mercenary.Index which returns your mercenary's Current list index
- Added Me.MercListInfo which is used in the following ways:
  usage1: /echo ${Me.MercListInfo[1]} returns whatever mercenary type is in Index 1 (there are max 7) as a string and it can be : Healer, Damage Caster, Melee Damage or Tank
  usage2: /echo ${Me.MercListInfo[Healer]} returns the index to the first Healer it finds... as a IntType or 0 if not found.
  This is new code, so there might be some changes to it in the future depending on feedback.

29 Jan 2015 by eqmule
- Updated for test client
- New Command (Idea Cred:brihua) /removeaura
  Usage: /removeaura someaura
  It will take partial auranames as well.
- Added ${Macro.CurLine} Idea:Maskoi
  It will tell you what line you are on in your macro
  usage: /if (${something}) /echo blah blah something happened on Line ${Macro.CurLine}
- Updated Instructions: .Equipment[x].ID doesnt exist, see example below:
  .Equipment in the Spawn TLO returns a inttype, it takes numbers 0-8 or names: head chest arms wrists hands legs feet primary offhand
  Usage: /if (${Pet.Equipment[primary]}==12507) /echo my pet is holding a Frightforged Ragesword in his primary hand
  Usage: /if (${Group.Member[mymagesname].Pet.Equipment[primary]}==12507) /echo my mages pet is holding a Frightforged Ragesword in his primary hand

24 Jan 2015 by SwiftyMUSE
- Modified .RankName to handle spells and potions with the same name

23 Jan 2015 by eqmule
- Updated for today's live client patch

22 Jan 2015 by eqmule
- Removed a MacroError from the ini TLO (sigh)
- I need a vacation...

22 Jan 2015 by eqmule
- Fixed ${Ini (which I broke yesterday)
  It now reads sections and keys correctly again.
  Thanks for the reports.
- Fixed /alert clear #

21 Jan 2015 by eqmule
- Updated for live patch
- Made a change to the Ini TLO (Requester: TreeHuginDruid)
  it should be able to read Section names with commas in them now
  Let me know if this breaks any macros.

19 Jan 2015 by eqmule
- Updated for test server

18 Jan 2015 by eqmule
- Added a workaround for a wineq2 crash.
- Added CCustomMenu so we can create custom menus...
  This is still a work in progress and Ill have more
  to say about it in a later release.
- Stackchecks have been slightly modified to try to take higher level version override into account. -SwiftyMUSE
  Report any issues with this on the forum.

15 Jan 2015 by SwiftyMUSE
- added /break and /continue for /for loops.

14 Jan 2015 by eqmule
- Updated for test patch
- This is a pretty extensive patch, please do a FULL Rebuild.
- New Feature see: http://www.macroquest2.com/phpBB3/viewtopic.php?f=17&t=19610
  you can now have your pet attack a mob without having to target the mob first.
  Usage: /pet attack/qattack # where # is the spawnid of the mob u want the pet to attack
  Example: /pet attack ${Spawn[npc targetable los radius 200 range 1 20].ID}
- Changed the way crashreports are handled.
  You will get an option to break into debugger now.
  I also added some info to the crash detected messagebox
  that lets you know where you can find a copy of the crashdump.
  Not every crash is related to mq2, but if you have a call stack
  where you see mq2main.dll, mail the .dmp to me.
- Added .InInstance to the character TLO
  it returns true if you are in an instance.
  Credit: PeteSampras
- Added a line of code to prevent a ctd in chatwindow
- Added .Offline to the Group.Member TLO
  Usage: /echo ${Group.Member[x].Offline}
  will return a Bool TRUE if offline and FALSE if online
- Added .OtherZone to the Group.Member TLO
  Usage: /echo ${Group.Member[x].OtherZone}
  will return a Bool TRUE if online but in another zone and FALSE if online and in same zone as you.
- Added .AnyoneMissing to the Group TLO
  Usage: /echo ${Group.AnyoneMissing}
  returns TRUE if someone is missing in group, offline, in other zone or simply just dead...
- Rewrote /Alerts again, I wasn't happy with the last version
  lets see if this one is better.

31 Dec 2014 Happy New Year Edition by eqmule
- New Feature see: http://www.macroquest2.com/phpBB3/viewtopic.php?f=17&t=19608
  if you have an item on your cursor and click the name on the targetwindow
  a trade will be initiated and the tradewindow will open.
  Good for tradeing stuff quickly in crowded places like raids or guildhall
- Added a new argument to the /Alerts command [remove]
  it just removes an alert from a list
  Example: /Alert remove 1 npc los
  will remove a previously added alert from list 1 that has is alert on npc and los
  Also alerts are now in a std::list, let me know if there are any problems with this.
  I really hope this wont break any macros, cause code seems to execute a bit faster...

31 Dec 2014 by SwiftyMUSE
- Updated spell stacking (stacks, stackspet, stackswith, willstack)
  Allow stacking of spells that have a greater effect over a lesser one. Used with damage absorption, spell haste, aggro multiplier.
  The change should not break anything existing as I have just put the triggered effects override in the stackswith/willstack code.
  Only updated the stackswith code, willstack is using the old code for comparison purposes. Once we determine the fix doesn't break
  anything, the willstack code will be converted to the new code.
- Added .Hour12 to Time TLO
  returns a string of the format ## AM/PM.
- Change: included "told you," in chat events.

29 Dec 2014 by eqmule
- Botauthors, you can stop summoning pet weapons when its not needed:
- Added .Primary and .Secondary to the Spawn TLO
  both return a inttype which is the idfile id for whatever the spawn is holding in his primary or secondary slot.
- Added .Equipment to the Spawn TLO
  it returns a inttype, it takes numbers 0-8 or names: head chest arms wrists hands legs feet primary offhand
  Usage: /if (${Pet.Equipment[primary]}==12507) /echo my pet is holding a Frightforged Ragesword in his primary hand
  Usage: /if (${Group.Member[mymagesname].Pet.Equipment[primary]}==12507) /echo my mages pet is holding a Frightforged Ragesword in his primary hand
- Change: spawn tlo member .Holding is now a booltype.
  it will return 0 of spawn is not holding anything and 1 if it is.
- BugFix: InitializeMQ2Commands is now called before InitializeMQ2Pulse so we wont end up with a race condition in HideDoCommand...
  the only reason this has worked mostly? fine the last 10 years or whenever it was added in this order
  is cause computers where slower back in the day...
  Anyway if the gCommandCS Critical Section is not initialized when used in HideDoCommand ( CAutoLock DoCommandLock(&gCommandCS);)
  we will hang... (Also changed EnterCriticalSection to a TryEnterCriticalSection, cause there is no reason to get stuck if its the same thread calling it, or is there?
  I'm prepared to revisit this topic if any weird problems arises, let me know...)
- Fix/New Feature: /notify QuantityWnd QTYW_slider newvalue # works now/again (did it ever?) Thanks to nytemyst for the report.
- /windows open now only returns actual open and visible windows.
  I dont know if we need to make an adjustment to this, lets see what people who use that command think.

27 Dec 2014 by SwiftyMUSE
- Fix for /sellitem, the offset was wrong.

24 Dec 2014 Christmas Edition by Santa
- I finally managed to bring perfect LineOfSight to MQ2
  This means no more false positives... Ever...
  Now, poeple ask me, why did it take you 10 years to fix this when it was
  such a simple fix? Well, I actually had to write 1000 lines of code to know which 999 to throw away...
  Anyway Enjoy it, Please see:
  http://www.macroquest2.com/phpBB3/viewtopic.php?f=35&t=19601

  -Usage ${Target.LineOfSight} or ${LineOfSight[${Me.Y},${Me.X},${Me.Z}:${Target.Y},${Target.X},${Target.Z}]}
   Example: /echo there are ${SpawnCount[npc los radius 200 range 100 110]} mobs within a radius of 200 that i can see between level 100 and 110
   Ouptut there are 3 mobs within a radius of 200 that i can see between level 100 and 110

- Splitted ${Target.Maloed} and ${Target.Tashed}
  Maloed only returns a spelltype if the mob actually has a resist debuff casted by a mage or a shaman
  and Tashed only returns a spelltype if the mob actually has a resist debuff casted by a enchanter.

11 Dec 2014 by eqmule
- Updated for patch
- /useitem now works for mounts in the mount key ring.
  Please see change message from the 09 Dec 2014
  for more info on this.

09 Dec 2014 by eqmule
- Added Feature:
  /useitem now works for mounts in the mount key ring.
  /useitem now accepts both quoted and unquoted arguments.
  /useitem now accepts partial arguments.
  Example: /useitem 1 0 or /useitem "Abyssal Steed" or /useitem Abyssal Steed or /useitem Abyssal
  NOTE: if you enclose the argument with quotes, it WILL expect that whats inside the quotes is
  an exact name, so /useitem "Abyssal" wont work, but /useitem Abyssal will...
  also, its not case sensitive, so /useitem abyssal will work as well.
- Added Feature:
  ${FindItem[blah blah]} now finds mounts that are in the mount keyring as well.
- Added MQ2MountType TLO for now it only have 2 members, Index and Name
  Usage: /echo ${Mount[1].Name}
  Outputs: [MQ2] Whirligig Flyer Control Device
  Usage: /echo ${Mount[2].Name}
  Outputs: [MQ2] Abyssal Steed
  Usage: /echo ${Mount[Abyssal Steed].Index}
  Outputs: [MQ2] 2

03 Dec 2014 by eqmule
- Updated for Test patch
- Fixed a problem with /setwintitle
  it wasnt checking for windowclass which would result in
  title not being set for the correct window at all times.

22 Nov 2014 by eqmule
- Added a fix (to a eqbug) which affects Target.Beneficial.
  the player buffs "leak" and shows up briefly in the target buff window
  you can see this if you make target buff window large enough.
  Of course the best fix would be if the eqdevs just made sure player buffs
  dont show up in the targetbuff window, but I dont know if they
  see this a bug or a feature, or even if they are aware.

19 Nov 2014 by eqmule
-Updated for patch
- Added Me.DSed and Me.RevDSed, both return a spelltype
  Usage:
  /if (${Bool[${Me.DSed.ID}]}==TRUE) {
		/echo I have a Damage Shield on its: ${Me.DSed}.
  }
  /if (${Bool[${Me.RevDSed.ID}]}==TRUE) {
		/echo I have a Reverse Damage Shield on its: ${Me.RevDSed}.
  }
- Changes since last zip where made to the following file(s):
	EQData.h
	eqgame.h
	EQUIStructs.h
	MQ2DataTypes.cpp
	MQ2DataTypes.h
	MQ2Utilities.h

13 Nov 2014 by eqmule
- Fixed QuestItem in the Iteminfo struct, it was off by four bytes.
- Added .Quest and .Expendable to the Item TLO.
  both return a pBoolType
  Usage:
  /echo ${FindItem[Drachnid Carapace].Quest}
  Outputs: [MQ2] TRUE
- Changes since last zip where made to the following file(s):
	EQData.h
	MQ2DataTypes.cpp
	MQ2DataTypes.h

12 Nov 2014 by eqmule
- Added Target.Beneficial, Target.DSed and Target.RevDSed
  they all return spelltype
  Usage:
  /if (${Bool[${Target.Beneficial.ID}]}==TRUE) {
		/echo need to debuff cause the target has ${Target.Beneficial} on.
  }
  /if (${Bool[${Target.DSed.ID}]}==TRUE) {
		/echo the target has a Damage Shield on its: ${Target.DSed}.
  }
  /if (${Bool[${Target.RevDSed.ID}]}==TRUE) {
		/echo the target has a Reverse Damage Shield on its: ${Target.RevDSed}.
  }
- Added Spell[somespell].Beneficial
  Usage:
  /echo ${Spell[Skin Like Wood].Beneficial}
  Outputs: TRUE
- Changes since last zip where made to the following file(s):
	MQ2DataTypes.cpp
	MQ2DataTypes.h
	MQ2Utilities.cpp

07 Nov 2014 by eqmule
- Fixed a few Buffer Overflow bugs in our somethingsomething(char* szFormat, ...) functions...
  was long overdue...
- Fixed /buyitem and /sellitem
- Changes since last zip where made to the following file(s):
	eqgame.h
	MQ2Commands.cpp
	MQ2DataVars.cpp
	MQ2PluginHandler.cpp
	MQ2Utilities.cpp

06 Nov 2014 by eqmule
- Changed NUM_BOOK_SLOTS to 0x320 (yes really this time)
  this will fix any problems with the charinfo2 struct...
- Changes since last zip where made to the following file(s):
	EQData.h

04 Nov 2014 by eqmule
- Changed NUM_BOOK_SLOTS to 0x320
  Thanks to woobs for reporting this bug
  This should also fix .RankName
  Thanks to Gnits for reporting that bug.

31 October 2014 by eqmule
- Added Heirloom, Collectible and NoDestroy to the Item TLO.
  They all return pBoolType.
  Been on my todo list forever, so it was long overdue.
- Changes since last zip where made to the following file(s):
	EQData.h
	EQUIStructs.h
	MQ2DataTypes.cpp
	MQ2DataTypes.h

30 October 2014 by eqmule
- Updated for the patch
- Changes since last zip where made to the following file(s):
	eqgame.h

29 October 2014 by eqmule
- Fixed an ISXEQ bug thanks to Kannkor for reporting it.
- Fixed Me.Shrouded thanks to dewey2461 for reporting it.
- Fixed Merchant.Item thanks to Fry for reporting it.
- Added Support for Test Server compile
- Changes since last zip where made to the following file(s):
	EQData.h
	EQUIStructs.h
	MQ2DataTypes.cpp
	MQ2DataTypes.h
	MQ2Main.h
	zipit.lst

28 October 2014 by eqmule
- Updated for the patch
- Fixed offset for __ProcessGameEvents_x
  I dont think there is much of a difference but it was
  pointing to __ProcessMouseEvent_x before this change
  I have no idea if that was intentional or not...
- Changes since last zip where made to the following file(s):
	EQData.h
	eqgame.h
	EQUIStructs.h
	MQ2Main.cpp
	MQ2Main.h
	MQ2DataTypes.cpp
	MQ2DataTypes.h
	MQ2Internal.h
	MQ2Benchmarks.cpp

15 October 2014 by eqmule
- Change: struct _MQBENCH Count member is now a ULONGLONG

01 October 2014 by eqmule
- Added .Endurance to the Item TLO it returns IntType
- Added .PctMana to the Spawn TLO it returns IntType
- Added .Zoning to the Character TLO it returns BoolType TRUE if Zoning FALSE if not.

27 September 2014 by eqmule
-Added support for beta server compile

26 September 2014 by eqmule
- Added a new member to the MQ2FloatType TLO: .Raw it returns a pIntType
  Usage: /echo My heading is: ${Me.Heading.Degrees.Raw.Hex} (${Me.Heading.Degrees})
  Outputs: [MQ2] My heading is: 0x43334C00 (179.30)
- The format for all .Hex members are now "0x%X" instead of "%x"
  Let me know if this has any adverse effects on your MQ2 usage.

19 September 2014 by eqmule
- Updated for the patch for the patch for the patch.
- Fixed a couple ISXEQ bugs, see post:
  http://www.macroquest2.com/phpBB3/viewtopic.php?f=48&t=19538
- Changes where made to the following file(s):
	EQData.h
	eqgame.h
	EQUIStructs.h
	MQ2ChatHook.cpp
	MQ2Template\ISXEQTemplate.cpp

17 September 2014 by eqmule
- Updated for the patch for the patch
- Changes where made to the following file(s):
	eqgame.h

17 September 2014 by eqmule
- Updated for the patch
- Support for the new alt currency "Noble" is hereby announced.
  (it was added on the 12th of Sep)
- Changes where made to the following file(s):
	EQData.h
	eqgame.h
	EQUIStructs.h

13 September 2014 by eqmule
- Fixed ${Me.Fellowship.CampfireZone.ShortName}
- Added BuffDuration to the Pet TLO, it returns a pTimeStampType
  Usage: /echo My pets haste will fade in ${Pet.BuffDuration[Hastening of Sviir Rk. II].TotalSeconds} seconds.
  Outputs: [MQ2] My pets haste will fade in 3200 seconds.
- Added support for getting Duration on Songs.
  See notes (below) from 12 September 2014 updates.

12 September 2014 by eqmule
- WARNING!!! MACRO BREAKING CHANGES!
- I have continued my effort to get a higher resolution on timers in MQ2...
  I just can't do them all at once cause it will
  wreak to much havoc in your macros...
- I have updated the following TLOs:
  MQ2TargetBuffType and MQ2BuffType
  The BuffDuration and Duration members.
  They NO longer return a pTicksType.
  Both return a pTimeStampType now.
  This means you can get a higher resolution since default return is milliseconds.
  BUT IT ALSO MEANS ALL MACROS THAT EXPECT TICKS WILL BREAK...
  So go through all you macros and search for ".Duration"
  and ".BuffDuration" and make sure they are working.
  Usage examples:
  /echo ${Target.Hasted.Duration.TotalSeconds}
  returns: 3668
  /echo ${Target.BuffDuration[Hastening of Sviir Rk. II].TotalSeconds}
  returns: 3537
  /echo ${Me.Buff[Hastening of Sviir Rk. II].Duration.TotalSeconds}
  returns: 3432
- Changes where made to the following file(s):
	EQData.h
	EQUIStructs.h
	MQ2DataTypes.cpp
	MQ2DataTypes.h
	MQ2Main.h
	MQ2Utilities.cpp

08 September 2014 by eqmule
- Added support for clicking Sell in barter window.
  Usage: /notify BarterSearchWnd BuyLineList listselect 2
         /notify BarterSearchWnd Sellbutton leftmouseup
- Added support for clicking Buy in bazaar window.
  Usage: /notify BazaarSearchWnd BZR_ItemList listselect 17
         /notify BazaarSearchWnd BZR_BuyButton leftmouseup
- Changes where made to the following file(s):
	MQ2Windows.cpp

25 August 2014 by eqmule
- Updated for patch.
- Added Maloed and Tashed to the Target TLO
  they both return a pTargetBuffType TLO which has 3 members:
  Address (pIntType), Index (pIntType) and Duration (pTicksType).
  It also inherits pSpellType.
  This means that you can to stuff like:
  /if (${Bool[${Target.Tashed]}==TRUE) /echo ${Target.Tashed.Name} will fade in ${Target.Tashed.Duration.TotalSeconds}s
  [MQ2] Tashania will fade in 114s
 
21 Aug 2014 by eqmule
- Added .Slowed.Rooted.Mezzed.Snared and .Hasted to the Character TLO.
  it returns a pBuffType
	Usage: /echo ${Me.Snared}
	Output: [MQ2] Ensnare
- Changes where made to the following file(s):
	MQ2DataTypes.cpp
	MQ2DataTypes.h
	MQ2KeyBinds.cpp
	MQ2Main.h
	MQ2Utilities.cpp

20 August 2014 by eqmule
- Updated for patch.

05 August 2014 by eqmule
- Updated for patch.

30 July 2014 by eqmule
- Added MercID to the spawn TLO it returns an inttype
  if the spawn is player and has a merc up this is it's spawn ID
  Usage: /echo Eqmule has a merc up, it's a ${Spawn[${Spawn[=Eqmule].MercID}].Class} named ${Spawn[${Spawn[=Eqmule].MercID}].Name}
  Output: [MQ2] Eqmule has a merc up, it's a Cleric named kandrella_012345

- Added ContractorID to the spawn TLO it returns an inttype
  if the spawn is a merc this is its contractor's spawn ID
  Usage: /echo My target (${Target.Name}) is contracted by ${Spawn[${Target.ContractorID}].Name}
  Output: [MQ2] My target (kandrella_012345) is contracted by Eqmule

24 July 2014 by eqmule
- Attempting to fix charselect crashes when macros are running there.
- Changes where made to the following file(s):
	eqgame.h
	MQ2Commands.cpp
	MQ2Globals.cpp
	MQ2Globals.h
	MQ2Mouse.cpp

22 July 2014 by eqmule
- Fixed the CListWnd__Sort_x offset
- Changes where made to the following file(s):
	EQData.h
	eqgame.h
	MQ2DataTypes.cpp
	MQ2DataTypes.h
	MQ2KeyBinds.cpp
	MQ2Main.cpp

21 July 2014 by eqmule
- Added FirstFreeSlot to the Item TLO, it returns an Int.
  Usage:
  /echo ${FindItem[Spell Research Kit].FirstFreeSlot}
  [MQ2] 5
- Added SlotsUsedByItem to the Item TLO, it returns an Int.
  NOTE: it only works for containers and checks only each slot of the container
  this means you CAN have a stack of 100 water flask in slot 1 of the container
  it will still just return 1 cause it counts only how many slots that has "Water Flask"
  in them not the actual stacksize of the item.
  Usage:
  /echo My Spell Research Kit has ${FindItem[Spell Research Kit].SlotsUsedByItem[Water Flask]}} slots that has Water Flask(s) in them.
  [MQ2] My Spell Research Kit has 4 slots that has Water Flask(s) in them.

19 July 2014 by eqmule
- Fix for missing offset

18 July 2014 by eqmule
- Updated for friday night ninja patch...
- Added 2H Piercing to skill definitions.

16 July 2014 by eqmule
- Updated for patch
- NUM_SPELL_SETS is now 30
- /useitem now searches for items by exact name.
  Example: /useitem "Philter of the Wolf V"
  will uee that potion
  /useitem "Philter of the Wolf VI"
  will use that one...
  prior to this patch doing a /useitem "Philter of the Wolf VI"
  would use "Philter of the Wolf V" if it found that one first...

30 June 2014 by eqmule
- Added new command: /removebuff
  it will remove a buff or a song by name or partial name.
  Usage: /removebuff Summon Drogmor
- Added new command: /makemevisible
  it will make you visible.
  Usage: /makemevisible

26 June 2014 by eqmule
- Fixed MercAAExp,MercAAPoints and MercAAPointsSpent
  this means /echo ${Mercenary.AAPoints} works again.
- Added Leader to the Task TLO it returns a pStringType
  Usage: /echo The task leader is ${Task.Leader}
  Outputs: The task leader is eqmule

23 Jun 2014 by SwiftyMUSE
- Corrected several CTD bugs when a character did not have anything in
  their bank and/or shared bank.

21 Jun 2014 by SwiftyMUSE
- Fixed a bug with pMacroQuestType where pEverQuestType members wouldn't
  inherit correctly. All old ${MacroQuest.} members should work correctly
  now again.

20 Jun 2014 by eqmule
- Updated for patch
- Fixed a problem with writing plugins to MacroQuest.ini when ReadOnly.
  Bug Reported by: Xath
  See: http://www.macroquest2.com/phpBB3/viewtopic.php?f=47&t=19458

19 Jun 2014 by eqmule
- Added back Windows XP Support for GetTickCount64()
  Plugins should change all calls from GetTickCount64()
  to GetTickCount642() which detects if its on winxp
  and calls the old function instead of the new one.
  As a sidenote, if you are still using winxp, know that right this
  moment you have already been pwned and with 100% certainty you are part
  of someones botnet. If you are lucky they wont steal you eqlogin
  just use your computer to click ads or something...
- Fixed a bug with .RankName where two different spells
  can belong to same spellgroup.
  The solution was to compare by SpellGroup AND the spellname.
  Bug Reported by: MacQ
  See http://www.macroquest2.com/phpBB3/viewtopic.php?f=48&t=19455

18 Jun 2014 by eqmule
- Updated for patch.
- The Spell TLO member .RankName now works for combatabilities as well
  Example: /echo My version of Rest is: ${Spell[Rest].RankName}
  Outputs: [MQ2] My version of Rest is: Rest Rk. II

17 Jun 2014 by eqmule
- ${Me.PID} ha been moved to the EverQuest TLO
  so it is now ${EverQuest.PID}
- ${Me.WinTitle} has been moved to the EverQuest TLO
  so it is now ${EverQuest.WinTitle}
- New TLO: EverQuest - Cred: Cybertech
  it has basically the same members as the old MacroQuest TLO
  but I think most of them are more fitting under the EverQuest TLO.
  MacroQuest TLO will inherit EverQuest TLO so backward compatibility is maintained
  BUT new macros should use EverQuest instead.
- Added SpellGroup and SubSpellGroup to the Spell TLO
- Added RankName to the Spell TLO - Cred: petesampras,htw,maskoi
  it returns a pSpellType rather than a pStringType, but since default is the .Name
  and I think thats how most people will use it, its called "RankName"
  Usage: /echo I have the ${Spell[Certitude].RankName} version of Certitude its ID is: ${Spell[Certitude].RankName.ID}
  Output:
  [MQ2] I have the Certitude Rk. II version of Ceritude its ID is:
  Second example: Lets say you have Vinespur Rk. II in your spellbook (and memmed)
  then doing a /cast "${Spell[Vinespur].RankName}" in your macro will cast it, since its
  going to be resolved as /cast "Vinespur Rk. II"
  This should decrease the edititing of inifiles everytime you buy a new rank of a spell.

Friday the 13th!! (of June 2014 by eqmule)
- Added Rank to the Spell TLO, it returns a pIntType thats either 1, 2 or 3 for spells
  and 4-30 for clickys and potions. - Cred: petesampras
  This represents the spell rank, i.e a Rk. II Spell will return a 2.
  Usage: /echo ${Spell[Certitude Rk. II].Rank}
  Outputs: [MQ2] 2
- Added 3 new members to the Character TLO: (a while ago, just forgot to mention it.)
    ZoneBoundX, ZoneBoundY, ZoneBoundZ
	they return a pFloatType
- ${Me.Name}, ${Me.Surname} ${Me.Level} ${Me.ID} now works at charselect as well.
  There is no good reason to duplicate them, so from now on they are fetched from
  LocalPlayer instead since that one exist at charselect, but pCharInfo does not.
- Removed the follow since they are no longer in the client:
	TypeMember(GroupLeaderExp);
	TypeMember(RaidLeaderExp);
	TypeMember(GroupLeaderPoints);
	TypeMember(RaidLeaderPoints);
	TypeMember(PctGroupLeaderExp);
	TypeMember(PctRaidLeaderExp);

10 Jun 2014 by eqmule
- Since someone asked me this:
  -Q: Can you make the /setwintitle set it each time u zone?
  -A: Yes, create a file called zoned.cfg into your Release\Configs Folder
  and paste for example: /SetWinTitle EverQuest - ${Me.Name} (${Zone.ShortName})
  into it.
- Fixed a problem with Auras being detected as a Named spawn. Cred Maskoi.
- Fixed a bug in SearchSpawn where it would return Untargetable mobs
  even though the untargetable flag wasnt set.
  This means ${Spawn[npc radius 100]} wont return Arcane Distillect anymore,
  but ${Spawn[npc untargetable radius 100]} will. (if one is in radius)
- IsInGroup and IsInRaid now checks for Player's corpse as well as Player
  (as long as you specify [pccorpse] in the spawnsearch.)
  This means you can now do stuff like:
  /echo ${SpawnCount[pccorpse Group zradius 50 radius 110]}
  /echo ${SpawnCount[pccorpse Raid zradius 50 radius 110]}

09 Jun 2014 by eqmule
- Fixed? /while
  Feel free to test it and report any bugs.
- Added /GetWinTitle and /SetWinTitle Commands
- Added WinTitle to the Character TLO: it returns a pStringType
- Added PID (Process ID) to the Character TLO: it returns a pIntType
  Usage:
  /SetWinTitle [${EverQuest.PID}] EverQuest - ${Me.Name} (Lvl:${Me.Level} ${Me.Class})
  /echo ${EverQuest.WinTitle}
  [MQ2] [2319] EverQuest - Eqmule (Lvl:100 Shadow Knight)

01 Jun 2014 by eqmule
- Added three new MQ2Type(s): MQ2TimeStampType, MQ2Int64Type and MQ2DoubleType
  MQ2TimeStampType has the same submembers as pTicksType
  with the difference being that the default return value is milliseconds.

- MACRO-BREAKING CHANGE! (if your macro uses Me.GemTimer)
  Look, for years we relied on updating stuff every 6 seconds (1 tick)...
  I had to make this change since the client updates more often nowadays.
  Which is why:
  ${Me.GemTimer[x]} now returns a pTimeStamp.
  The default return is milliseconds until gem is refreshed.
  Usage Example: /echo ${Me.GemTimer[5].TotalSeconds}
  Outputs: [MQ2] 25

- All references to GetTickCount() have been replaced with GetTickCount64()
  This will fix problems related to all timers for people who dont do a complete
  shutdown of their computer earlier or on every 49.7th day.
  Plugin authors should replace all references to GetTickCount() in their plugins
  with GetTickCount64() as well.
- ${Macro.Runtime} now returns a pInt64Type to be able to hold the return of GetTickCount64
  if you are using ${Macro.Runtime} in your macro, make sure it works as intended. 

23 May 2014 by eqmule
- Fixed a fix...
  Sorry but I was in the middle of testing stuff yesterday and today they patched so
  in order to get everything out quick for x2 weekend
  I missed a bug in GetSpellByID, its fixed now (again)

23 May 2014 by eqmule
- Updated for patch

22 May 2014 by eqmule
- Secured a few functions that calls GetSpellByID against buffer overflows.

21 May 2014 by eqmule
- Updated for patch

15 May 2014 by eqmule
- Updated for patch

14 May 2014 by eqmule
- Updated for patch

12 May 2014 by eqmule
- Added nogroup to searchspawn - cred htw
  This means you can do stuff like /echo ${Bool[${NearestSpawn[1, nogroup pc radius 300]}]}
  it will return TRUE if there is at least 1 player within 300 radius of you thats NOT in your group.
- Added case Range: to ItemType

08 May 2014 by SwiftyMUSE
- Update of SpellSlotInfo for SPA's 157 to format as a ranged value
- Added MaxBuffSlots, changed FreeBuffSlots to use the new function that gets the max buff slots

29 Apr 2014 by eqmule
- Updated for patch

26 Apr 2014 by eqmule
- If using an old ItemDB.txt you will now see a message asking you to update it.

24 Apr 2014 by SwiftyMUSE
- Fix for reuse timer in spell slot information
- Fix for random CTD on some spell display
- Fix for CTD when item missing in ItemDB
- Added command /SpellSlotInfo [#|"spell name"]. You can use this to see the spell slot
  information for any spell without having to right-click display through the MQ2ItemDisplay plugin.
- Ground spawn updates

18 Apr 2014 by eqmule
- Fixed a bug in GetSpellByID that would make it return "Unknown Spell" when it 
  should just return 0
  This means macros like scribe.mac will work again.

16 Apr 2014 by eqmule
- Fixed the EQRAIDWINDOW struct
  This means caption classcolors for raidmembers will again work as intended.
- Changed how plugins are loaded from MacroQuest.ini
  I don't think this will affect anyone, but from now on
  when a plugin is unloaded the [Plugins] section will not be erased
  The old mq2plugin=mq2plugin is still valid, but eventually
  you will end up with a list of plugins where the entries
  will look like mq2plugin=1 or mq2plugin=0
  I did this because I'm preparing the loader for being able to unload/load
  plugins directly from its iconmenu.

13 Apr 2014 by SwiftyMUSE
- Added GemIcon, HateGenerated, PvPCalc, Unknown182, Unknown222, Unknown223 to the SPELL struct
- Added HateGenerated to MQ2ItemDisplay output

11 Apr 2014 by SwiftyMUSE
- Merged the MQ2GearScore logic into the base code for MQ2ItemDisplay. This means that MQ2GearScore
  is no longer necessary and MQ2Bzsrch will work correctly for those that want scores.
  In order to use the new functionality, rename your old ini file to MQ2ItemDisplay.ini to get all
  the same values. You can stop using MQ2GearScore and go back to use the base code MQ2ItemDisplay

10 Apr 2014 by SwiftyMUSE
- Update of SpellSlotInfo for SPA's 124/125/132 to format as a ranged percent and specify that SPA 132
  is a # of tick(s)

08 Apr 2014 by SwiftyMUSE
- Rewrite of SpellSlotInfo, uses new function ParseSpellEffect. Pass a pSpell structure, slot number,
  character buffer and it will return a character buffer with the spell effect information
- Fixed issue with MQ2ItemDisplay that would sometimes display the wrong usable classes

08 Apr 2014 by SwiftyMUSE, eqmule
- Corrected datatype refactor to allow for correct type inheritence in MQ2 parser

08 Apr 2014 by eqmule
- Added MaxTargets to the SPELL struct
  This means we can check how many targets a spell will affect, 12 for example.
- Added SpellGroup to the SPELL struct
  This is used to display the spell family for the "Limit: SpellGroup"

06 Apr 2014 by SwiftyMUSE
- Fixed issues with GetSpellNameByID and GetSpellbyID that would cause undefined results or CTD

05 Apr 2014 by eqmule
- Fixed a crash in GetSpellEffectName
- MacroQuest2.exe should work on windows 8.x now

04 Apr 2014 by eqmule
- Update for patch

02 Apr 2014 by SwiftyMUSE
- TEMPORARY fix for C2065 compiler issue on vs2008

02 Apr 2014 by eqmule
- Update for patch
- MacroQuest.ini is now created (from the _default template) if it doesnt exist.
- The item and spelldisplay plugin should display more correct info now
  SwiftyMUSE did most of that grunt work, big props to him for taking it on.
  We will carefully monitor this code and add more fixes as we go to make stacking
  and spell/iteminfo 100% perfect.

30 Mar 2014 by SwiftyMUSE
- Added CreateMQ2NewsWindow for Macroquest.ini file to turn on/off the creation of
  the news window
- Updated stacking checking to ignore bard songs and song window illusions
- Removed the stat change portion of the additional checks for stacking introduced
  on 23 Mar 2014

30 Mar 2014 by eqmule
- Fixed /lootall
- Added Caster to the Spell TLO
  returns a pStringType of the caster of a buff
  Usage: /echo ${Target.Buff[Ancient Flames].Caster}
  [MQ2] eqmule

27 Mar 2014 by CyberTech
- Refactor datatype definitions for MQ2 and ISEQ code
    All datatypes are declared in one file (DataTypeList.h), one time, for both ISXEQ and MQ2.
    Inheritance and Persistence are defined at the same time and location.
    This will avoid the ISXEQ build breaking or falling behind when new datatypes are added to MQ2.
    Additionally, it simplifies the code required for a new MQ2 datatype -- 1 line of code instead of 4

26 Mar 2014 by eqmule
- Fixed Spell[some spell].Description
  it now returns the correct string.
- Added a Slowed,Rooted,Mezzed,Crippled,Snared and Hasted
  to the TargetType TLO.
  they all return a pTargetBuffType TLO which has 3 members:
  Address (pIntType), Index (pIntType) and Duration (pTicksType).
  It also inherits pSpellType.
  This means that you can to stuff like:
  /echo ${Target.Slowed.Name} will fade in ${Target.Slowed.Duration.TotalSeconds}s
  [MQ2] Tepid Deeds will fade in 114s
  /echo ${Target} will break mezz in ${Target.Mezzed.Duration.TotalSeconds}s
  [MQ2] a_pyre_beetle48 will break mezz in 66s

24 Mar 2014 by eqmule
- Added exact match option to spawn searches (Suggested by: petesampras)
 example: /echo ${Spawn[=eqmule]} will find eqmule but not eqmulee.
- Fixed GroupMemberTargeted (this means /target clear works again)
- Added new TLO Member 'Inviter' to the character TLO. (its a pStringType)
 You can check ${Me.Invited} to see if you have a
 group invitation so I figured it would be useful
 to know who actually sent the invite:
 Usage: /echo ${Me.Inviter} just invited me to join their group
 Output: [MQ2] uberplayer00 just invited me to join their group

23 Mar 2014 by SwiftyMUSE
- Corrected itemdisplay to show useable classes for the spell when over level 70
- Corrected to make sure cfg files are executed during refresh injections
- Additional checks for spell stacking.
  (Buffs/Songs will stack (both land) if they are benefical spells and it's some type
  of stat change that was currently causing it to fail)

22 Mar 2014 by SwiftyMUSE
- Corrected useable class name in itemdisplay extension.
- Additional updates for spell effects
- Updates for spell stacking. Added .StacksWith as an alias
  for .WillStack

22 Mar 2014 by eqmule
-NOTE, THIS UPDATE WILL BREAK PLUGINS. (but not that much see below)
 SPELL struct member Level is now ClassLevel
 this was done cause i want you to know which plugins to update.
 ANY place that refers to Level-1 muct be changed to ClassLevel
 do NOT forget to remove the -1
-Updated the launcher.
-Injecting is now faster, it will happen even when eq is not in focus.
 This means injecting will no longer attach to any process it feels like.
 it will only attach to eqgame.exe.
 This is a good thing, (cause it means you wont have to kill the tasktray icon)
 if you need to /unload to do a rebuild for example.
 Also, since mq2main only attaches to eqgame, launchpad will now
 run just fine without dying even when the tasktray icon is up...
 If you /unload you can "reload" from the tasktray icon by selecting
 "Refresh Injections"
 If you start a new session of eqgame.exe mq2main.dll will be autoinjected.
 "Refresh Injections" will only reattach to eqgame.exe(s) that doesn't already
 have a mq2main.dll loaded in its address-space. 
 If one is loaded already it will move on to the next eqgame.exe it finds and try there
 until it has made sure all running eqgame.exe has mq loaded...

18 Mar 2014 by SwiftyMUSE
- Added CountSongs
- Changed .Stacks and .StacksPet to allow the comparison of the songs too
- Added MercType to the list of PlayerClasses
- Added the ability to allow custom offsets for those that need that (See the new privates files, MQ2Globals-private.cpp/.h)
- Added an actordef list to define the names for the various groundspawns.
  (If you find any missing (there are some), please post and they can be added.) Use "/items drop" to see
  the value that needs to be added. I removed the use of weapons.h and grounds.h. They were merged into
  the actordef list.
- Added some missing expansion names
- Added additional spelltype members (thanks PeteSampras)

18 Mar 2014 by eqmule
-IMPORTANT: MacroQuest.ini has been renamed to MacroQuest_default.ini
 I did this because I got tired of that unzipping would overwrite
 mine (which has custom settings in it) everytime there was a new zip.
 New Users that never run MacroQuest2.exe before
 SHOULD remove the _default extension on that file before they start MacroQues2.exe.
 (I want to make MacroQuest2.exe automatically do that at some point if no ini exist,
 but for now its a manual thing)
-Fixed a ctd when you did a /echo ${FindItemBankCount[blah]} with an empty shared bank...
-Fixed EQRAID struct (again)
-Added all known SPAs (458 of them), this means you should not get any more Unknown Spell Effects
 in the Spell Display. (You will get "Please Check" instead but thats for me
 so I know which ones I need to look closer at, dont worry about that for now.
-Added Spell restrictions as well to the spell display info - cred htw

-This is mainly a maintenance release, which means, it has code i am going to finetune later
 as well as some code that is now redundant and will be removed at a later point so we can avoid bloat.
 Hopefully releasing this now, will give those of you that maintain your own versions enough time
 to merge in the new stuff with your own builds before next patch...

-The Readme.chm file is back! (Click ReadMe on the macroquest2 icon...)
 it has compile instructions for VS 2012...

 more can be done to update other sections of it, but we need to start somewhere.
 contact me if you are interested in helping out with that.

16 Mar 2014 by eqmule
-Fixed EQRAIDMEMBER struct
 This means /echo ${Raid.Member[${Me}].Class} (and the likes) will work again.
-Fixed a bug with pRaidType where pSpawnType members wouldn't inherit correctly.
 This means things like /echo ${Raid.Member[${Me}].Race} will work properly (again)... (did it ever work?)

15 Mar 2014 by eqmule
-Fixed the EQRAID struct 
 This means, things like /echo ${Raid.Members} will work again.

13 Mar 2014 by eqmule
-Updated for patch
-Fixed a problem with MQ2Labels showing up as Unknown

12 Mar 2014 by eqmule
-Updated for patch
-The MQ2Type destructor is now virtual Cred: TypePun

09 Mar 2014 by eqmule
-Added Distance3D float member to the Switch TLO
-/click left item is back!! (in all its old days glory...)
 To use: first /itemtarget then /click left item
 Yes you can pick up stuff from the ground without facing it.
 Yes you can open a tradeskill container without facing it.
 BUT make sure you are in range. (20)
 Even though you do not have to be facing the item I still recommend
 you do a /face item (for appearances) before you issue a click left item...
 Please dont abuse this.

01 Mar 2014 by eqmule
-Fixed InvitedToGroup (it was in the wrong place in the struct)

26 Feb 2014 by eqmule
-Made some preparations for future updates related to Custom Help Windows
 Not a critical update unless you are a hardcore plugin author.

23 Feb 2014 by eqmule
-Corrected some offsets that where wrong.
 This should fix a couple ctd's reported on the forum (hopefully)
 Sorry about any downtime this may have caused to your crews...
-CampfireZone wont ctd in neigboirhoods or greater guild halls anymore
 however it wont return anything either until I figure out where that info is located.
-Updated /beepontells and /timestamp to take on AND off as arguments.
 no argument will just toggle, just like before this change.
 This is also saved to macroquest.ini from now on.

21 Feb 2014 by SwiftyMUSE, eqmule
- Updated for patch

20 Feb 2014 by eqmule
-Fixed EQRAID struct 
 This means, things like /echo ${Raid.Members} will again work.

19 Feb 2014 by eqmule
-Updated for patch
-Added LoreGroup and LinkDBValue to CONTENTS struct
 It is used in the linkdb plugin. Cred: SwiftyMUSE

-Added a new TLO Member for Song/Buff, HitCount which will return a pIntType of how many hits a song/buff has left before it fades.
 Usage /echo ${Me.Song[Lich Sting Recourse].HitCount}

-made some adjustments to /itemnotify
 Im not really finished with it, more testing is needed
 but now it can select items when merchantwindow is open.

 and /ctrl /itemnotify should pick up single items as well... *should*
 more to come on this, its complicated... I know the code looks like a complete mess
 but I will clean it up when I know exactly how I want it to work...

05 Feb 2014 by eqmule
-Changed /ini to work in the following way (see below), apperantly there was a bug in my understanding
 of how people wanted it to work.
//	/ini "someini.ini" "the section" "NULL" "NULL"
//	adds a key named NULL and a value named NULL under the [the section]:
//	to remove the key named NULL:
//	/ini "someini.ini" "the section" "NULL" NULL
//	OR /ini "someini.ini" "the section" "NULL"
//	to remove section "the section":
//	/ini "someini.ini" "the section" NULL
//	OR /ini "someini.ini" "the section"
//
//	Basically leaving the third and/or fourth parameter blank will be interpreted as NULL
//	enclosing NULL in quotes will interpret it as an actual string "NULL"

29 Jan 2014 by eqmule
-Fixed a bug in MQ2DataVars.cpp
 itemlinks now works as intended. (again)
-Added some support for ISXEQ and some new commands(/beepoontell,/timestamp) + a lineofsight code change
 cred: Red-One

28 Jan 2014 by eqmule
-Updated for patch

27 Jan 2014 by eqmule
-New Feature: /useitem "item name here"
-New Feature: /itemnotify "item name here" left/rightmouseup
 This means no more need to figure out which slot an item is in, as long as its in our inventory
 it will be "clicked".
 For obvious reasons, rightmouseup only works on clicky items...

-NOTE! MACRO AUTHORS:
Keeping with my modus operandi of "breaking things that are'nt fixed" (properly)
I have made changes to the following:
Macro breaking changes: (please dont panic, its easy to adjust)
1. TLO ${Me.XTarget[x].Type} is now ${Me.XTarget[x].TargetType}
 Reason: XTarget inherits Spawn and since that already contains a .Type member, it was necasary to change it.

2. Ok , so I noticed that everquest sometimes mark chat as SPAM
and in order to do that, they "tag" say,tell, and the rest of the chat if it orignates from another player.
This messes up our eventhandling, and I believe it has for several years.
So, its well overdue for a change, I am sorry about this though, cause this WILL
break some macros (and possibly plugins) that "fixes" this internally...
Here is an example of how a macro would deal with this:

#event healme "#1# says,#*#heal me#*#"

Sub Event_healme(line, Sender)
	/varset Sender ${Sender.Right[-2].Left[-1]}
	/if (${Sender.Equal[eqmule]}) {
		/echo eqmule needs a heal
		/varset healneeded 1
	}
/return

As you can see, unless we "strip" ${Sender} it will never be equal to "eqmule"
cause "eqmule" is actually "\x12\x31eqmule\x12"

Now, the fix for this obviously should be taken care of by core mq, and not your individial macros.
So I have done precicely that.
After building this version of mq, the new event should look like this instead:
Sub Event_tagged(line, Sender)
	/if (${Sender.Equal[eqmule]}) {
		/echo eqmule needs a heal
		/varset healneeded 1
	}
/return

Ok? questions? post on the forum, im releasing this version a month or so before next patch, 
so u should all have plently of time to adjust to this change.

22 Jan 2014 by eqmule
-Updated for patch

21 Jan 2014 by eqmule
-Added two new features
-New Command: /beepontells which is a toggle, can be set in MacroQuest.ini BeepOnTells=1 in the [MacroQuest] section.
 well... thats what it does, u get a tell... it beeps...
-New Command: /timestamp which is a toggle, can be set in MacroQuest.ini TimeStampChat=1 in the [MacroQuest] section.
 Basically it timestamps all chat when its on...
 NOTE: The timestamp takes place AFTER chatevents are handled, so at least in theory
 this should NOT have any adverse effects when turned on.

20 Jan 2014 by eqmule
-pinstCTaskWnd is back, dont know when it got lost...
-Added new TLO "Task" its useful for shared tasks(quests).
 it has the following members:
 -Title returns a pStringType of the shared task.
 -Timer returns a pTicksType of the amount of time left before task expires.
 -Members returns a pIntType of how many members the task has.
 -Member returns a pTaskMemberType
  pTaskMemberType has the following members:
  -Name returns a pStringType
  -Leader returns a pBoolType of TRUE or FALSE if the member is the task leader or not
  -Index returns a pIntType of the members taskindex, i.e where in the list it is... 1-6
Usage:
       /if (${Task.Member[Eqmule].Leader}) {
              /echo I am the leader of ${Task.Title} which expires in ${Task.Timer.TotalMinutes}...
	   }
	   /echo Task Member 2 is ${Task.Member[2]}
Output:
      [MQ2] I am the leader of Hatching a Plan which expires in 243 minutes...
      [MQ2] Task Member 2 is Eluidiaan

-XTarget now inherits pSpawnType
 this means that you can now do stuff like:
 /echo ${Me.XTarget[1].PctHPs}
 [MQ2] 93
 /echo ${Me.XTarget[8].Level}
 [MQ2] 16
 NOTE: max XTarget is 10... I dont think doing /echo ${Me.XTarget[11].Level} will turn out good for anyone...

 Please update ALL macros that targets mobs around you *when fighting* to check their HP to use XTarget[x].PctHPs instead.
 HINT: This is not a suggestion, its a very strong recommendation/borderline order.
 The reason for this is that:
 1. Targeting multiple mobs over and over just to check their HP, SLAMS the eq servers with targetpackets.
 2. It is BAD practice and it slows down YOUR macro, as well as the eq servers.
 3. For your own good, detecting botters are extremely easy by just watching how your character targets.
    no "real" player will target 50 mobs around him in a couple seconds, just to select the one with the lowest HP.

04 Jan 2014 by eqmule
-Added ActiveDisc to the Character TLO, it returns a pSpellType if a discipline is active. (otherwise NULL)

 usage: /if (${Me.ActiveDisc.ID}) {
			/echo Yes I am using a Discipline, and its ${Me.ActiveDisc.Name}, the spell id is ${Me.ActiveDisc.ID}
		}
 
02 Jan 2014 by eqmule

								HAPPY NEW YEAR!!!
We have had a good 2013, I expect to add some exciting new things as well as continue
work on updating and making MQ2 better and better this year.
Stay tuned, and thank you for all of your support!

-This is NOT a critical update (no need to update unless you really need the following:)
-Added GetCurrencyIDByName
-Added new Character TLO Member AltCurrency which returns a pIntType
 usage: /echo ${Me.AltCurrency[Marks of Valor]}
        /echo ${Me.AltCurrency[31]}
 Cred: desgn
-Added ZoneFlags to the pZoneType TLO, it returns a pIntType
-Added Category and Subcategory Members to the Spell TLO, they return pStringType
-Fixed a CTD in ${DisplayItem.StackSize}
-Added delete functionality to the /ini command
 usage: NULL required: http://www.macroquest2.com/phpBB3/viewtopic.php?t=12574&highlight=delete
       no NULL needed: http://www.macroquest2.com/phpBB3/viewtopic.php?f=28&t=18467

 Both approaches are valid and will work for backward compatability.

15 Dec 2013 by eqmule
-This is NOT a critical update (no need to update unless you really need the following:)
 I just added FindItemByID and renamed FindItem to FindItemByName
-Updated ${Mercenary.State} to return "NOMERC" if you dont have a merc.

-There is a /while command in right now (has been for a while -pun intended)
 I just wasnt ready to announce it earlier, look, this is extremely beta.
 IF you are gonna try it, you cannot expect it to work perfectly
 I basically only tried:
 /while (${Target.ID}) {
	/delay 1s <--- IMPORTANT
	/echo Hi there we have a target
 }
 You can NOT do:
 /while (something) /echo hi there
 
 right now it NEEDS the {} enclosure...
 and please unless you want your cpu to freak out... use a "/delay something" within that closure...
 see my example above (the <-- IMPORTANT)

11 Dec 2013 by eqmule
-Updated for patch
-Updated AltAdvManager::GetAltAbility with second parameter, I dont know what it is yet, rank? level?
-Fix for SpawnInfo->Trader and SpawnInfo->Buyer

06 Dec 2013 by eqmule
-Fixed void CTabWnd::SetPage(int,bool,bool);
(this means aapurchase and the likes works again...)
your're welcome...

05 Dec 2013 by eqmule
-Updated for patch

27 Nov 2013 by SwiftyMUSE
-Added AAPointsAssigned to Me TLO

16 Nov 2013 by EqMule
-Fix for ${Target.AggroHolder} it now properly return Pets and Mercenary SpawnTypes as well as Players.
 There is still some work to do on this TLO, for example it wont return
 yourself, this is not intentional, its on my todo list.

-Added support for /itemnotify with bags closed for bank and shared bank as well.

-Fixed a bug where if you sent a /itemnotify in <pack> <slot> leftmouseup 
 and you had the item on a hotbutton, instead of picking it up, it would activate it.
 This means that from now on, if you issue a /itemnotify leftmouseup command... you can be 100% sure
 it WILL pick up the item, not activate it...

14 Nov 2013 by EqMule
-Updated for patch
-"/itemnotify in" changed to work even if bags are closed.
 example: /itemnotify in pack1 1 leftmouseup ( Will pick up the item in pack1 slot 1 even if the bag is closed...)

 Note: that this is pretty much untested right now, let me know of any issues.

10 Nov 2013 by SwiftyMUSE
- added MaxLevel to Spell TLO
  the purpose was to allow autobot to get the max mezz level automatically
  and avoid hardcoding it in the macro itself.

07 Nov 2013 by EqMule
-Fix for Contents.Power
-Added a manifest to MacroQuest2.exe so it will requireAdmin automatically.
-Updated all visual studio vcxproj files to use the v110xp toolset.

its time for you guys to update to vs2012 sp3 or newer if you want to use the vs2012 .sln
For the rest of you, this shouldnt have an impact, just use old MacroQuest2.sln

as for the strcpy_s error, this is intentional, upgrade your visual studio to a version released after 2006.
you cannot use vs 6.0 anymore (unless you change them all back to strcpy)

06 Nov 2013 by EqMule
-Updated for patch
- Changed top #turbo to 80, still defaults to 20
-Brought back an old friend from the dead... /click left door
 You do not *HAVE* to face the door to "click" it but I still recommend that you do, your char doesn't need the attention...
Usage:
Sub OpenDoor
:retrydoortarget
	/doortarget DOOR1
	/delay 1
	/if (!${Switch.ID}) {
		/goto :retrydoortarget
	}
	/face door nolook
	/delay 1
:retryopendoor
	/if (!${Switch.Open}) {
		/click left door
		/delay 1s
		/goto :retryopendoor
	}
/return

29 Oct 2013 by EqMule
-Cast item works on items in bags now if you have VoA or higher expansion.
cred to desgn for code/suggestion

26 Oct 2013 by EqMule
-Added a new member to the Target TLO:
${Target.AggroHolder} it returns a pSpawnType of whoever your target is most angry with and currently attacking, 
i.e they guy that has the most aggro.
This can be used for ANY Target, you dont even have to have aggro yourself or even be in group with them.
You can run by someone fighting, select their target and this will return whoever its most angry with...
/echo ${Target.AggroHolder}
[MQ2] EqMule

***OK THE NEXT FIX "might" break some macros, BUT, this is how it is meant to work for consistency, so... deal with it please.***
-Fixed ${Group.Member[<thename>].PctAggro and ${Group.Member[x].PctAggro
/echo ${Group.Member[eqmule].Index}
[MQ2] 3			<-- im groupmember 3
/echo ${Group.Member[3].Name}
[MQ2] Eqmule	<-- see?
/echo ${Group.Member[3].PctAggro	<-- it works with the number
[MQ2] 54		<-- my aggro
/echo ${Group.Member[Eqmule].PctAggro	<-- as well as the name
[MQ2] 54		<-- my aggro

23 Oct 2013 by EqMule
-NOTE TO: Macroauthors, Macro breaking CHANGE!

 Look, to prepare for a PctAggro fix, I needed to make a change to how ${Group.Member[<TheName>]} works
 This will most likely BREAK some people macros
 BUT it is going to be consistant with how other TLO's work that deal with Names and so on.
 so in the end you will thank me for making this change.
 From Now On: ${Group.Member[<TheName>} returns a pGroupMemberType NOT a pIntType
 SO IF you need the Index of a GroupMember, I have added a new member called: Index
 Example of how it worked BEFORE THIS PATCH:
 /echo ${Group.Member[${Me.Name}]}
 [MQ2] 0
 Example of how it works AFTER THIS PATCH:
 /echo ${Group.Member[${Me.Name}]}
 [MQ2] Soandso
 BECAUSE the new type is a pGroupMemberType, it also inherits pSpawnType which is why you can also do:
 /echo ${Group.Member[${Me.Name}].Class}
 [MQ2] Wizard
 I hope you all can see the benefit of being able to directly access the pSpawnType in this way...
 But, to get back to the index:
 To actually get the index do a:
 /echo ${Group.Member[${Me.Name}].Index}
 [MQ2] 0

 We good?

21 Oct 2013 by EqMule
-Fixed ${Pet.Body.ID} and ${Mercenary.Body.ID} crashes (when no pet/mercenary was up)

20 Oct 2013 by EqMule
-Added Prestige to the Item TLO:
usage: /echo ${Cursor.Prestige} returns a pBoolType TRUE if its a Prestige item otherwise FALSE

19 Oct 2013 by EqMule
-Added Subscription to the Character TLO:
usage: /echo ${Me.Subscription} returns a pStringType "UNKNOWN","FREE","SILVER" or "GOLD"

15 Oct 2013 by EqMule
-Added EnduranceCost to the Spell TLO:
usage: /echo ${Spell[Malarian Mantle].EnduranceCost} returns a pIntType
-Added PctPower to Item TLO:
usage /echo ${Me.Inventory[powersource].PctPower} returns a pFloatType

14 Oct 2013 by EqMule
-Added 2 new Members to the Character TLO:
${Me.PctMercAAExp} which returns a float of the current percent of exp your mercenary has.
and
${Me.MercAAExp} which returns the actual pIntType

13 Oct 2013 by EqMule
-Fix For macros not loading...

13 Oct 2013 by EqMule
-Fix for ${Group.Member[x].Pet}

12 Oct 2013 by EqMule
-Added Support for CustomPlugins.ini
 it only have 2 sections and in the Macroquest Section only DebugSpewToFile is valid
 in the Plugins section you can add as many plugins as u like...
 /plugin unload on a custom plugin will unload it (as it should), but it will NOT write the change to the CustomPlugins.ini.
 That behaviour is by design. If you dont want a plugin to be loaded, you should manually remove it from the list.
 Example of what my CustomPlugins.ini looks like:
 [MacroQuest]
 DebugSpewToFile=1

 [Plugins]
 mq2AutoLogin=mq2AutoLogin

12 Oct 2013 by EqMule
-Fix for a crash in the "Clearing A Path" instance in Dead Hills
 this will most likely fix other instance crashes as well in the new zones.
 however i couldnt log in game to test, so report in bugs forum if u still crash
 when zoning in.

12 Oct 2013 by EqMule
-Fix for ${Me.Pet.Following} and ${Me.Mercenary.Following}
-Todo: Fix ${Me.Inventory[powersource].Power}

11 Oct 2013 by EqMule
-Removed PetTarget and PetCombat
-Added new TLO members for ${Me.Pet}
- Buff		example: /echo ${Me.Pet.Buff[1]} returns a pSpellType
			example: /echo ${Me.Pet.Buff[Spirit of Wolf]} returns a pIntType (The slot the buff is in)
- Combat	example: /echo ${Me.Pet.Combat} returns a pBoolType TRUE or FALSE (on/off)
- GHold		example: /echo ${Me.Pet.GHold} returns a pBoolType TRUE or FALSE (on/off)
- Hold		example: /echo ${Me.Pet.Hold} returns a pBoolType TRUE or FALSE (on/off)
- ReGroup	example: /echo ${Me.Pet.ReGroup} returns a pBoolType TRUE or FALSE (on/off)
- Stance	example: /echo ${Me.Pet.Stance} returns a pStringType "FOLLOW" or "GUARD"
- Stop		example: /echo ${Me.Pet.Stop} returns a pBoolType TRUE or FALSE (on/off)
- Target	example: /echo ${Me.Pet.Target} returns a pSpawnType of the pets current target
- Taunt		example: /echo ${Me.Pet.Taunt} returns a pBoolType TRUE or FALSE (on/off)

10 Oct 2013 by EqMule
-Updated for patch
-Added new TLO ${Mercenary}
It returns a SpawnType so you have access to all spawnmembers.
As well as these four new ones:
${Mercenary.State} (stringtype) which returns strings: "DEAD" "SUSPENDED" "ACTIVE" or "UNKNOWN";
${Mercenary.StateID} (int) which returns the state as a number (mostly good for debugging)
${Mercenary.Stance} (stringtype) which return the Stance as a string
${Mercenary.AAPoints} (int) returns how many unspent mercenary AA you have.
I Plan to add more stuff later if needed. Those are the most useful for now...

09 Oct 2013 by EqMule
-Fix for Bank and SharedBank members in CHARINFO struct
(thanks to Drakhhen for making me aware of this bug)

08 Oct 2013 by EqMule
- Updated for Oct 7-8 2013 patch
- Shared Bank now has 4 slots
- I will add a TLO for the new mercenary AA
 but I need more time to look into it, unless someone beats me to it.
 For now use the UI...
- Added a couple new TLO's
 /echo ${Me.PetTarget}
 will return the spawn your pet has targeted.
 so you can do /echo ${Me.PetTarget.ID} and so on to get more info out... 
- /echo ${Me.PetCombat}
 is the pet attacking something? 
 returns TRUE or FALSE 

Im pretty sure these 2 can use some more work, but should work in most situations I think...

22 Sep 2013 by EqMule
- Added Me.ZoneBound which returns Zone information for the zone you are bound in
  Usage:
	/if (${Zone.ID}==${Me.ZoneBound.ID}) {
		/echo crap im back at bindpoint, did I die?
	}
18 Sep 2013 by EqMule
- Updated for patch
21 Aug 2013 by EqMule
- Updated for patch
18 July 2013 by EqMule
- Added support for /useitem
  Example: /useitem ${FindItem[=worn totem].ItemSlot} ${FindItem[=worn totem].ItemSlot2}
  Note: you need VOA expansion or newer for /useitem to work, its a soe, not an mq2 command
- Fixed listselect *
	Example: /notify MMTW_MerchantWnd SubtypeListBox listselect 10
			 Will select the Tier V Healer listitem in the Mercenary Merchant Window.
	
	*listselect wasnt able to actually "select" items, it only "highlighted" them prior to this fix.
17 July 2013 by EqMule
- Added comboselect*
	Example: /notify MMTW_MerchantWnd TypeComboBox comboselect 2
			 Will select Journeyman Mercenaries in the Mercenary Merchant Window.
	
	*listselect still works when you just need to "set" an item in a combobox
	but when you want it to actually do the "select" use comboselect.

16 July 2013 by EqMule
- Updated for Jul 16 patch
- Added Item.Damage (thanks to nod77)
- Added new TLO GetCurSel (thanks to Dewey2461) see http://www.macroquest2.com/phpBB3/viewtopic.php?f=30&t=18947
- report bugs to me on irc or on the forum

22 June 2013 by ieatacid
- Fixed window.Enabled

20 June 2013 by EqMule, ieatacid
- Updated for Jun 19th patch

2 June 2013 by ieatacid
- MacroQuest.GameState now returns 'PRECHARSELECT' when applicable

17 May 2013 by EqMule, ieatacid
- Updated for May 14th patch

21 April 2013 by ieatacid
- MQ2Map fixed

21 April 2013 by ieatacid, EqMule
- Updated for April 17th patch

21 March 2013 by ieatacid
- Fixed keybind issues (?)

16 March 2013 by ieatacid
- Updated for March 13th/14th patch

16 February 2013 by ieatacid
- Updated for Feb. 13th/14th patch

20 January 2013 by ieatacid
- Fixed _CXWND.pParentWindow crash
- Fixed MQ2ItemDisplay crash

19 January 2013 by ieatacid
- Fixed MQ2ItemDisplay
- Fix corpse crashes
- Fixed a couple inventory struct members that were off -- item.stack and some others should work correctly now
- Fixed Me.Pet

18 January 2013 by ieatacid
- Updated for January 16/17 patch

4 January 2013 by ieatacid
- Fixed _ITEMINFO.Clairvoyance
- Fixed HasExpansion function

24 December 2012 by ieatacid
- MQ2ItemDisplay: fixed duplicate spell data being displayed

13 December 2012 by ieatacid
- Updated for December 12th patch
- FIXED OLD COMPILER WARNINGS

9 December 2012 by ieatacid
- Added ability to check if your account has a specific expansion enabled
... bool character.HaveExpansion[n]: Check if you have an expansion by number
... bool character.HaveExpansion[name]: Check if you have an expansion by name (full name not abbreviation)
... Added function for checking expansion availability. See HasExpansion function in MQ2Utilities.cpp for more info
- Added access to aggro data
... int character.PctAggro: Your aggro percentage
... int character.SecondaryPctAggro: Secondary aggro percentage
... spawn character.SecondaryAggroPlayer: spawninfo for secondary aggro player
... spawn character.AggroLock: spawninfo for aggro lock player
... int target.PctAggro: target's aggro percentage on you (same as character.PctAggro)
... int target.SecondaryPctAggro: target's secondary aggro percent (same as character.SecondaryPctAggro)
... spawn target.SecondaryAggroPlayer: spawninfo for target's secondary aggro player (same as character.SecondaryAggroPlayer)
... int groupmember.PctAggro: group member's aggro percentage
... int xtarget.PctAggro: xtarget's aggro percentage

3 December 2012 by ieatacid
- Fixed MQ2Bzsrch.  bazaaritem.Value has been removed because it's no longer sent with the item data

29 November 2012 by ieatacid
- Fixed alternate ability bug
- Fixed Me.CombatState
- MQ2Bzsrch is still broken, don't load it

28 November 2012 by ieatacid
- Updated for today's patch

23 November 2012 by ieatacid
- Fixed MQ2FPS (it once again stops rendering)

15 November 2012 by ieatacid
- Fixed custom chat channel join/leave messages not firing

12 November 2012 by ieatacid
- Fixed UI crashes

10 November 2012 by ieatacid
- Fixed alt ability bug

9 November 2012 by ieatacid
- Updated for November 7th patch
- Due to the introduction of ASLR into the client, offset names in eqgame.h have been changed as it was the easiest route to take in adapting the code base
- A function has been added to MQ2Inlines.h for plugins that need to adjust their own offsets for ASLR: DWORD FixOffset(DWORD nOffset);
... It takes the offset as a parameter and returns the recalculated offset

18 September 2012 by ieatacid
- Updated for patch on the 16th

25 September 2012 by ieatacid
- Updated for patch

19 September 2012 by ieatacid
- Updated for patch

16 August 2012 by ieatacid
- Updated for patch

19 July 2012 by dkaa, ieatacid
- Updated for patch

27 June 2012 by ieatacid
- Updated for patch

13 April 2012 by ieatacid
- Updated for patch

31a March 2012 by dkaa
-- Fixed DeleteAll, which was crashing MQ2Tracking...

31 March 2012 by dkaa
-- Fixed MyTradeReady, etc
-- Fixed various window crashes
-- Broke all the plugins that create their own window.  While consolidating some code, I ran into the problem that Show is both member data and function.  Do the data member changed to dShow, which means plugins like MQ2BagWnd have to change too.

23 March 2012 by ieatacid, dkaa
- Updated for March 22nd patch
- Added mapfilter TargetPath
... when enabled, right-clicking a spawn on the map will make it your target and draw a path to it on the map and in the world
... off by default

03 February 2012 by dkaa
- Kill launchpad if we are injected.  Launchpad is snooping into all processes.

15 January 2012 by dkaa
- Updated to fix /lootall

17 December 2011 by ieatacid
- Updated for today's patch

15 December 2011 by ieatacid
- Fixed spell manager crash

14 December 2011 by ieatacid
- Updated for today's patch

23 November 2011 by ieatacid
- Fixed _EQINVSLOTWND struct
- Added Me.GemTimer to retrieve the refresh time on spell gems, returns ticks type

18 November 2011 by ieatacid
- Updated for November 15th patch

11 October 2011 by ieatacid
- Fixed Me.TributeTimer

15 September 2011 by ieatacid
- Updated for today's patch

19 August 2011 by ieatacid
- Fixed some campfire stuff

30 June 2011 by ieatacid, dkaa
- Updated for today's patch

28 April 2011 by dkaa
- updated for the patch

20 April 2011 by dkaa
- fix for XTarget -- thanks, drkrain

19 April 2011 by dkaa
- added Me.SkillCap

14 April 2011 by ieatacid
- Updated for April 13th patch

6 April 2011 by ieatacid
- Added Me.MercenaryStance -- returns current active mercenary stance as a string, default is NULL

23 March 2011 by dkaa
- Fixed GetSTMLText -- you need the new eqbcs
- Fixed SetSTMLText -- you need the new eqbcs
- Fixed AppendSTMLText -- you need the new eqbcs
- Added a constant for the chat font offset so the /bcfont will work again
- Added the class CXStr &  CXStr::operator=(class CXStr const &) offset.
- This is all brainiac's fault.

17 March 2011 by dkaa
-  Jaysus, a patch on Paddy's day.

9 March 2011 by ieatacid
- Updated for today's patch

5 March 2011 by dkaa
- Fixed window.Enabled

19 February 2011 by ieatacid
- Me.Aura now returns the effect name as a string instead of a spell type.  If you need access to the spell data, look it up using the Spell TLO

17 February 2011 by ieatacid
- Updated for today's patch

15 February 2011 by dkaa
- fixed NoDrop again

13 February 2011 by ieatacid
- Fixed item.NoDrop
- Me.Aura now returns the name of the effect in the aura window if it can't find the matching spell
- _FELLOWSHIPINFO fix (thanks, Drakhhen)
- Fixed CListWnd::DeleteAll function offset (thanks, brainiac)

12 February 2011 by ieatacid, dkaa
- Updated for February 9th and 11th patches

16 January 2011 by dkaa
- Fixed IsNamed for some of the newer zone.  Thanks, el_nene.

16 January 2011 by ieatacid
- Fixed spawn.Levitate
- Fixed Me.FreeInventory

13 January 2011 by ieatacid
- Updated for today's patch

8 December 2010 by ieatacid
- Updated for today's patch

7 December 2010 by ieatacid
- Fixed "/click left" crash

4 December 2010 by ieatacid
- Added Me.Haste which reports total haste as it appears in the stats tab of the inventory window
- Changed EQ_Character::DoCombatAbility to return bool instead of void, as it is in the client

16 November 2010 by ieatacid
- Fixed for Me.FreeInventory

10 November 2010 by ieatacid
- Updated for today's patch

9 November 2010 by ieatacid
- Fixed /lootall crash

5 November 2010 by dkaa
- Fixed RightClickedOnPlayer
- Fixed item.Stacks, item.FreeStacks, and item.StackCount

1 November 2010 by ieatacid
- Fixed GetFullZone and GetShortZone crashes

29 October 2010 by dkaa
- Fixed SelectedItem and some crashes

26 October 2010 by ieatacid
- Updated for today's patch

23 October 2010 by dkaa
- Fixed the loot window and looting

22 October 2010 by dkaa
- Fixed the VC6 compile issue.
- Fixed some crashes.
- Fixed FindItem so it returns the correct slot.

21 October 2010 by ieatacid, dkaa
- Updated for today's patch
- Bug fixes and code changes for the October 16th patch

16 October 2010 by ieatacid, dkaa
- Updated for October 12th patch

15 September 2010 by ieatacid, dkaa
- Updated for today's patch

8 September 2010 by ieatacid, dkaa
- Updated for today's patch

18 August 2010 by ieatacid
- Updated for today's patch

29 July 2010 by dkaa
- Fixed a problem with Dar.  Thanks, Minymezz

28 July 2010 by ieatacid
- Updated for today's patch
- Adjusted /doability to look for your abilities in a similar way the client does, further eliminating it relying on abilities being mapped to action window buttons

14 July 2010 by ieatacid, dkaa
- Updated for today's patch

9 June 2010 by ieatacid
- Updated for today's patch

13 May 2010 by dkaa
- made the chat window history a constant to promote harmony

13 May 2010 by ieatacid
- Updated for today's patch
- Fixed Me.Dar and Me.Buff.Dar

12 May 2010 by ieatacid
- Updated for today's patch

10 May 2010 by ieatacid
- Fixed the 'listselect' window notification so you no longer need to 'leftmouse' and 'leftmouseup' after. Macros will need to be adjusted accordingly

14 April 2010 by ieatacid
- Updated for today's patch

10 March 2010 by ieatacid
- Updated for today's patch

13 January 2010 by ieatacid
- Updated for today's patch

7 January 2010 by dkaa
- Fixed the buff count to 30, song count to 20

24 December 2009 by ieatacid
- Added Me.XTarget.  See wiki for details: http://www.macroquest2.com/wiki/index.php/DataType:xtarget

18 December 2009 by SwiftyMUSE
- Updated for today's patch

15 December 2009 by SwiftyMUSE
- Updated for today's patch

14 December 2009 by dkaa
- Fix for AltAblity and Underfoot

8 December 2009 by ieatacid, SwiftyMUSE
- Updated for today's patch

19 November 2009 by ieatacid
- Updated for today's patch

18 November 2009 by dkaa
- added npccorpse and pccorpse to the spawn search filters

14 November 2009 by ieatacid
- Fix for EQMERCHWINDOW struct which will fix various things that reference it

14 November 2009 by dkaa
- Fix for labels -- added CLABELWND which is not, in fact, a CSIDLWND

13 November 2009 by dkaa
- Fix for inventory problems (corrected InvSlotWnd)

12 November 2009 by ieatacid, dkaa, SwiftyMUSE
- Updated for November 11th patch

21 October 2009 by ieatacid
- Updated for today's patch

8 October 2009 by ieatacid
- Updated for today's patch

21 September 2009 by ieatacid
- FindItemCount TLO now searches for augs on items

15 September 2009 by SwiftyMUSE
- Updated for today's patch

6 September 2009 by dkaa
- added el_nene's FromData changes

6 September 2009 by ieatacid
- Added spawn.Following which returns the spawn that a player is /following, or your pet's target

31 August 2009 by ieatacid
- Fixed _SPELL struct that changed in July
- Changed GAMESTATE_PRECHARSELECT from '6' to '-1'

19 August 2009 by ieatacid
- Updated offsets for today's patch

17 August 2009 by ieatacid
- Mouse_Aux3, Mouse_Aux4, Mouse_Aux5 added to dikeys.h

16 August 2009 by ieatacid
- Added mouse buttons to dikeys.h (Mouse_Mid, Mouse_Aux1, Mouse_Aux2).  This should let you /bind them now and eliminate associated crashes

14 August 2009 by pms
- fix for shownames
  http://www.macroquest2.com/phpBB2/viewtopic.php?t=16365

14 August 2009 by brainiac, dkaa
- Updated for the 08/12 patch

15 July 2009 by SwiftyMUSE
- Updated for today's patch

14 July 2009 by SwiftyMUSE
- Changed NUM_SPELL_GEMS to reflect the additional 2 added by the devs.

3 July 2009 by ieatacid
- Fixed /loadspells and other functions that rely on the _SPELLFAVORITE struct
- Updated MQ2ItemDisplay -- it now shows our extra item info when the modified/unmodified button is pressed (thanks pms for the idea)

29 June 2009 by ieatacid
- gGameState now gets set correctly when camping to desktop or server-select screen

24 June 2009 by ieatacid
- Reverted changes to CleanUI detour to fix MQ2ChatWnd crash when reloading the UI
- Changed tooltip handling in MQItemdisplay to work more efficiently and fix a bug with the left ear slot

24 June 2009 by SwiftyMUSE
- Updated for today's patch

21 June 2009 by ieatacid
- Fixed suffix display bug in captions (the error was in _SPAWNINFO)

20 June 2009 by SwiftyMUSE
- Backed out bug fix for MQ captions.
- Generate correct gGameState when camping (server/desktop).  This should fix random crashes in plugins when they think they are still "INGAME" but are really at server select screen.

18 June 2009 by SwiftyMUSE, ieatacid
- Updated for today's patch
- Added NUM_BUFF_SLOTS to handle the everchanging number of buffs in the target and pet windows.

17 June 2009 by SwiftyMUSE
- Added the command history functionality to MQ2ChatWnd (thanks PMS)

15 June 2009 by dkaa
- Fixed bug NoDrop on items on FV and other special servers

15 June 2009 by SwiftyMUSE
- Fixed bug with flashing MQ captions.
- Fixed bug with tooltips.  If you had a clicky item equipped in the left ear, the target window (and possibly others) would show tooltips baseed on "item name(ready)" instead of "buff name (time remaining)".
- Added filtering of macro ended messages.
- Added additional functionality to MQ2ChatWnd (thanks PMS)
   The window will redraw right away when you reload your UI in game, rather than waiting for the first text output request to recreate itself. 
   AutoScroll - on by default/normal behavior 
   NoCharSelect - off by default/normal behavior 
   SaveByChar - on by default/normal behavior 

12 June 2009 by SwiftyMUSE
- Updated for today's patch

11 June 2009 by ieatacid
- Fixed /unload crash on Windows 7 (and Vista?)

11 June 2009 by SwiftyMUSE, dkaa
- Fixed target.buff

10 June 2009 by ieatacid, SwiftyMUSE
- Updated for today's patch

21 May 2009 by SwiftyMUSE
- Updated for today's patch

15 May 2009 by ieatacid, dkaa
- Fixed guild struct and related functions
- Fixed pet window struct
- Removed MAX_GUILDS as it is no longer used

14 May 2009 by SwiftyMUSE
- Updated for today's patch

6 May 2009 by ieatacid
- Added spawn.Owner which returns a spawn type for a mercenary's owner

26 April 2009 by ieatacid
- Fixed group role issues

08 April 2009 by ieatacid
- TOTAL_SPELL_COUNT fix

07 April 2009 by SwiftyMUSE, dkaa, ieatacid
- Updated for today's patch

29 March 2009 by ieatacid
- Added Me.Mercenary which returns one of the following: SUSPEND, ACTIVE, NULL, UNKNOWN

21 March 2009 by ieatacid
- Me.CombatAbilityTimer and Me.CombatAbilityReady should now function correctly

19 March 2009 by SwiftyMUSE
- Updated for today's patch

15 March 2009 by ieatacid
- Fix for active leadership abilities
- Fix for GetCombatAbilityTimer crash (dkaa)

12 March 2009 by ieatacid, SwiftyMUSE
- Updated for today's patch

09 March 2009 by SwiftyMUSE
- Fixed aura (by name).  You can determine if an aura is active with Me.Aura[#aura name effect].ID
- Fix for buff stacking issue
- Cleaned up merc names for Group.Member[#]

12 February 2009 by dkaa, ieatacid, SwiftyMUSE
- Fixed pet buff window information/stackspet
- Fixed NPCCorpse mapfilter toggle

12 February 2009 by ieatacid, SwiftyMUSE
- Updated for the patch on the 11th

9 February 2009 by SwiftyMUSE
- Added exact match option to spawn searchs (use a "=" immediately preceeding the name being searched for)
- Updated named mob identification.  Named mobs will not exist in non-combat zones and warders, familiars, etc. have been demoted from their named status.
- Added /mapfilter option for named spawns (will toggle between named/normal npcs when npc filtering is active)
- Updated /mapfilter corpse as a master toggle for PC/NPC corpses.  When active, you can toggle PC/NPC filtering using PCCorpse/NPCCorpse respectively.
- Added Faycites, Chronobines as additional alternate currencies

31 January 2009 by dkaa
- added "targetable" as a spawn search modifier

20 January 2009 by ieatacid, dkaa
- Updated for today's patch

18 January 2009 by ieatacid
- Adjusted spawn types for banners.  The client lists the following races as banners: 500, 553-557, 586

17 January 2009 by ieatacid
- Added "/mqclear" command to MQ2ChatWnd which, you guessed it, clears the MQ2 chat window.  This does it the right way and removes all text from the window, unlike some plugins I've seen that just add 11ty new lines (\n) to the chat window
- Fixed "/setautorun".  It was saving incorrectly so AutoRun ini entries would never be processed (thanks pms)
- The "/dosocial" command should now work properly

11 January 2009 by ieatacid, SwiftyMUSE
- Events will once again trigger on "You have entered <zone name>."
- Completed formatting corrections for using spaces vs. tabs
- Corrected bug with spawnsearch.  Spawn[id 0] WILL NO LONGER return the same values as ${Me}.  You have been warned.
- Corrected spell stacking bug with some new spells (.Stacks/.WillStack)

29 December 2008 by dkaa
- added params to the /exec command (thanks three-p-o)

11 December 2008 by dkaa
- fixed a bug in the pet window with BuffFadeETA
- turned of macro error logging by default because it causes crashes if the log file is unwriteable

11 December 2008 by SwiftyMUSE
- updated for today's patch

10 December 2008 by SwiftyMUSE, ieatacid, dkaa
- updated for today's patch

10 December 2008 by dkaa
- Macro errors are now logged to a file

29 November 2008 by ieatacid
- Removed window manager drawing of the cursor on each pulse while in screen mode 3 (UI hidden) -- not needed since EQ switched to using Windows' cursor

05 November 2008 by ieatacid
- Fixed caption crash that happened on some untargetables
- Added "Flyer" spawn type for spawns that appear in some zones with NaN location data, which will filter them from NPC spawns
- Fixed Me.Aura bug when passing a number to it

03 November 2008 by dkaa
- added Triple Attack to skills.h

29 October 2008 by SwiftyMUSE
- Updated for today's patch

27 October 2008 by ieatacid
- Removed BuffUpdate from the target type. It's no longer cleared when you switch/release targets and, as such, serves no real purpose

22 October 2008 by ieatacid
- Added mercenary as a spawn type and map filter option
- Added bool mercenary to groupmember type
- Me.Aura now can now receive an index to access more than one aura (no index defaults to the first aura)

21 October 2008 by SwiftyMUSE
- Updated for October 21st patch

19 October 2008 by dkaa
- fixed the problem with the first line of macro not being run if /macro 
    was invoke within a macro.

17 October 2008 by SwiftyMUSE
- Added Spawn.Loc and .LocYX.  Loc is a float formatted string, LocYX is an int formatted string.
- Display permanent buff timers as "Perm" not "-0:18"
- Misc source cleanup

12 October 2008 by ieatacid
- Added BuffDuration to target type. It takes the buff name or number as a parameter and returns a ticks type.
- Added to Group TLO: string MainTank, string MainAssist, string Puller
- Added to groupmember type: bool MainTank, bool MainAssist, bool Puller

11 October 2008 by SwiftyMUSE
- Update mappable commands with all correct values, looks like it was not done in initial patch
- Update for Me.State.  If you are on a mount it will return "MOUNT" instead of continuing on and returning "STAND"

11 October 2008 by dkaa
- Fix for mappable commands -- thanks, brainiac
- Fix for class type 71, merc liaison.

10 October 2008 by dkaa
- Fix for VC6 compile problems.

09 October 2008 by ieatacid
- Changed target TLO. It now uses the new TargetType which inherits the spawn type.  The TargetType contains the following members:
   Buff (access to spell type): returns the target's spell by index (${Target.Buff[n]}) or name (${Target.Buff[name]}).  If no index is given (${Target.Buff}) it returns the first spell name or "NULL" if the target has no buffs
   BuffCount: returns the number of buffs on the target
   BuffUpdate: since there's a delay between when you target a spawn and when you get their buff data, this lets you know if the buff data is available
      
09 October 2008 by ieatacid, dkaa, SwiftyMUSE
- Updated for October 7th patch
- Added spawn type members: CurrentMana, MaxMana, Current Endurance, MaxEndurance -- these behave like CurrentHPs (only updated when you target a spawn)

08 September 2008 by ieatacid
- Added Level to groupmember type

07 September 2008 by SwiftyMUSE, ieatacid
- Fixed Group.Member[x].Name and .Leader 

06 September 2008 by SwiftyMUSE
- Fixed Group.Member[x].Name

05 September 2008 by SwiftyMUSE
- Fixes for group CTD issues
- Added Group.GroupSize back in... it's in the html manual but wasn't in the source

05 September 2008 by SwiftyMUSE, dkaa
- Fix for v6 compiles

05 September 2008 by ieatacid, SwiftyMUSE, dkaa
- Updated for today's patch

21 August 2008 by dkaa
- Add Tradeskills to TLO Item courtesy of brainiac

20 August 2008 by ieatacid
- Added Counters to the character type (total number of detrimental counters you have) and Counter to the buff type (counters per buff)

11 August 2008 by ieatacid
- Updated for today's patch

17 July 2008 by ieatacid, SwiftyMUSE
- Updated for today's patch
- Added a bunch of stat bonus stuff to the character type (differentiation).  See this thread for more info: http://macroquest2.com/phpBB2/viewtopic.php?t=15646

14 July 2008 by ieatacid
- Added "PCCorpse" map filter to MQ2Map, "Corpse" filter now just works on NPC corpses. Default color is the same as default NPC corpse color.

14 July 2008 by dkaa
- Fixed the pet info wnd struct

9 July 2008 by ieatacid, SwiftyMUSE
- Updated for today's patch

19 June 2008 by dkaa
- added augs to item TLO -- thanks dewey2461

19 June 2008 by dkaa
- HeroicWIZ is now HeroicWIS -- thanks dewey2461

09 June 2008 by ieatacid
- Added raidmember Raid.MainAssist
- Added function EQPlayer *GetSpawnByName(char *spawnName)
- Changed some stuff that used map::SpawnByName to use GetSpawnByName (should fix other stuff)

29 May 2008 by ieatacid, dkaa, SwiftyMUSE
- Updated for today's patch

23 May 2008 by SwiftyMUSE
- Updated class descriptions (DoN Merchants / Fellowship Registrar)

22 May 2008 by SwiftyMUSE, ieatacid
- Updated for today's patch

22 May 2008 by SwiftyMUSE
- Added dead, stunned, hovering to Spawn TLO
- Fixes to getspellduration

12 May 2008 by dkaa
- Added Friends TLO

7 May 2008 by SwiftyMUSE, ieatacid
- Updated for today's patch

24 April 2008 by SwiftyMUSE, ieatacid
- Updated for today's patch

17 April 2008 by SwiftyMUSE, ieatacid, dkaa
- Updated for today's patch

1 April 2008 by ieatacid, dkaa
- Updated for today's patch

17 March 2008 by ieatacid
- Redid item tooltip timers to just use one hook.  This also allows timers to be displayed when all bag tooltips are displayed (i.e., <alt>+<mouse over> a bag)

10 March 2008 by dkaa
- Fix for #XXXXXX color processing. Thanks QuestionTheAnswers.

7 March 2008 by ieatacid
- "some dev please do a new zip and be sure it contains the new ISXEQ.NET folder, thx (Lax)"

28 February 2008 by SwiftyMUSE, ieatacid
- Updated for today's patch

7 February 2008 by ieatacid
- Fixed /buyitem and /sellitem to work with stacks of up to 100 -- includes a sanity check so you don't request a stack size from the server that's greater than what's allowed for that item (so, theoretically, you can do "/buyitem 100" on everything to always buy the max stack size of the selected item)

6 February 2008 by ieatacid, SwiftyMUSE
- Updated for today's patch

26 January 2008 by ieatacid
- Added ticks type Me.Downtime (the time left on your combat timer)
- Added to the item TLO: EnduranceRegen, HealAmount, Clairvoyance,
  DamageShieldMitigation, SpellDamage, and all the Heroic stats

21 January 2008 by dkaa
- Added a list of actor defs for ground items.

19 January 2008 by SwiftyMUSE
- Fixed /lootall command

18 January 2008 by SwiftyMUSE
- Added Macro.Paused, Spawn.StandState

17 January 2008 by ieatacid, SwiftyMUSE, dkaa
- Updated for latest patch

2 January 2008 by ieatacid
- Changed "/cast item" so that it should now work on all items

24 December 2007 by ieatacid
- Added adjustable HUD font size (off by default)
   To enable it set "UseFontSize=on" in the [MQ2HUD] section
   in MQ2HUD.ini and edit each HUD line to match this format:
      TYPE,SIZE,X,Y,RED,GREEN,BLUE,TEXT
   Example:
      LastTell=3,2,401,0,255,0,LastTell:  ${MacroQuest.LastTell}
   becomes this with a font size of 4:
      LastTell=3,4,2,401,0,255,0,LastTell:  ${MacroQuest.LastTell}
   * Valid sizes are 0-11.

17 December 2007 by dkaa
- Added brainiac's /mqfont fix

12 December 2007 by ieatacid, dkaa
- Updated for today's patch

7 December 2007 by SwiftyMUSE
- added new /lootall command
- removed rk. II/III spell handling... use exact spell names
- fixed /zonehud command and hud zone processing
- added MQ2 crash detection processing back in

5 December 2007 by ieatacid
- Updated for today's patch

25 November 2007 by ieatacid
- "/shift /click right target" will now loot all items on a corpse

20 November 2007 by SwiftyMUSE, ieatacid
- Updated for today's patch

17 November 2007 by dkaa
- fixed SPELLFAVORITE
- fixed the crappy Rk. II/III handling
- fixed a crash on zoning

14 November 2007 by ieatacid, SwiftyMUSE, dkaa
- Updated for November 13th patch

8 November 2007 by SwiftyMUSE, ieatacid
- Updated for today's patch

30 October 2007 by ieatacid, SwiftyMUSE
- Updated for today's patch

08 October 2007 by dkaa
- fixed calc where '...) - <expr>' was treated as negate instead of subtract

27 September 2007 by dkaa
- fixed /next

17 September 2007 by ieatacid
- Added Me.Fellowship
  * fellowship  type members:
      int ID: fellowship ID
      string Leader: leader's name
      string MotD: message of the day
      int Members: number of members in fellowship
      fellowshipmember Member: member info by index (1-9) or name
      ticks CampfireDuration: how much time is left on campfire
      float CampfireY: self explanatory
      float CampfireX: "
      float CampfireZ: "
      zone CampfireZone: zoneinfo for the campfire
      bool Campfire: TRUE if campfire is up, FALSE if not
      to string: TRUE or FALSE
  * fellowshipmember type members:
      zone Zone: zoneinfo for this player
      int Level: this player's level
      class Class: class info for this player
      ticks LastOn: when this player was last online
      to string: player name

7 September 2007 by ieatacid
- Updated for patch

6 September 2007 by ieatacid
- Updated for patch

15 August 2007 by ieatacid, SwiftyMUSE, dkaa
- Updated for patch(es)

25 July 2007 by ieatacid, dkaa
- Updated for today's patch

23 July 2007 by SwiftyMUSE
- Added Campfires to spawn searchs and mapfilters

16 July 2007 by dkaa
- fixed NearestSpawn to work correctly with loc

12 July 2007 by ieatacid
- Updated for Today's patch
- Wrote our own version of EQ's get_melee_range function (thanks Purple for the help with fcomp flags!).
- Added more stuff to item TLO

6 July 2007 by ieatacid, SwiftyMUSE
- Updated for July 5th patch
- Some of the text coloring was removed from MQ2ItemDisplay since EQ now colors the item name green or red if you can or can't use the item (EQ also handles this text differently now).

17 June 2007 by ieatacid
- '/click left <x> <y>' works again.  It's now possible to
  click tradeskill containers and ground spawns.  This only
  works on the actual game play environment.  It does not
  work on UI windows (there are existing commands for that)
  or anything out of the viewport area.
- Added '/click left center' to click the center of the viewport area
- Added the following to the macroquest TLO:
  * ViewportX - left edge of the viewport area
  * ViewportY - top edge of the viewport area
  * ViewportXMax - right edge of the viewport area
  * ViewportYMax - bottom edge of the viewport are
  * ViewportXCenter - center of the viewport area going from left to right
  * ViewportYCenter - center of the viewport area going from top to bottom
  * LClickedObject - successfully clicking a ground spawn, TS container,
    NPC, or PC (using '/click left center|<x> <y>') will set this to TRUE
- Removed the /mouseto command since it no longer did anything

10 June 2007 by SwiftyMUSE, dkaa
- Added clicking links with /notify.  Use /notify ChatWindow CW_ChatOutput link <link structure>
  The link structure consists of 44 characters of the link starting with the 2nd character of the item id (ie, drop the leading 0).

9 June 2007 by ieatacid
- Tell windows will now trigger events and '#chat tell'

6 June 2007 by ieatacid
- Updated for today's patch

28 May 2007 by ieatacid
- Added character TLO members Doubloons, Orux, Phosphenes and Phosphites (alternate currencies)

20 May 2007 by ieatacid
- Added item TLO members Power and MaxPower (both for power sources) and Purity

19 May 2007 by dkaa
- added a bunch more stuff to the item TLO

18 May 2007 by dkaa
- added AC, HP, STR, STA, AGI, DEX, CHA, INT, WIS, Mana for items.  thanks equser2002.

17 May 2007 by dkaa
- Fixed the chat wnd

16 May 2007 by ieatacid
- Updated for today's patch

20 April 2007 by ieatacid
- Updated for today's patch

19 April 2007 by dkaa, ieatacid, eqmule
- fix for opcode detection to restore plugin zoning functions
- outgoing messages via SendEQMessage are disabled.  this means
    /click left item, /bzsrch, and /pricecheck are not functional

18 April 2007 by ieatacid, dkaa
- Updated for today's patch
- Updated MQ2EQBugFix to stop a crash that occurs when going from character select to server select (thanks cronic).  This may only be WinEQ2-related, but it's there should you want to use it.

6 April 2007 by SwiftyMUSE
- Added Banners to spawn searchs and mapfilters
- Spell stacking changes are back...
.. Stacking of spells with themselves will occur again.  For .Stacks and .StacksPet they take
.. a new parameter [###].  This will check the duration left on the spell, if the duration left is
.. less then the parameter value the spell will show it stacks with itself.  To retain old behavior
.. use [0] for the parameter (.Stacks[0] and .StacksPet[0] retain old behavior)
.. example - .Stacks[4] will return TRUE when less then 4 ticks remain on the spell buff in question

5 April 2007 by ieatacid
- Updated for today's patch

15 March 2007 by ieatacid, dkaa
- Updated for March 14th patch

21 February 2007 by ieatacid
- Updated for today's patch

19 February 2007 by SwiftyMUSE
- Fix for campfire objects
- Fix for short buffs
- Fix for label of last target on map

17 February 2007 by ieatacid
- Fixed _SPAWNINFO.Mount

17 February 2007 by ieatacid
- Fixed item Clicky/Proc/Worn/Focus stuff not working
- Added dkaa's _EQLOOTWINDOW fix (${Corpse.Item} stuff should now work correctly)

17 February 2007 by dkaa
- changed the EQ_END_ZONE to the correct value
- changed the bag slot numbers to start at 262 from 251.  See: http://www.eqinterface.com/forums/showthread.php?p=94698&highlight=262#post94698

16 February 2007 by ieatacid, dkaa
- Updated for The Buried Sea expansion.  New "Power Source" item slot means slot changes:
 * Slots charm through waist are the same (0-20), "Power Source" is 21, 22 is ammo, 23 - 30 are inventory (bag) slots

17 January 2007 by ieatacid
- Updated for today's patch

14 January 2007 by SwiftyMUSE
- Fix for zone translocate spell information crash displaying items
- Changes to spell stacking (spells will say they stack with themselves)

12 January 2007 by ieatacid
- Fix for Me.Aura for Monk auras (spelling error on SoE's part :o)
- dkaa told me about an AuraMgr struct and how it relates to AuraInfo -.-
- Added charinfo svChromatic, svPrismatic (Charisa)

2 January 2007 by SwiftyMUSE
- Fix for npcs and objects

30 December 2006 by ieatacid
- Added DynamicZone TLO which has the following members
.. string Name
.. int Members
.. int MaxMembers
.. dzmember Member (number or string as a parameter)
.. dzmember Leader
.. to string - same as Name
- Added dzmember type, with members:
.. string Name
.. string Status - returns: Unknown, Online, Offline, In Dynamic Zone (no idea what this
   is, it's in the exe), Link Dead
.. to string - same as Name

23 December 2006 by SwiftyMUSE
- Updates for GetSpellEffectName, ShowSpellSlotInfo (differentiation, pinkfloydx33)
- Updates for Counters in datatypes (pinkfloydx33)

14 December 2006 by ieatacid
- Updated for today's patch

7 December 2006 by dkaa
- Fix for NoDrop & NoRent

6 December 2006 by ieatacid, dkaa
- Fixed for Dec 5th patch

7 November 2006 by ieatacid
- MQ2ChatWnd should now remain visible while in hover state

31 October 2006 by ieatacid
- Fix for Halloween crash

25 October 2006 by ieatacid, SwiftyMUSE
- Updated for today's patch

23 October 2006 by ieatacid
- Added Spell.MyRange.  This is YOUR actual cast range, including extended range from focus effects.

10 October 2006 by ieatacid
- Added "HOVER" for use with Me.State
- Added bool InHoverState() to MQ2Utilities.cpp

4 October 2006 by SwiftyMUSE
- Updated for today's patch

2 October 2006 by ieatacid
- Added "object" to /mapfilter. Objects are things like catapults, tents, practice dummies, etc.

27 September 2006 by ieatacid
- Updated for today's patch

23 September 2006 by dkaa, ieatacid
- fix for gbInZone, Me.FreeBuffSlots, AA-related stuff, MQ2EQIM compile errors

19 September 2006 by ieatacid
- Updated for Serpent's Spine expansion release. Many new changes - the important stuff is listed below
- Skill members SkillCapPre50, SkillCapPre65 and SkillCapPre70 were removed and replaced with int SkillCap.  This returns the skill cap based on your class and current level
- New character members:
    1) string CombatState - returns one of the following: COMBAT, DEBUFFED, COOLDOWN, ACTIVE, RESTING.  The same as the new icon in the player info window
    2) int svCorruption - character's Corruption resist
- Added Prismatic and Corruption to spell ResistType
- MQ2ItemDisplay now shows corruption resist
- "GREY" added to spawn.ConColor
- Plugin authors:
  * Skill stuff has been changed
      Lines like this:
        if(SkillDict[EQADDR_DOABILITYLIST[nSkill]]->AltTimer==2)
      Need to be changed to this:
        if(pSkillMgr->pSkill[EQADDR_DOABILITYLIST[nSkill]]->AltTimer==2)

3 September 2006 by ieatacid
- Changed the way we handle con-colors.  We now use EQ's function rather than calculate it ourselves.

30 Aug 2006 by dkaa
- incorporate change from Ceghkmv and teabag to fix the xml file stuff

28 August 2006 by ieatacid
- Changed spawninfo's pCharInfo member to 'void *pCharInfo_vtable2' since it points to vtable2 in charinfo and made changes where necessary to reflect this.
  Now things like "/itemnotify in bank1 1 leftmouseup" should work properly.
- Added spawn.Buyer

25 Aug 2006 by dkaa
- duel->dual
- aura fix for when you don't have an aura

15 August 2006 by ieatacid
- Added Me.ActiveFavorCost

5 August 2006 by Amadeus
* Added a new member to the 'string' datatype.
  1. Replace[ToReplace,ReplaceWith]
     a. This member will return a string replacing every instance of
        'ToReplace' with 'ReplaceWith'.  It will work for both strings 
        and individual characters.  IT IS CASE SENSITIVE.   
     ~ Example: echo ${Me.Name.Replace["Amadeus","Maestro"]}
                echo ${Me.Name.Replace[",","."]}  
* Added a custom 'label' that you can put in your macros -- ":OnExit".
  Anything included after that label will be called whenever an /endmacro
  command is issued.  To use this feature, the label must be at the end 
  of your 'Sub Main' function and end with a /return.  Please note that 
  this is NOT required of macros, so no macros will have to be altered 
  unless you wish to take advantage of this feature.  (See my posting
  on the messageboards for an example of how to use this.)

25 July 2006 by ieatacid
- Added leadership ability members to character type that return
  the ability level of *active* leader abilities.
  ** LAMarkNPC, LANPCHealth, LADelegateMA, LADelegateMarkNPC,
     LAInspectBuffs, LASpellAwareness, LAOffenseEnhancement,
     LAManaEnhancement, LAHealthEnhancement, LAHealthRegen,
     LAFindPathPC, LAHoTT.

20 July 2006 by dkaa
- Fix for the 7/18 patch
- Fix to the ITEMINFO size 

17 July 2006 by ieatacid
- Added spell Me.Aura (this applies to your self-aura that is shown in the aura window)

13 July 2006 by ieatacid
- Added to item type: Evolving which has the following members
      ExpPct
      ExpOn
      Level
      MaxLevel
    Example: ${FindItem[some evolving item].Evolving.ExpPct} 
- Some UI struct fixes
- /windowstate now works without screwing up the UI state

8 July 2006 by Amadeus
- Updated ISXEQ to compile a bit better with Visual Studio 2005
- Added ISXEQ project/solution file(s) for Visual Studio 2005.
  1. Double-click on "MQ2Auth.exe" (duh)
  2. Open Visual Studio 2005
  3. Click on File->Open->Project/Solution ..and select "ISXEQ-VS2005"
  4. Build All.
  5. The DLL files will be built in a directory in your primary MQ folder 
     called "ISXEQ Release Files".  Simply move all of the DLL files from
     that directory to your /InnerSpace/Extensions directory.
  ** You will get a few warnings; however, if your library/headers are set  
     up correctly and the ISXDK is installed properly, you should be able
     to compile out-of-the-box.
- Updated the VS2003 solution file ("ISXEQ") to include only ISXEQ projects
  and disable compilation of ISXEQLegacy (since it is currently broken).
- Please note that these VS2005 project files are only for ISXEQ.  If you
  still use MQ2, you can ignore this.



5 July 2006 by ieatacid
- added Me.Language (ex. ${Me.Language[1]} returns "Common Tongue"; ${Me.Language[Common Tongue]} returns 1)
- fixed zoned.cfg to load properly after zoning, also .cfg files that use zone short names

29 June 2006 by ieatacid
- added int MacroQuest.ChatChannels (returns number of channels currently joined)
- added MacroQuest.ChatChannel (ex. ${MacroQuest.ChatChannel[MQChat]} returns true if the channel "MQChat" is joined (bool); ${MacroQuest.ChatChannel[1]} returns the name of chat channel 1 (string))

28 June 2006 by SwiftyMUSE, ieatacid
- fix for 6/28 patch
- fix for gbInZone on initial load

27 June 2006 by ieatacid
- added bool Me.AutoFire

16 June 2006 by SwiftyMUSE, dkaa, ieatacid, and others...
- fix for 6/16 patch

10 June 2006 by SwiftyMUSE
- added Aura to spawn searches and mapfilter
- added spellradius to map for a second radius circle on the map

1 May 2006 by dkaa
- fix the previous fix

30 Apr 2006 by SwiftyMUSE
- added Me.TributeTimer, Me.RadiantCrystals, Me.EbonCrystals
- added Me.Shrouded, UseSkill, LoH/HT Ready (ieatacid)

20 Apr 2006 by SwiftyMUSE
- fix for isxeq compile issue

19 Apr 2006 by dkaa, SwiftyMUSE
- updated for 4/19 patch
- added spawn.IsNamed
- added personal tribute and radiant/ebon crystals to CHARINFO

31a Mar 2006 by dkaa
- fixed the VS6 build

31 Mar 2006 by dkaa
- Added stuff to item type
    Classes
    Class
    Races
    Race
    Deities
    Deity
    RequiredLevel
- Added DisplayItem TLO as item type to mq2itemdisplay
- Added /ireset to reset DisplayItem ID 

29 Mar 2006 by dkaa
- Fixed /sellitem

27 Mar 2006 by dkaa
- Fixed the CSidlScreenWnd struct

24 Mar 2006 by dkaa
- Fix the container manager struct

23 Mar 2006 by SwiftyMUSE
- Various cleanup from PoR patch
- Access to the 8 new bank slots

22 Mar 2006 by dkaa
- Added a message box for plugin load failure

16 Mar 2006 by Lax
- Various ISXEQ-related updates
- Blech updated to fix Feed reentrancy issue (not a problem in MQ2 macros, but with
  plugins it would have introduced crashes)

14 Mar 2006 by dkaa
- Added MacroQuest.Ping from ieatacid

04 Mar 2006 by Lax
- Various ISXEQ-related fixes.  Removed the &s from EzDetour to be consistent, and
  added the &s manually where required

03 Mar 2006 by dkaa
- fixed the loading screen captions
- fixed crash on right click on map on ground item

late Feb 2006 by lots of people
- stuff to get up and running after expansion
    
29 Jan 2006 by SwiftyMUSE
- Fix to spawninfo struct from merge

29 Jan 2006 by SwiftyMUSE
- Fix to re-add class based cfg file loading upon entering game
- Added global bool for telling if you are zoning or not (gbInZone)
- Added .GroupSize
- Fix to allow non-stackable items to return counts in .Stacks, .StackCount, .FreeStack
- Added LoS parameter to spawn searches

18 Jan 2006 by SwiftyMUSE
- Updated for 01/18 patch

05 Jan 2006 by dkaa
- Fixed the crash on re-entering the game

20 December 2005 by SwiftyMUSE
- Fixed to compile in VC++ 6.0

19 December 2005 by SwiftyMUSE
- Corrected offset comments in several structures
- Fixed Item.Timer issue for insta-click/instant refresh items
- Added item timers to potion belt window tooltips
- Added Item.StackSize, .Stacks, .StackCount, .FreeStack, .TimerReady
- Added class based cfg file loading upon entering game

16 December 2005 by dkaa
- Fix for Merchant.BuyPrice

15 December 2005 by SwiftyMUSE
- Fix for MaxMana, MaxEndurance

15 December 2005 by SwiftyMUSE, dkaa
- Fix for MaxHPs
- Fix for Item.timer

15 December 2005 by SwiftyMUSE
- Updated for 12/15 patch
- Fixes Item.Timer returning 0 too early
- Added Merchant.Full (thanks cronic)

13 December 2005 by SwiftyMUSE
- Fixed SWho display of primary/offhand for spawns
- Fixed blocking issue in .Stacks for heal conversion type spells
- Located more missing fields from 12/07 patch
- Added MQ2LoadingMsg to macroquest2.ini to allow you to configure 
  the MQ2 evolution in action message to be displayed or not.

12 December 2005 by SwiftyMUSE
- Fixed Me.Levitating

11 December 2005 by SwiftyMUSE
- Corrected offset comments in several structures
- Added /classhud and /zonehud commands. Automatically load [class] or [zonename] huds.
- Added SpeedMultiplier into spawninfo
- Fixed Item.Stack
- Fixed /doors command (_DOORS and _EQSWITCH structures changed). Other switches may have
  been effected and fixed with this also.

10 December 2005 by SwiftyMUSE, dkaa
- Updated for 12/07 patch
- PACTORINFO was removed, _ACTORINFO fields were merged into _SPAWNINFO
- Changed item.timer to a ticks type

5 December 2005 by SwiftyMUSE
- More cleanup of several class function declarations
- Another fix to .Stacks/.WillStack to not fail if the same slot is a blocking slot
- Added endurancecost to SPELL (thanks s0rCieR)
- Added item timer to tooltips (thanks ieatacid)

30 November 2005 by SwiftyMUSE
- Clean up of several class function declarations
- Cleanup of CombatAbilility, CombatAbilityReady and CombatAbilityTimer. They are now using
  the EQ functions. Cleanup of several functions to use EQ function GetAltAbilityIndex
  instead of accessing the charinfo structs directly.
- Fixed Me.State so it recognizes "STUN" correctly
- Fixed GetAAIndexByName, GetAAIndexByID
- Fixed Me.FreeBuffSlots to include the additional slot you get when you get either the
  "Embrace of the Keepers" or "Embrace of the Dark Reign" aa's.
- Fixed bounds issues on RequiresAbility, GetAANameByIndex, GetAAIndexByName, and GetAAIndexByID
- Fixed .Stacks/.WillStack to allow self buffs (with a healing component) to stack correctly
- Added: Spawn.Fleeing
    Currently this works with your target that is engaged in combat. If it turns to flee
    this flag is set for use in macros. It checks to see if the heading of the spawn is
    facing in a direction that is not in an arc of 120 degrees facing you.
- If you are crashing on switching toons at character select,
  you can comment out the autorun (per character) section in
  MQ2Pulse.cpp. This is only needed if you want to automatically
  process commands upon initial entering of world for a
  character. If you don't use the feature commenting it out will
  not cause any lose of functionality for you. Please post any CTD
  crash dumps to assist with locating this bug.

22 November 2005 by SwiftyMUSE
- Added Item.ItemDelay
- Config files can contain comment lines. Use ";" as the first character on the line to make it a comment.
- Updated resistadj location in _SPELL struct

18 November 2005 by SwiftyMUSE
- Fixed resists bug

18 November 2005 by dkaa
- Added TLOs DoorTarget and ItemTarget

17 November 2005 by Lax
- Separated functionality from do_ranged command for use from plugins.  Do this for any case where
  DoCommand has been used, and submit code changes.  This example has been done for you.

17 November 2005 by dkaa
- Added Cr4zyb4rd's hud extensions

16 November 2005 by SwiftyMUSE
- updated offset for 11/16 patch
- updated changes to charinfo struct for 11/16 patch

15 November 2005 by Lax
- Turned MacroQuest into swiss cheese with some more #ifdef blocks to support new ISXEQ functionality
  that allows it to run legacy MQ2 "macros"

11 November 2005 by dkaa
- remove the ability to use "fake" targets (door & items)
- added item timers to itemdisplay

01 November 2005 by dkaa
- updated offset for 11/01 patch
- /caption <list|type <value>|update #|MQCaptions <on|off>>

19 October 2005 by dkaa
- added item timers from ieatacid
- added stacks from pinkfloydx33

4 August 2005 by Lax
- Optimized stristr routine in Blech.h, resulting in a little bit of improved performance from Blech

31 Jul 2005 by Lax
- Nobody reported that Select didnt work until now, but the AddMQ2Data line is now added so it
  will work ;)

16 Jul 2005 by dkaa
- further fixes for else 

12 Jul 2005 by Lax
- Added Top-Level Object:
  * int Select[value,...]
    This replaces ${String[ x y z ].Find[ ${Stuff} ]}, like so: ${Select[${Stuff},x,y,z]}
    The result will be 0 for none, 1 for the first, 2 for the second, ad infinitum (no limit)
 
11 Jul 2005 by dkaa
- fixed the AltAbilityTimer members
- fixed else processing if there is not a "{" on the else line

05 Jul 2005 by dkaa
- fixed the AltAbilityReady and AltAbility members

04 Jul 2005 by dkaa
- prototypes for CListWnd::AddString changed (fixes mq2tracking)
- SwiftyMUSE change to XMLRead

03 Jul 2005 by dkaa
- prototypes for CSidlManager::FindScreenPieceTemplate and CComboWnd::InsertChoice changed

02 Jul 2005 by dkaa
- /aa list all should work now -- fixing AAs in progress
- CCustomWnd actually works with char * param in constructor

02 Jul 2005 by dkaa
- opcodes updated for zoning

02 Jul 2005 by dkaa
- String is still out
- fixed the AA stuff in CHARINFO
- CCustomWnd constructor now takes char * or CXStr *

26 May 2005 by Lax
- Fixed negation math operator, which was rounding the value negated

26 May 2005 by DKAA
- Plugins must have compile time later than mq2main.dll or they won't load

25 May 2005 by Amadeus
- Added Me.CombatAbilityReady and Me.CombatAbilityTimer
- Added:  /doability <combat ability>
- Added Me.Running 
- Added the command "/inote" for those running the ItemDisplay plugin,
  which is most everyone :)
- Currently AltAbilityReady returns TRUE when you inquire about 
  aa's you have not yet purchased. MQ2 now changes that behavior 
  to verify that you own the aa prior to saying its READY. 
- Fixed Me.SpellReady

21 May 2005 by Amadeus
- The MQ command known as '/charinfo' is now known as '/char'.  This allows
  for players to use both the EQ and MQ commands seperately.
- Fixed various structs
- Returned Me.Underwater and Me.FeetWet
  
13 May 2005 by DKAA
- Added optional param to Windows.List[...] to indicate column

11 May 2005 by Amadeus/DKAA
- Updated MQ2 to work with the 5/11/2005 patch
- Fixed Mapwindow structure
- Fixed Spellbuff structure
- Fixed Actorinfo structure
- Lots of other little fixes 

20 April 2005 by Amadeus
- Added some new offsets to eqgame.h including
  * pinstCGuildTributeMasterWnd
  * pinstCVoiceMacroWnd	
  * pinstCLFGuildWnd
  * pinstCGuildBankWnd
  * pinstCBarterWnd	
  * pinstCBarterMerchantWnd	
  * pinstCBarterSearchWnd
  * pinstCTicketWnd	
  * pinstCTicketCommentWnd]
  * pinstLargeDialogWnd	
  * pinstCTaskWnd
  * pinstCTaskSelectWnd	
  * pinstCPointMerchantWnd
  * pinstCPvpLeaderboardWnd	
  * pinstCTitleWnd	
  * pinstCPvpStatsWnd
  * pinstCMailWnd
  * pinstCMailCompositionWnd
  
4 May 2005 by Lax
- Fixed calculation bugs

17 April 2005 by Amadeus
- Added "Suffix" information to structs
- Added ${Me.Suffix} and ${Target.Suffix} 

8 March 2005 by Lax
- Blech 1.6.8 - fixes a crash

23 March 2005 by Lax
- Fixed this group member bug nonsense.  Now uses correct group structure.
- Fixed redundancy in GetSpawnType

11 March 2005 by Lax
- item.Spell fixed for scroll, proc, focus, and worn (previously did only clicky)

10 March 2005 by Lax
- CHARINFO update from htw, fixes the new Group stuff

9 March 2005 by dkaa
- refix the include file issue

8 March 2005 by Lax
- Fixed /itemslots
- Fixed problem with group.Leader when you are the leader and the group has members
- Added ISXEQ client templates to mkplugin

7 March 2005 by Lax
- Fixed the new group data types. Also added To String values:
  groupmember: Same as Name
  group: Same as Members

7 March 2005 by dkaa
- Fixed the Buff and Song ID members

6 March 2005 by Lax
- Added group datatype. members are as follows:
  * groupmember Member[n]: n is 1 to 5 (0 gives self)
  * int Member[name]: Gives the number, as used above
  * int Members: Total group members, excluding self
  * groupmember Leader: The leader of the group
- Added groupmember datatype. inherits spawn. members are as follows:
  * string Name: Name of the group member.  Should work regardless of whether they are in zone
  * spawn Spawn: Direct access to the group member's spawn type
  * bool Leader: Is this the group leader?
- Dropped GroupLeader TLO, now you should use Group.Leader
- Dropped GroupLeaderName TLO, now you should use Group.Leader.Name
- Group TLO now gives group datatype

3 March 2005 by Lax
- Fixed character.CurrentHPS, character.MaxHPS, character.PctHPS to use the "stable" versions..
- Added character members STR, STA, AGI, DEX, WIS, INT, CHA, svMagic, svFire, svCold, svPoison, 
  svDisease, CurrentWeight .. all of them ints
- Fixed buff slot counts

27 February 2005 by Lax
- Fixed INI bug in /mapnames
- Fixed bug in /mapfilter with "help"

26 February 2005 by Lax
- Optimized some stuff with the buff data type

25 February 2005 by Lax
- Removed bmpwad8.s3d file which was no longer being used, but was 33% of the size of the zip
- ISXEQ-related changes not affecting MQ2

23 February 2005 by Lax
- Cleaned up a bunch utility functions from MQ2Commands.cpp, they are now in MQ2Utilities.cpp

22 February 2005 by Lax
- Fix a Blech bug.

18 February 2005 by dkaa
- Update the ground interaction opcode

15 February 2005 by Amadeus
- Adjusted MQ2 to work properly with the new expansion
- Fixed some very small things

12 February 2005 by dkaa
- Fix an issue with /emote

11 February 2005 by Amadeus
- Added/Fixed some more spell slot information (item/spell display)
- Fixed the OnZoning callbacks in the Detour API
- Updated MAX_GUILDS (should fix guild name display problems)
- Updated MAX_ZONES in preparation for next expansion

8 February 2005 by Amadeus
- Fixed MQ2 to work with the latest patch
- Added spell information to the item display plugin
- There is now a file in the /release folder called "Changes-ISXEQ.txt", which will
  contain patch notes for the InnerSpace extension that is now included with MQ2.

31 January 2005 by Amadeus
- Fixed MQ2 to work with the latest patch
- The format of eqgame.h has CHANGED.  Be sure to get this zip. [SwiftyMuse]
- Browsing the wares of an adventure merchant still crashes EQ.  MQ2 is not to blame.

29 January 2005 by dkaa
- Fixed the map crash on /loadskin

29 January 2005 by Lax
- Split MQ2Main.h into a couple extra header files
- Added second project (ISXEQ.vcproj, no .dsp file at this time) to MQ2Main folder for 
  adaptation to Inner Space.  This project builds ISXEQ.dll and does NOT currently link (it
  compiles, then gives linker errors. some things need to be done before it will link)
  ISXEQ project needs separate implementations of each command, datatype, and top-level object.
- Added a lot of "#ifndef ISXEQ" to various files

26-28 January 2005 by Amadeus
- Once over, formatting/syntax check, re-package
- Fixed structs and offsets to be compatable with the new patch
- Fixed a variety of other small things to be compatable with the new patch
- Added a few little things from the boards as well as original work

4 January 2005 by Lax
- Updated copyright notices for 2005
- Updated Blech to 1.6.4, which fixed a tree traversal bug.  The bug prevented some 
  events from firing

31 December 2004 by Amadeus/DKAA 
- Fixed a line that was causing compile problems with VC++ 6.0 

30 December 2004 by Amadeus
-  Lots of little fixes
-  Fixed DOOR struct (which was causing some bugs with door related macro commands)
~  User Submitted Fixes (from message boards)
   * Added 'Me.FreeBuffSlots' to MQ2. [cr4zyb4rd]
   * Fixed Item "Stackable" flag [Valerian]
   * (Changed 'SpellReady' so SpellReady[] returns true when Gems are fading back 
     in from the disabled state. [Brettido]
   * Fixed 'MyCastTime' [cr4zyb4rd]
   * Added 'BuildDate' to the MacroQuest data members. [cr4zyb4rd]

19 December 2004 by Amadeus
- Cr4azyb4rd's code for the new item stuff, outlined in this thread:
  http://www.macroquest2.com/phpBB2/viewtopic.php?t=10270
- The Item Datatype 'Stackable' seems to be broken at the moment.  We will be looking
  into it over the next few days.
- Added "GuildFavor" to the ItemDisplay plugin (Ziggy)
- Added Ziggy's /mapshow patch
- Added Cronic's new Plugin API additions: OnBeginZone() and OnEndZone().  Folks may want
  to bookmark http://www.macroquest2.com/phpBB2/viewtopic.php?t=9959 as an example of how
  to add features to the plugin API.  (Hopefully this thread/example will make it in the 
  manual.)
- Added ${Me.EnduranceRegen} (submitted by Pooz).  It returns returns the amount of 
  endurance gained in the last tick. 

18 December 2004 by Amadeus
- Various structs/offsets taken from the boards to make MQ2 compatable
  with the latest patch
- Fixed keybinds
- Various small things from the boards over the past couple months
- Fixed spawninfo and actorinfo
** Note:  This is an initial zip release to get MQ up and running.  Expect another
          release in the next couple of days to resolve all remaining issues and
          to add code submitted on the boards. **

13 December 2004 by Lax
- Blech updated to version 1.6.3 which solves a new issue

8 December 2004 by Lax
- Blech updated to version 1.6.1 which solves remaining known Blech issues

22 November 2004 by Lax
- Blech updated to version 1.6 which solves parsing problems such as the one
  described here: http://www.macroquest2.com/phpBB2/viewtopic.php?p=75390#75390
- MQ2CustomBinds updated to solve a race condition issue, which also appears in
  older MQ2MoveUtils versions.  The race condition causes a crash when starting
  EQ via WinEQ 2.0
- The MQ2 initialization process now has a short delay to help alleviate the
  race condition issue for people who have not updated MQ2MoveUtils

25 October 2004 by Amadeus
- ${Me.AltAbility[]} is now back!   However, with one change.  Instead of 
  returning the 'rank', it now returns the total number of points you have
  spent in that ability.  Therefore, to determine if a player has bought an
  ability, all you have to do is check if the value is greater than zero.
- Added AALIST struct to eqdata.h and AA information to CHARINFO
- Fixed "/aa list xx" to stop showing multiple versions of the same AAs
- Fixed "/aa list timers" to only show AAs you have bought
- Added some new utility functions to the source (C++, NOT MACRO CODE)
  * bool PlayerHasAAAbility (PCHARINFO pChar, DWORD AAIndex);
  * PCHAR GetAANameByIndex(DWORD AAIndex)
  * DWORD GetAAIndexByName(PCHAR AAName)
  * DWORD GetAAIndexByID(DWORD ID)
~ User Submitted Fixes (from message boards)
  *  Add a "noauto" flag to your '/plugin' command to prevent 
     updating the macroquest.ini when a plugin is loaded/unloaded. 
  *  Added some more USERCOLOR_* definitions to eqdata.h
  *  Small fix to '/loadspells list'
  *  Added more spell information to the spell information display
  *  Added CastOnYou, CastOnAnother, and WearOff to the MQ2SpellType class
  *  Major upgrades to MQ2Irc plugin, see this thread for more information 
     http://www.macroquest2.com/phpBB2/viewtopic.php?p=73390#73390
     
14 October 2004 by Amadeus
- Removed the BuildData datatype for the moment.  The code, as it was originally 
  conceived was causing compile problems on Visual Studio 6.0.  Moreover, it was 
  determined that it was not reliable on all partition types.   It may be added
  again at some point in the future after rigorous testing across different
  partition types and both vs 6.0 and vs.net compilers.

13 October 2004 by Amadeus
- [*LAX*]  New Memcheck0 routine
- [*DKAA*] New Memcheck4 routine (the routine previously known as memcheck4 
           is now memchecks)
- New offsets/structs for latest patch
- Con Colors should be working properly to lvl 70
- spawn.CleanName should now return the name without the '#' symbol
- More work on mq2map ...it's still in heavy testing and needs more work though
- Added 'BuildDate' to the MacroQuest data members.  Returns an int representing
  the date in which the current MQ2Main.dll was built.
- Added a short message to warn you of a running macro when /camping.

23 September 2004 by Amadeus
- Fixed the MacroQuest2.exe to have correct links and added a few new links!
- Offsets fixed for recent patch
- Couple more spell gem 9 fixes

19 September 2004 by Amadeus
- Fixes related to the extra buff slots and extra spell gem for Omens of War.

17 September 2004 by Amadeus
- MQ2Map has issues and is being debugged in house.  I suggest turning it
  off until it officially fixed if you are having problems.
- Added ${xxx.Attuneable} for items ..returns TRUE if item is Attuneable, 
  FALSE if it is not.
- Added some code to MQ2MapApi.cpp in the debugging stage.  Most of it is
  redundant code hoping to cut down on problems.
- Miscellanous fixes throughout the source

14 September 2004 by Amadeus
- All the fixes needed to make MQ2 work with Omens of War
- The way that EQ handles the initial splash screen has changed dramatically.
  MQ's custom SplashScreen is disabled.
- Almost all structs were modified/fixed.
- Removed the offset CEverQuest__GetTitleDesc
- Added Title to spawninfo structure
- Added ${xxx.Title} ..it returns a string that is your title.  Please note that 
  ${xxx.AATitle} will return the same thing.  I'm leaving both in for backwards
  compatability of macros although "Title" should be used in the future since 
  Titles are no longer exclusively AA based.
- updated TOTAL_SPELL_COUNT 
- Added TOTAL_SPELLS_ALLOCATED
- EQ_Character__Max_Mana removed ...it's a virtual function now (This means that 
  the MaxMana and PctMana datatypes are disabled for now)

26 August 2004 by Amadeus 
- Fixed /filter name on/off to work correctly [Efudd]

20 August 2004 by Amadeus
- Removed ${Me.GroupMember[]} and ${Me.GroupLeader} since it is already in as 
  ${Group[n].Name} and ${GroupLeaderName}.  Even though the information is stored in
  two locations, it was causing confusion.
- Tweaked ${Me.Grouped} some more ...I think I have it fixed now.

19 August 2004 by Amadeus
- Fixed ${Me.AltAbilityReady[]}
- Fixed ${Me.AltAbilityTimer[]}
- Added ${AltAbility[].MyReuseTime}  (proper reuse time if you hastened AA abilties)
- Added NEW COMMAND:  /aa
*** Syntax ***
/aa list all            -- lists all of your AA abilities in format [ID : name]
/aa list timers         -- lists just the AA you have that have timers
/aa info [ability name] -- gives information about a particular AA ability
/aa act [ability name]  -- works like "/alt act ##", but takes the name instead of ##
   (note:  You will notice a fraction of a second delay using this method vs.
           the /alt act ## method.)
***
(Note:  Yes, they do not list in any particular order (No, I don't know why).  No, 
I do not know why some abilities are duplicated.  Yes, it may have bugs 
that need testing.)
- Slight tweak to code to make it compile on Vc++ 6.0 cleanly
- Fixed GetSpellDuration (per corrections posted on the messageboard)
- Added an offset to eqgame.h and removed one from eqgame.h (Those that help find
  offsets..please note this change!)

18 August 2004 by Amadeus
- Fixed EQRAIDWINDOW and EQRAID structs
- Some tweaking to attempt to make ${xxx.Grouped} more consistant
- Added:  ${Me.GroupMember[n]}  (1-5) ...returns string
- Added:  ${Me.AmIGroupLeader}  ...return TRUE or FALSE
- Added:  ${Me.GroupList} ..simply returns a string of your group members (excluding you)
- Fixed ${xxx.Lore} for items
- Fixed {AltAbility[ability].xxx} ...all of these are now working
- Fixed All the AltAbility structs
(Note:  ${Me.AltAbilityReady.xxX}, ${Me.AltAbilityTimer.xxx} and ${Me.AltAbility[]} are 
        still BROKEN)
-----------
** SOE Coding Change (technical folks only)**  
EQ no longer stores information for ALL AA abilities in your memory space as it once did.
It allocates the space for all of the abilities;however, if your character is incapable of
using the ability, the pointer location for that ability is now 00000000.
-----------

14 August 2004 by Amadeus
- Fixed offsets to work with 8/13 "emergency" patch
- Updated TOTAL_SPELL_COUNT and MAX_ZONES
- Added dman's ${Target.HeadingToLoc[Y,X]} and ${Me.HeadingToLoc[Y,X].Degrees} routines

12 August 2004 by Amadeus
- Various fixes (including ${Me.Casting}, etc.)

11 Auguest 2004 by Amadeus
- Fixed to work with the 8/11 patch

27 July 2004 by DKAA
- Fixed ${Plugin}

23 July 2004 by Amadeus
- Lots of struct updates from the boards
- Added the following variables:  ${Me.EnduranceBonus}, ${Me.CombatEffectsBonus},
  ${Me.ShieldingBonus}, ${Me.SpellShieldBonus}, ${Me.AvoidanceBonus}, ${Me.AccuracyBonus},
  ${Me.StunResistBonus}, ${Me.StrikeThroughBonus}, ${Me.AttackBonus}, 
  ${Me.HPRegenBonus}, ${Me.ManaRegenBonus}, ${Me.DamageShieldBonus},
  ${Me.AttackSpeed}, ${Me.DoTShieldBonus}
- Added showbonuses.mac to the release/macros directory.  It will display your current
  stat bonuses as added by your gear.
- Added ${Me.LanguageSkill[languagename]} (ie, ${Me.LanguageSkill[Dark Speech]}.  You can
  also use a number (as given with /lang help) in place of the languagename parameter.

21 July 2004 by DKAA
- Fixed the macro not found error message.

18 July 2004 by Lax
- EQPlayNice 1.11+ compatibility

17 July 2004 by Amadeus
- Updated source to be compatable with the July 16 patch
- ${Me.AltAbilityTimer...} and ${Me.AltAbilityReady...} datatypes are broken atm and 
  have been disabled.

12 July 2004 by DKAA
- slot hand is now hands to be consistent
- updated some of the distributed macros

9 July 2004 by Lax:
- Newest version of the readme.chm from Wassup
- Added/changed MQ2Data type members
  int item.Tribute: Tribute value

3 July 2004 by DKAA
- added /who noguild

3 July 2004 by Amadeus:
- Added new command:  /substitute 
  ** Syntax: 
  **        - /substitute list
  **        - /substitute <orig> delete
  **        - /substitute <orig> <substitution>   (see examples below)
  ** This new command allows you to create custom midline substitutions that will work
  ** anywhere in a command.  It works VERY similarly to aliases in some respects, esp.
  ** in how it is saved in the .ini file and how the commandline syntax is structured. 
  ** Substitutes are called from any alias or commandline by using the percent sign (%)
  ** followed by your orig. text.
  **
  ** Examples:  "/substitute mom Mother"
  **            "/substitute omg Oh my god!"
  **            "/substitute k %omg, kill %t before I tell your %mom"
  **
  ** The final example if you typed "/say %k" would produce:  "/say Oh my god!, kill
  ** TARGET before I tell your Mother"
  **
  ** Please note the following rules/reminders:
  ** 
  ** 1.  You don't use the percent signs when creating the substitutions or editing your
  **     config file.
  ** 2.  You can use MQ's subsitutions without spaces around them (unlike EQs!) (ie: 
  **     "/echo %omg%mom" would return "/echo Oh my god!Mother"
  ** 3.  Substitutions do not currently work in macros.
  ** 4.  "/sub" is currently a valid shorthand for "/subsitute"
  ** 5.  You can use EQ's wildcards (ie: %t) within your substitutions; however, you 
  **     have to leave spaces around them (yes, they suck)
  ** 6.  You cannot CURRENTLY replace EQ wildcards with MQ substitutions (ie, you can't
  **     make a replacement for %m (This may be supported in the future.)
  **
- Fixed CONTENTS struct (thanks ieatacid)
- Fixed routines.mac, arrows.mac, and arraytest.mac (Dont_know_at_all)

2 July 2004 by Amadeus:
- Fixed "/who guild <guildname>" on some servers (It seems that on some servers, SOE
  removed guilds but left the entry giving bogus guild entries in the list where the
  'name' was blank, thus ending the search loop prematurely.)
- Added "/who knight"  (returns Paladins and Shadowknights in the zone)
- Added "/who tank"    (returns paladins, shadowknights, and warriors in the zone)
- Added "/who healer"  (returns druids and clerics in the zone)
- Added "/who dps"     (returns wizards, rangers, and rogues in the zone)
- Added "/who slower"  (returns shamans, enchanters, and beastlords in the zone)

30 June 2004 by Amadeus:
- Refined "/who npc named" to work a bit better
- Added "/who npc merchant"
- Added "/who npc tribute" (returns tribute masters)
- Added "/who npc gm" (returns GUILDmasters)
- Removed the Old SPAWNINFO struct

28 June 2004 by Lax:
- Added MQ2Data Top Level Object:
  bool LineOfSight[y,x,z:y,x,z]: Determines Line of Sight in 1, 2 or 3 dimensions.  Any not given will default to your character's current x y or z.
- Added MQ2Data type members:
  bool spawn.LineOfSight: Determines if your character has Line of Sight to this spawn
  bool switch.LineOfSight: Determines if your character has Line of Sight to this switch
  bool ground.LineOfSight: Determines if your character has Line of Sight to this ground item
- API now has static inline BOOL LineOfSight(PSPAWNINFO Origin, PSPAWNINFO CanISeeThis)

27 June 2004 by Amadeus:
- Added 'named' flag to the superwho filters.  It simply checks to 
  see if the spawn's name begins with a capital letter or with a
  pound (#) sign.  (examples:  '/who npc named', '/who npc named 65')
  ** This works best in places like the Plane of Hate.

23 June 2004 by Amadeus:
- ieatacid's CHARINFO update (primarily just offset locations updated)
- ieatacid's update to EQRAIDWINDOW struct
- Removed OLDCHARINFO struct

23 June 2004 by Lax:
- Fixed Bank stuff in CHARINFO
- "listselect" notify now works in combo boxes
- Fixed minor problem with operator precedence in Calculate (1-1-1 previously evaluated to
  positive 1, now it correctly evaluates to negative 1)
- Changed/Added MQ2Data members:
  int window.Items: Number of items in a list or combo box
  int window.List[text]: Find an item in a list or combo box by partial match (use window.List[=text] for exact)  Example: ${Window[TradeskillWnd].Child[RecipeList].List[=Inky Shadow Silk]}

21 june 2004 by DKAA:
- Fixed a crash in echo when the lines are longer than 2043

21 june 2004 by DKAA:
- Fixed the EQMERCHWND alignment and renumbered the CSIDLWND struct.

19 June 2004 by Lax:
- Fixed FastCalculate and EvaluateRPN functions.  Calculate works fine now, stfu rtfm etc ;)
- DKAA fixed some struct stuff
- Amadeus fixed some struct stuff

14 June 2004 by Lax:
- Replaced Calculate function with a much faster version. Also added an operator or two.
  I'll make sure they get added to the manual. How much faster? The existing calculate
  ran on my system 4,200 times in a short amount of time and took one full second of CPU
  time to do so. The same calculations ran with the new calculate 77,000 times and took 
  only 620ms. Extrapolating the data it would have taken about 124,000 times calling 
  calculate to match the old 4,200... or about 29.5 times faster (that's a lot).
- Added sub lookup map from Gus to speed up macros a little bit
- Undid MQ2EQBugFix, which was currently creating a bug (note to self: in future bug fixes,
  make sure it's only going to try to fix it for the correct version)
- Fixed an offset
- Standard search spawn now allows multi-word names.
- /mqlog no longer adds an extra line

3 June 2004 by Lax:
- Fixed string.Arg, string.Token, NearestSpawn, spawn.NearestSpawn, LastSpawn

2 June 2004 by Lax:
- Fixed some stuff, yadda yadda.  I forget now.
- Bodytype 10 has been identified as Dain, thank you for the reports

29 May 2004 by EqMule:
- Fixed EQ_INTERACTGROUNDITEM so click left item works again...
- Updated zipit.lst (personal reminder: dir * /s /N /A-D /B > zipit.lst)

28 May 2004 by DKAA:
- Fixed the message ID for mq2bzsrch.

27 May 2004 by Lax (more):
- Fixed stack overflow bug in one of the functions that handles window names.  I fixed it in one
  before putting up the update but didn't in an exact copy of it above it.  Lax truly lacks. ;)
- Added pet weapon procced pet body type to the list of known body types.
- Fixed captioncolors not working correctly
- /who <level> will work properly, as you would have expected previously.  e.g. /who 65.
  Coincidentally this now works with the other spawn searches, /who /target /highlight /mapshow
  /maphide, ${Spawn[search]} etc.

27 May 2004 by Lax:
- Added "chest" to the standard spawn searches used by /who, /target, /highlight, /mapshow, 
  /maphide, etc
- Fixed some problems with the window suff introduced in the May 16 zip
- Added/changed MQ2Data members:
  string spawn.Type: PC NPC Untargetable Mount Pet Corpse Chest Trigger Trap Timer Item 
- New MQ2Data Top-Level Object:
  int SpawnCount: Total number of spawns in current zone
  int SpawnCount[search]: Total number of spawns in current zone matching the search

24 May 2004 by DKAA:
-Fixed a couple problems with the makefiles (mq2chat wasn't building)
-A special update for mq2safe users

16 May 2004 by Lax:
- UI subsystem of MQ2 is now smarter.  All window and control names are now case insensitive,
  and controls can be used by ScreenID *or* Piece name.  /windows <windowname> now shows, for 
  each child of the given window, ScreenID, Piece name, and the TYPE of control (e.g. label,
  button, invslot, spellgem, etc).
- window.List now only works on list boxes (will not crash on other types, just give NULL)
- Added/changed MQ2Data members:
  string window.Name: Name of window piece (e.g. "ChatWindow" for top level windows, or the Piece name (NOTE: CUSTOM UI DEPENDANT) for child windows)
  string window.ScreenID: ScreenID of window piece (ScreenID is NOT custom ui dependant, this *must be* the same on ALL UIs)
  string window.Type: Type of window piece (Screen for top level windows, or Listbox, Button, Gauge, Label, Editbox, Slider, etc)
- Fixed /target next, as well as targeting the origin of the search (e.g. you, or the spawn
  already targeted)
- Fixed turbo problem with using /macro from within a macro

16 May 2004 by DKAA:
- Fixed a where using loc and radius in spawn searches would return spawns further than the radius

15 May 2004 by Lax:
- Fixed bug in /who that made it show no spawns for some people, even though there were spawns...
- Standard search spawns will accept class names or short names without using the "class" keyword.
  Shadowknight is used without a space, and short names are all 3 letters ("shd", not "sk").  
  Note that cleric's short name is "clr" not "cle".
- Bug with MQ2Chat plugin that caused events to be processed twice has been fixed
- MQ2IRC will now process all lines as custom events.  Note that it does not process them as 
  #chat events.
- Turned off the PCClass captioncolor option, PC caption colors will default to EQ's settings.
  It was left on by mistake after testing a bug fix.  You can turn them back on if you wish by
  using the /captioncolor command like so: /captioncolor pcclass on

14 May 2004 by Lax:
- MQ2ChatWnd (the MQ2 Chat Window support) got some upgrades.  First of all the window was not
  limiting the size of its scrollback, so after so much went on in the MQ2 window, your framerate
  would drop like a rock.  To achieve proper scrollback limiting without lagging you too much,
  I put in a system to make it buffer the chat that goes to it, and only display so many lines
  per frame.  The MQ2ChatWnd font size option now works somewhat...  The font sizes are not the
  same as EQ's chat window sizes yet, so be aware of that.  I'll work on it ;)  You will probably
  want somewhere from -3 to 2.  /mqfont <#>
- MQ2Map filters added: untargetable, trap, timer
- /who has been changed a little bit.  When a TRIGGER, TRAP, TIMER, or UNTARGETABLE is listed,
  that will be noted at the end of the line in red (very helpful).  The routine has also been
  updated for efficiency, so there is less lag with large /who result sets.
- Standard spawn searches (This includes /who, /target, ${Spawn[search]}, etc) have been 
  slightly modified.  "invis" is NO LONGER A VALID KEYWORD.  If you have this in macros, etc 
  you will need to change it.  The updated spawn types ARE valid keywords (trigger, trap, 
  timer, untargetable). If your search is for type "npc" you WILL get untargetable types in
  your search results (particularly helpful for /who).
- Added/changed MQ2Data members:
  string spawn.Type: PC NPC Untargetable Mount Pet Corpse Trigger Trap Timer Item 
  string string.Token[n,separator]: Retrieve a token from the string using a custom separator.  Unlike Arg, this will not skip empty values
  spell item.Spell: Spell effect
  float item.CastTime: Spell effect's cast time
  string item.EffectType: Spell effect type
  ticks character.AltAbilityTimer[n]: Alt ability reuse time left, by number
  ticks character.AltAbilityTimer[name]: Alt ability reuse time left, by name
- spawn.Hunger and spawn.Thirst have returned to active duty
- You can now list child windows from in-game with the /windows command, like so:
  /windows <name>
  e.g.: /windows InventoryWindow
- /itemnotify in <pack> <#> <notification>  now works with sharedbank slots.

13 May 2004 by Lax:
- Fixed "by class" caption colors
- Fixed some bodytypes being identified as triggers (note that untargetable NPCs *are* 
  triggers)
- Fixed target caption leakage (would stay drawn after switching targets)
- /who will show "invis" spawns if any parameters are given.  Spawn search functions,
  including /who and /target, will probably get updated soon.	
- Fixed problem with leading spaces in sub parameter declarations
- MQ2HUD now allows for different HUDs.  Each different HUD is stored in MQ2HUD.ini, but
  in different sections.  The default HUD is "Elements" because that's what it originally
  used.  To load a different HUD, the command is "/loadhud <name>" like "/loadhud bard".
  In this case, the [bard] section (not case sensitive, so it could also be [BARD]) of
  MQ2HUD.ini will be used.  To load the default HUD specifically, the command is 
  "/defaulthud".  MQ2HUD also now adds the following MQ2Data Top-Level Object:
  string HUD: Name of currently loaded HUD.
- MQ2FPS now fixes the bug where CTRL ALT and SHIFT keys stick when you switch windows.
  This is a bug in EQ that happens because the release of the key is not captured by EQ after
  it has been swapped to the background.  MQ2FPS now releases the keys as soon as EQ goes
  to the background, so this will no longer be an issue.
- New command to complement the /ctrlkey /altkey /shiftkey commands:
  Usage: /nomodkey <command>
  This command will release all ctrl/alt/shift keys for the duration of executing the 
  given command.
- Added/changed MQ2Data members:
  bool spawn.Anonymous: Anonymous?
  bool spawn.Roleplaying: Roleplaying?
  string string.Token[n,separators]: Retrieve a token from the string

12 May 2004 by Lax:
- Fixed the mysteriously disappearing #event handling in macros ;)

11 May 2004 by Lax:
- Added nifty changes.txt reader to character select screen.  Now you have no excuse!
- Fixed problem with events mysteriously having parameters disappear
- Updated Blech to fix a bug with some #events disappearing (and not firing)
- Your target's caption will now always be drawn
- Added LDoN Recruiters and Merchants to the list of full class names.
- Added /captioncolor command, which allows a lot of custom spawn caption coloring.  For example,
  the caption of marked NPCs or assist NPCs can be a specific color.. the caption of bankers and
  merchants can be a set color.  NPCs can be done by con color.  All spawns can be done by
  CLASS color (using the raid settings).  Note that you can only set the raid class colors right
  now through the raid options window.  You can open this window by typing
  /windowstate raidoptionswindow show
  Usage: /captioncolor <list|<name off|on|#>>
  Examples:
  /captioncolor list
  /captioncolor pcclass on
  /captioncolor pctrader on
  /captioncolor pctrader 255 128 0
- Changed /windowstate command to use the window mapping used by ${Window[name]}, /windows, etc.
- Fixed issues with "charm" and the invslot type
- raidmember MQ2Data type now inherits "spawn" (when they are in zone)
- Added/changed MQ2Data members:
  class raidmember.Class: Raid member's class (works without being in zone)
  int raidmember.Level: Raid member's level (works without being in zone)
  int item.WornSlots: The number of invslots this item can be worn in (fingers/ears count as 2 slots)
  invslot item.WornSlot[n]: The nth invslot this item can be worn in (fingers/ears count as 2 slots)
  bool item.WornSlot[name]: Can item be worn in invslot with this name? (worn slots only..)

10 May 2004 by Lax (more):
- Fixed once and for all the crash bugs relating to spawn captions (WHICH ARE *NOT* THE HUD)

10 May 2004 by Lax:
- Fixed problem relating to false negatives determining if a spawn is a TRIGGER (e.g. flavor
  text, trap, etc).  This solves crash issues in the latest zip with the custom caption
  system.  This also solves non-crash issues identifying "invisible spawns" in spawn searches,
  as well as spawns that were previously identified as NPCs in MQ2Map.

09 May 2004 by Lax (more):
- Fixed VS6 compile errors in Blech
- Fixed reported crash bug
- Fixed possible crash with HUDs
- Added MQ2HUD "type" 8, for character select screen.  This should fix some potential
  crashes when using custom HUDs and entering char select.

09 May 2004 by Lax:
- Removed remnants of MQ2Parms system.  Rest in peace.  Phase 4.
- Cleaned up a lot of old code that was being kept in comments
- Removed mount captions, they just crash the client
- Added optional parameter to /delay.
  Usage: /delay <time> [condition to end early]
  This lets you use a delay that has a possibility to end early.  For example...
  /keypress forward hold
  /delay 1s ${Spawn[1234].Distance}<${Spawn[1234].MaxMeleeTo}
  /keypress forward
- New command /noparse
  Usage: /noparse <command>
  Prevents a command from being parsed for MQ2Data.  For example..
  /noparse /ini blah blah blah ${stuff}
  Will actually write the ${stuff} literally instead of changing it to the current value
  of stuff.
- Added/changed MQ2Data members:
  int macroquest.MouseX: Mouse's x location
  int macroquest.MouseY: Mouse's y location
  string ticks.Time: Time in the form mm:ss
  string ticks.TimeHMS: Time in the form hh:mm:ss (if there are no hours, the form will be mm:ss)
  int character.CountBuffs: Total number of buffs (not including short duration buffs)

07 May 2004 by Lax:
- Added "Lax/Blech" support to custom events.  The Blech system allows much easier parsing of
  incoming chat.  Custom events will now support more parameters that are automatically
  parsed based on the match text.
- Fixed up EQ's handling of spawn captions (name above their head). Only the nearest 35 spawn
  captions will be updated by default (and even then, only those close enough that you'd see 
  their name).  EQ itself constantly updates the name of every spawn in the zone, even though 
  only a small portion of those are displayed.
- Added an option to /caption command
  Usage: /caption <list|type <value>|update #>
  "/caption update #" will set the number of nearest spawns for MQ2 to update the name of
  each pass.  By default, this is 35.  If you have performance issues after this update,
  please post about it on the forums.  Find a happy update number and let us know.
- Added marked NPC and assist target leadership stuff to default captions, also put guilds on
  the line below the name.  The defaults should mostly look like EQ's now.
- Fixed macro.Params
- Fixed invslot names
- Added/Changed MQ2Data Members:
	spawn character.TargetOfTarget: Target of target   (moved to character type)
	bool spawn.Assist: Current Raid or Group assist target?
	int spawn.Mark: Current Raid or Group marked npc mark number (raid first)
	spawn character.RaidAssistTarget[n]: Current raid assist target (1-3)
	spawn character.GroupAssistTarget: Current group assist target
	spawn character.RaidMarkNPC[n]: Current raid marked NPC (1-3)
	spawn character.GroupMarkNPC[n]: Current group marked NPC (1-3)

05 May 2004 by Lax (even more):
- Plenty of positive feedback on the custom spawn captioning.  Plenty also asking why shownames
  was not working properly.  There are now 4 levels of captions for Players, according to the
  shownames level, to solve this issue.  Therefore the ini options are now Player1, Player2, 
  Player3, Player4 rather than just Player.  Also, the guild status indicator now 
  capitalizes Leader and Officer, and added a "LDR" tag to your group leader.
- Added /caption command to set the custom captions from in-game.
  Usage: /caption <list|type <value>>
  To clear the specific setting, just do /caption <type> like so:
  /caption player1
- DKAA fixed the bzsrch problems
- Added MQ2Data member:
  bool spawn.GroupLeader: Is this your group's leader?
- Fixed CHARINFO struct.  Some Stuff appeared slightly wrong, like leadership exp and bank
  stuff.

05 May 2004 by Lax (more):
- Fixed crash on zoning relating to the new HUD functionality. Dont ask.

05 Max 2004 by Lax:
- Updated for patch and added README.CHM.  Keep an eye out, we should have the manual
  available in more formats (including printable) soon

04 May 2004 by Lax:
- New command
  Usage: /hud <normal|underui|always>
  * "Normal" will make the HUD display as it would normally on top of UI, not at char select
     or in "f10 mode"
  * "UnderUI" will make the HUD display as it would normally except UNDER the UI, and not at
     char select or in "f10 mode"
  * "Always" will make the HUD display under the UI, at char select, and in "f10 mode"
- New Plugin MQ2HUD.  Edit MQ2HUD.INI to add custom elements to your HUD.  You pick the spot
  on the screen, the color, and what gets displayed.  Every element gets parsed for MQ2Data
  each time it is displayed.
  Example MQ2HUD.INI:
    [Elements]
		TargetInfo=3,5,35,255,255,255,${Target}
		GMIndicator=3,5,45,0,0,255,${Spawn[gm]}
		CursorItemName=7,-15,-15,255,255,255,${If[${Cursor.ID},${Cursor},]}
		ClickMeForFun=6,-25,-25,255,255,255,${If[!${Cursor.ID},click me,]}
  The order is TYPE,X,Y,RED,GREEN,BLUE,TEXT.
  Type is currently any combination of the following:
    1 - Display in non-full screen mode
    2 - Display in full screen mode ("f10 mode")
    4 - X,Y is based on cursor location
  e.g. 1+2+4=7.  7 means all 3 of the above. 6 means 2 and 4. 3 means 1 and 2. Just add them
    together.  There is no way to end up with a number that could mean two different 
     combinations.
  Red, Green and Blue are each from 0 to 255. 255,255,255 is white, 0,0,0 is black.
  ** There is currently not a command to add or remove these from inside the game.  One will
     probably be added soon.  The plugin will automatically re-load the list from the .ini
     when you modify and save the .ini.
- Seeing as how the mouse functions perfectly fine in full screen mode, I've forced the cursor
  to display the same as it would in UI-visible mode.  The only difference is the item is not
  displayed on your cursor.  With MQ2HUD and the "CursorItemName" example, you could have it
  show the name of the item attached to your cursor in full screen mode (use type 6 if you
  want it to follow your cursor in full screen mode only).
- Added custom spawn captioning.  Set them in MacroQuest.ini [Captions].  Empty the setting 
  to make it use EQ's default.  By default our player caption is slightly different -  
  it shows their guild status if they are officer or leader of a guild.  Pet captions are a
  little different also - it will display the name of its master if it is a player's pet.
  Use "\n" to mean a new line when setting captions.
- Added MQ2Data Top-Level Object:
  spawn NamingSpawn: Spawn currently being captioned.  NULL when not captioning.
- Added/changed MQ2Data members:
  bool spawn.LFG: LFG?
  bool spawn.Linkdead: Linkdead?
  bool spawn.Trader: Trader?
  bool spawn.AFK: AFK?
  string spawn.AATitle: Actual AA title (e.g. Sage, Impresario, etc)
- MQ2Map adds Top-Level Object: spawn MapSpawn: If your cursor is on a spawn on the map, this is it
- Fixed ticks.Time

02 May 2004 by Lax:
- Added a popup box to the crash detected hook, explaining that the user should visit the
  MQ2::Bug Reports forum.
- Removed EasyDetour and EasyClassDetour.  There is a single replacement for the both of them
  called EzDetour.  EzDetourwName(offset,detour,trampoline).  Examples (which are all over in MQ2Main
  and plugins):
  EzDetourwName(ProcessGameEvents,Detour_ProcessGameEvents,Trampoline_ProcessGameEvents);
  EzDetourwName(CEverQuest__EnterZone,CEverQuestHook::EnterZone_Detour,CEverQuestHook::EnterZone_Trampoline);
- Renamed the REVERSE_DETOUR functions to reduce confusion.  These really had nothing to do
  with detours.  What it really does is lets you call a function at a given offset.  
  So, they are now:
  FUNCTION_AT_ADDRESS(function,offset)
  FUNCTION_AT_VARIABLE_ADDRESS(function,variable)
  FUNCTION_AT_VIRTUAL_ADDRESS(function,offset)
- Fixed small issue in MQ2Data parser
- Fixed /memspell not finding some spells correctly (Heroic Bond for example)
- MQ2 will now fix the string table by removing extraneous spaces from the end of strings,
  since EQ isnt smart enough to do it itself.  This fixes issues such as finding the AA
  "Bestial Alignment", which has two spaces after it in eqstr_us.txt.  
  ${AltAbility[Bestial Alignment]} previously did not work because of this issue.  It works
  now because of this fix.
- Added MQ2Data types
  raid, raidmember   (see reference for members)
- Added MQ2Data Top-Level Objects
  raid Raid: Raid you're in...
- Added/changed MQ2Data members
  string ticks.Time: Time in the form hh:mm:ss (if there are no hours, the form will be mm:ss)
  int skill.MinLevel: Minimum level for your class
  int skill.StartingSkill: Base skill level for your class
  int skill.SkillCapPre50: Skill cap pre-50 for your class
  int skill.SkillCapPost50: Skill cap post-50 for your class
  int character.FreeInventory: Count of free inventory spaces
  int character.FreeInventory[n]: Count of free inventory spaces of at least this size (giant=4)
  int character.LargestFreeInventory: Size of largest free inventory space
- LaxColor is now defaulted to off since most people now realize that it exists.  If you wish
  to turn it back on, LaxColor=1 in MacroQuest.ini.
- Fixed spawn.NearestSpawn issues
- Fixed ${Ini} absolute path issues
- Fixed some other issues that were brought up on the boards

30 Apr 2004 by Lax:
- Added MQ2Data members
  int macro.Params: Number of parameters to current sub

29 Apr 2004 by Lax (even more):
- Added option so that MQ2Data errors and normal errors (but not syntax errors that show
  /usage etc) will dump the macro stack.  This is ON by default.  To turn it off, set
  AllErrorsDumpStack=0 in MAcroQuest.ini section [MacroQuest]
- Added option so that the above errors will end the macro, aka makes them "fatal".  This is
  OFF by default. To set this, set AllErrorsFatal=1 in MacroQuest.ini section [MacroQuest]
- If for some reason you need to clear all GLOBAL SCOPE variables,
  /deletevar * global
  will do the trick.  For example, after you try to run an old macro and then realize the
  global scope changed and /zapvars no longer exists, but you can't make the variables outer
  scope because theyre already in global scope and you dont want to delete them all one by
  one....
- Perfected Multi-dimensional arrays

29 Apr 2004 by Lax (more):
- Fixed Multi-dimensional arrays

29 Apr 2004 by Lax:
- Fixed SPAWNINFO structure.
- NOTICE: Some MQ2Data members are currently MIA.  They may come back soon.  These include:
  character.Hunger
  character.Thirst
  character.GukEarned
  character.MMEarned
  character.RujEarned
  character.TakEarned
  character.MirEarned
  character.LDoNPoints

27 Apr 2004 by Lax (more):
- MQ2DataVars is now default.  Share and enjoy, share and enjoy!
- Fixed timer type member availability
- Added MQ2Data type: altability
- Added MQ2Data Top-Level Objects:
  altability AltAbility[n]: Alt ability by number
  altability AltAbility[name]: Alt ability by name
- Changed/Added MQ2Data Members:
  float spawn.MaxRange: Max distance from this spawn for it to hit you
  float spawn.MaxRangeTo: Max distance from this spawn for you to hit it
  int character.AltAbility[n]: Alt ability rank by number
  int character.AltAbility[name]: Alt ability rank by name
  bool character.AltAbilityReady[n]: Alt ability readiness by number
  bool character.AltAbilityReady[name]: Alt ability readiness by name
  int character.AltAbilityTimer[n]: Alt ability reuse time (seconds) left by number
  int character.AltAbilityTimer[name]: Alt ability reuse time (seconds) left by name
  spell character.CombatAbility[n]: Combat ability by number in your list (not same as others lists!)
  int character.CombatAbility[name]: Combat ability number in your list by name (not same as others lists!)
- Added an option to MQ2Map:  The "TargetMelee" mapfilter when set to 1 will draw a circle 
  representing how close to this spawn you must be to hit it.  Set to anything but 0 or 1 
  will draw a circle representing how close to this spawn you must be for it to hit you.
- Added some flavor for error messages.  Set LaxColor=0 in MacroQuest.ini [MacroQuest] to
  disable.  It's on by default or it wouldn't be as fun.

27 Apr 2004 by Lax:
- spawn.MaxRange now uses the proper melee range algorithm
- Fixed a crash bug in the Ini TLO
- Added proper relative/absolute path detection to /ini
- Fixed window.Checked
- Added MQ2Data members:
  int window.Style: Window style code
  bool window.Enabled: Enabled?
  bool window.Highlighted: Highlighted/mouse over?

26 Apr 2004 by Lax:
- Various error messages have been updated to be more specific.
- Fixed "outer" scope not being cleared by /endmacro.  Removed /zapvars in MQ2DataVars 
  since all it did was clear the outer scope.  It's no longer needed because the old global
  scope is separated into two scopes in MQ2DataVars.
- Fixed FindInvSlotForContents function (used in item.InvSlot.  item.InvSlot will no longer
  give NULL for valid items in your inventory/bank)
- Sub parameters (including those for events) are now allowed to have a type other than 
  string, when MQ2DataVars is enabled, like so:
  Sub MySub(int A, string B, float C)
- Fixed out-of-bounds by 1 crash in MQ2DataVar arrays
- MQ2FPS now allows you to disable the framerate display with /fps off (/fps on to enable again)
- MQ2EQIM feature set adjusted.  Now keeps your list of buddies (per character) and the last
  time they were seen online or on eqim (by any character).  Your friends list is automatically
  added as buddies.  A member was also added to the "buddy" type EQIM adds, time buddy.LastSeen.
- ${Ini} will allow either relative or absolute paths.  Also slightly modified what it gives
  you when you try to get a list of keys and supply a default (previously it would ignore
  the default and give NULL if there was no list).
- Improved parsing of " and ] within MQ2Data indexing.
  ${String["hi"]}: hi
  ${String["hi","hi"]}: hi,hi
  ${String[""hi""]}: "hi"
  ${String[hi"hi"hi]}: hi"hi"hi
  ${String[[MQ2] - Hi]}: [MQ2] - Hi
  ${String["""]}: "
- MQ2BzSrch plugin is now updated for MQ2Data.
  MQ2Data reference for MQ2BzSrch (because it's a plugin, not in main reference)
  -------
  Types added- bazaar, bazaaritem
  TLO's added- bazaar Bazaar: Bazaar search info
  ---
  bazaar 
  Members:
  ...bool Done: Search complete?
  ...int Count: Result count
  ...bazaaritem Item[n]: Result info by index (1-based)
  To String: Same as Done
  ---
  bazaaritem 
  Members:
  ...string Name: Item name
  ...spawn Trader: The guy selling it
  ...int Price: Price the guy is selling it for
  ...int Quantity: Number of this item this guy has
  ...int ItemID: The item's ID number
  ...int Value: Value of the item?
  To String: Same as Name
  -------
  
25 Apr 2004 by Lax (revision C changes):
- Fixed merchant.Item[=name] and corpse.Item[=name]
- Fixed character.PctEndurance
- Fixed problems with tabs in macros, and also with leading and trailing whitespace
- MQ2DataVars is READY.  Keep an eye out for important announcements about this!
- Added MQ2Data types for MQ2DataVars: array, timer

25 Apr 2004 by Lax (even more):
- Hopefully fixed crash caused by fixing the "LastCommand" stuff...
- Added MQ2Data Members:
  int character.MaxEndurance: Max endurance
  int character.PctEndurance: Percent endurance

25 Apr 2004 by Lax (more):
- Fixed spawn.NearestSpawn
- Changed buff.ID so that it gives the song # or buff # instead of the spell's ID

25 Apr 2004 by Lax:
- Fixed once and for all the /itemnotify and /notify crashes
- Fixed the rendering rate defaults (will no longer flicker like a strobe light ;)

23 Apr 2004 by Lax (more):
- Added MQ2Data Type:
  skill (see reference for members)
- Added MQ2Data Top-Level Objects:
  string GroupLeaderName: group leader's name (works even if they are out of zone)
  spawn GroupLeader: group leader (only works if they are in zone)
  skill Skill[n]: Skill by number
  skill Skill[name]: Skill by name
- Added/Changed MQ2Data Members:
  spawn spawn.NearestSpawn[search]: Find the nearest spawn matching this search, to this spawn (most efficient on yourself)
  spawn spawn.NearestSpawn[n,search]: Find the nth nearest spawn matching this search, to this spawn (most efficient on yourself)
  string window.List[n]: Get the first-column text for the nth item in a list box.  Example: ${Window[TradeskillWnd].Child[RecipeList].List[1]}
  int window.List[text]: Find an item in a list box by partial match (use window.List[=text] for exact)  Example: ${Window[TradeskillWnd].Child[RecipeList].List[=Inky Shadow Silk]}
  int string.Count[char]: Count the number of occurrences of a particular character in the string
  bool window.Checked: Checked? (useful for buttons)
  string string.Left[-length]: The left ("all but" length) of the string.. Left[-1] of "Left" will be "Lef"
  string string.Right[-length]: The right ("all but" length) of the string.. Right[-1] of "Left" will be "eft"
  bool character.RangedReady: Ranged attack ready?
  bool character.AltTimerReady: Alternate timer ready? (Bash/Slam/Frenzy/Backstab.  Note that AbilityReady works fine with most of these)
  int macroquest.Running: Running time of current MQ2 session, in milliseconds
- Fixed AbilityReady for the alternate timer abilities (Bash, Slam, Frenzy, Backstab, possibly others)
- Fixed /ctrlkey /shiftkey and /altkey.  They would sometimes "stick" the key down.
- Added a notification to /notify "listselect", used to select the nth item in a list box.
  Example: /notify TradeskillWnd RecipeList listselect 1
  Use 0 to clear your selection.
- ${Group[0]} is now the same as ${Me}.  Group members are still 1-5.
- Added command to MQ2FPS:
  /render <fg|bg> <#|~#>
  Sets the foreground or background rendering rate.  This is how many out of n frames MQ2FPS
  will allow to be drawn.  You keep moving full speed, the client responds to mouse or keys,
  the UI is still drawn... but, the world itself will not be drawn as often.
  Use with ~ to draw n-1 out of n frames, or without to draw 1 out of n frames.
  e.g. /render bg ~3 will draw 2 out of 3 frames.  /render bg 3 will draw 1 out of 3 frames.

23 Apr 2004 by Lax:
- Changed top #turbo to 40, still defaults to 20
- Fixed Ini Top-Level Object again
- Fixed "enviro" slots so that they work for enviro1-10 not just 1-8

22 Apr 2004 by Lax:
- Readme.html has been removed from the zip by request of its author.  It is being worked on
  and will return.
- /selectitem GONE
- /finditem GONE
- /click functionality has been SEVERELY reduced.  It will now function given an x,y,
  and on an item or spawn (target).  Upgrade to /notify for UI interaction.
  /notify <window> <button screen id> <notification>
  example:
  /notify LootWnd DoneButton leftmouseup
  Window names and control ScreenID's are found in the XML files, and are NOT screwed up
  by custom interfaces (unless your UI does not have the button)
- Fixed item slot name discrepancies.  What was previously "primary" and "secondary" is
  "mainhand" and "offhand".  It was one thing in some places, but not in others.  Should
  be all the same now.
- Underscores(_) are again valid in variable names
- Added "STUN" to spawn.State
- Fixed Ini Top-Level Object
- ** Added/changed MQ2Data type members
  string macroquest.Error: Last normal error message (replaces $getlasterror but will NOT have the old values!)
  string macroquest.SyntaxError: Last syntax error message (usage: /blahblah)
  string macroquest.MQ2DataError: Last MQ2Data parsing error message
  spawn spawn.TargetOfTarget: Target of target (May only work in "Me": ${Me.TargetOfTarget.PctHps}, etc)
  int item.BuyPrice: Price to buy this item at this merchant
  int item.SellPrice: Price to sell this item at this merchant
  item merchant.Item[name]: Finds an item by partial name at this merchant (use merchant.Item[=name] for exact)
  item corpse.Item[name]: Finds an item by partial name in this corpse (use corpse.Item[=name] for exact)
  float character.PctGroupLeaderExp: Group leadership exp as a %
  float character.PctRaidLeaderExp: Raid leadership exp as a %- bool character.Stunned: Stunned?
  bool spawn.Sitting: Sitting?
  bool spawn.Standing: Standing?
  bool spawn.Ducking: Ducking?
  bool spawn.Binding: Binding wounds?
  bool spawn.Feigning: Feigning?
  bool spawn.Invited: Invited to group?
  bool class.PetClass: Pet class? (shaman, necromancer, mage, beastlord)
  bool class.PureCaster: Pure caster? (can gate!)
  bool class.CanCast: Can usually cast? (not melee only)
  bool class.DruidType: Druid/Ranger?
  bool class.ShamanType: Shaman/Beastlord?
  bool class.NecromancerType: Necromancer/Shadowknight?
  bool class.ClericType: Cleric/Paladin?
  float math.Sqrt[formula]: The square root of formula
- New MQ2Data type "plugin"
- New TLOs
  plugin Plugin[name]: Finds plugin by name
  plugin Plugin[n]: Plugin by number, starting with 1 and stopping whenever the list runs out of plugins.
- Fixed LastSpawn[n] and LastSpawn[-n], also added them to reference.
- New command: /combine <pack> - hits combine on this container
- New command: /drop - drops item on cursor
- New command: /clearerrors - clears each of the "last errors"

21 Apr 2004 by Lax:
- Fixed if/newif

20 Apr 2004 by Lax:
- /if is now GONE.  /if is now the same as what /newif was.  /newif is aliased to /if.
- /sendkey and /press are now GONE.  Please update to /keypress, which as of 15 Apr 2004 allows
  pressing key combinations as well as the actual command.  Example:  /keypress alt+f
- /filter macros will now hide the output of /endmacro (if successful) and /zapvars (always)
- MQ2Labels updated for MQ2Data
- Fixed time.Year and time.Date
- Fixed charm invslot (number 0)
- Fixed ${If[]} handling of conditions
- Fixed FindItemCount to give the number of individual items rather than stacks
- MQ2EQIM plugin (which notifies you when someone on your EQIM buddy list changes) now keeps
  track of your buddy list and adds a MQ2Data type and Top-Level Objects:
  ** buddy type
  Members:
  ...string Name: Buddy's name (may be fennin.Name or just Name, depending on how you added them)
  ...string Status: "Removed from list",  	"Offline",	"EQIM",	"EQIM (AFK)",	"Unknown Status(4)",	"Playing",	"Playing (AFK)"
  ...int StatusID: Numeric representation of the above (0,1,2,3,4,5,6)
  To String: Same as Name
  ** Top-Level Objects
  buddy Buddy[name]: Info on buddy with this name
  buddy Buddy[n]: Buddy with this index number in the system
  int Buddies: Size of the buddy index (will not necessarily be equal to the number of buddies, but n in Buddy[n] will never exceed this number)
- Added Top-Level Object:
  int FindItemBankCount[name]: Count of items in bank by partial name match.  FindItemBankCount[=name] will find exact
- Changed "character" member "PlatShared" to "PlatinumShared"

19 Apr 2004 by Lax:
- ** MQ2DATA PHASE TWO ** If something is missing from MQ2Data it's because you never opened
  your damn mouth.  If you need something in MQ2Data whether it was previously available or
  not, speak up.  You're on your own if you want to figure out how to enable MQ2Parm at this
  point, good luck (I'm making it difficult on you so you will get your ass in gear)!  The
  readme is not yet updated.
- Fixed alerts being missing from SpawnMatchesSearch.  They worked in some spawn searches but
  not others.
- character.Inventory now uses the same numbering as InvSlot
- Added/changed MQ2Data members
  invslot invslot.Pack: Container that must be opened to access the slot with /itemnotify
  int invslot.Slot: Slot # inside that pack
  string invslot.Name: For inventory slots not inside packs, the slot name
  string spawn.ConColor: GREEN, LIGHT BLUE, BLUE, WHITE, YELLOW, RED
  int character.PetBuff[name]: Finds slot with this spell name
  spell character.PetBuff[n]: The spell in this slot (1-29)
  int character.GroupLeaderExp: Group leadership exp
  int character.GroupLeaderPoints: Group leadership points
  int character.RaidLeaderExp: Raid leadership exp
  int character.RaidLeaderPoints: Raid leadership points
  int character.Platinum: Platinum
  int character.Gold: Gold
  int character.Silver: Silver
  int character.Copper: Copper
  int character.PlatinumBank: Platinum in bank
  int character.GoldBank: Gold in bank
  int character.SilverBank: Silver in bank
  int character.CopperBank: Copper in bank
- New MQ2Data Top-Level Objects
  int FindItemCount[name]: Count of items on character by partial name match.  FindItemCount[=name] will find exact
- MQ2FPS plugin now adds these Top-Level Objects (these are NOT in the reference because they
  are from a plugin not built in):
  float FPS - Current frames per second
  int MaxFPS - Current max frames per second
  bool Foreground - Is this session in the foreground?

17 Apr 2004 by Lax:
- Fixed "window" data type's "To String"
- Fixed all VC6 project files so PDB/MAP files are produced for debugging
- New MQ2Data type
  invslot - Inventory slot (not necessarily "in your inventory", this may be in merchant window, bank, etc)
  see reference for current list of members.
- Added/changed MQ2Data members
  invslot item.InvSlot: Inventory slot for this item
- New MQ2Data Top-Level Objects
  invslot InvSlot[name]: Inventory slot by name
  invslot InvSlot[#]: Inventory slot by number
  item FindItem[name]: Find item on character by partial name match.  FindItem[=name] will find exact
  item FindItemBank[name]: Find item in bank by partial name match.  FindItemBank[=name] will find exact
  item SelectedItem: When using a merchant, etc. this is the selected item
  
15 Apr 2004 by Lax:
- Fixed /destroy crash
- Fixed "random" crash on zoning with MQ2Map loaded, due to a bug in the recently revised ConColor
- Fixed /cast issue casting "Bane" instead of "Bane of Nife" etc
- Fixed spell manager structure
- Fixed /doortarget id #, which would invariably crash
- Fixed and changed /keypress so that it also accepts key combinations, and will not crash no matter how hard you try.
  /keypress with key combinations will have the same effect as /keypress using the command name, it will not
  type the key into the chat window.  If you need to type into a window specifically (chat windows, social edit, etc)
  /keypress <key> chat
  example: /keypress e chat
  Note that you cannot use both hold and chat, and chat is only valid for the key not a command name.
  ** /sendkey and /press will give a warning the first time per session they are used that they are
     now completely obsolete and you should switch to /keypress.  they will be removed soon.
- Fixed and tested "heading" type's "To String"
- /newif will no longer quietly execute the "false" branch when it fails to parse the conditions.  The conditions
  after parsing MQ2Data/MQ2Parm will be displayed in an error message, and the macro will end.
- Other minor issues fixed

14 Apr 2004 by Lax:
- Fixed MQ2KeyBinds
- Fixed MQ2ChatWnd.ini

13 Apr 2004 by Lax:
- Fixed ! in Calculate (worked most of the time, but not in some special cases)
- Fixed heading's "To String" to give the correct heading.  heading.Name/heading.ShortName were fine
- Fixed time.Time12 to be 12 hour (oops)

9 Apr 2004 by Lax:
- Fixed != in Calculate (and therefore in /newif, math.Calc, etc), and implemented ! as
  the unary NOT operator.  This gives 0 if your calculation is non-zero, or 1 if your
  calculation is zero.
- MQ2Data changes:
  -- Swapped Y and X back to being backwards-backwards or backwards-forwards, or whatever they
     originally were
  -- Added "NWU" coordinates (North/West/Up), the three positively oriented directions in EQ.  
     Spawns also have a shortcut for SED (South/East/Down).  All type member names involving 
     XYZ have a NWU complement (none necessary for the "index" bracketed part, of Heading[y,x] 
     for example)
  -- Fixed character.AbilityReady
  -- Fixed item (TO STRING)
  Top Level Objects
  * spawn LastSpawn: The last spawn chronologically.
  * spawn LastSpawn[n]: The nth from last spawn.. LastSpawn[1] is the LastSpawn.. LastSpawn[2] is 2nd from last, LastSpawn[3] is 3rd from last, and so on
  * spawn LastSpawn[-n]: The nth from FIRST spawn.. LastSpawn[-1] is you, LastSpawn[-2] is the second spawn, LastSpawn[-3] is the third spawn, and so on
  Additions/Changes to existing types:
  * heading Heading[y,x]: Heading from player's current position to y,x
  * float math.Distance[y,x,z:y,x,z]: Performs distance calculations in 1, 2 or 3 dimensions.
    Any not given will default to your character's current x y or z.
  * bool item.Stackable: Stackable?
  * bool merchant.Open: Merchant open?
  * float merchant.Markup: The amount used to calculate item values on this merchant 
    (Markup is what your charisma, faction, etc change).  Markup*Cost=Merchant's sell price.
    Cost*(1/Markup)=Your sell price. Markup of 1.05 is highest no matter what, so there might
    not be any actual cap based on charisma.
  * int merchant.Items: Item count on the merchant
  * item merchant.Item[n]: nth item on the merchant  
  * bool corpse.Open: Corpse open?
  * int corpse.Items: Item count on the corpse
  * item corpse.Item[n]: nth item on the corpse
  * item character.Inventory[slotname]: Item in this slot (inventory slots only, but 
    same names as /itemnotify)
  * bool character.SpellReady[name]: Gem with this spell name ready for cast?
  * bool character.SpellReady[slot]: Spell in this gem ready for cast?

8 Apr 2004 by Lax (more)
- MQ2Data changes:
  Top level objects:
  * heading Heading[x,y]: Heading from player's current position to x,y
  Additions/Changes to existing types:
  * int item.Container: The number of slots, if this is a container
  * int item.Items: The number of contained items, if this is a container
  * item item.Item[n]: The item in this slot, if this is a container
- Item links were apparently not working in the MQ2ChatWnd, nobody reported this until now.
  Thanks people who noticed it and never reported it!  Anyway, item links in MQ2ChatWnd are
  simply stripped until I figure out the issue.  Item links in MQ2Chat still work fine.

8 Apr 2004 by Lax
- MQ2Data changes:
  - macro.Defined is now a top level object instead
    bool Defined[name]
  - Fixed all variable parsing when MQ2Parms is not on
- Fixed a major problem with /newif, should now "work as intended"
- Fixed (I think) problem with /face which let the macro continue before facing the target
  completed

7 Apr 2004 by Lax
- Changes to MQ2Data system:
  *** NOTICE: All X and Y coordinates used by the MQ2Data system have been REVERSED.
      Internally, MQ2 stays the same as it has been forever.  However, you will now
      notice that "/echo ${Me.X}, ${Me.Y}, ${Me.Z}" will give the same order as seen
      by typing /loc
  Top level objects:
  * currentzone Zone: Zone information about current zone
  * zone Zone[id]: Zone information for zone with this id
  * zone Zone[shortname]: Zone information for zone with this name
  * time Time: Your local time in real life
  * time GameTime: Game time
  * type Type[name]: Info about the type with this name
  * heading Heading[degrees]: Forms a heading type in the given direction in degrees
  * string Ini[filename,section,key,default]: Reads from an ini file.  section, key, 
    and default do not need to be given.  section and key may be set to -1 to skip them 
    and give a new value.  If section or key are not given, multiple values are read...
  Additions/Changes to existing types:
  * bool string.Equal[text]: Strings equal? Case does not count...
  * bool string.NotEqual[text]: Strings not equal? Case does not count...
  * bool string.EqualCS[text]: Strings equal? Case counts!
  * bool string.NotEqualCS[text]: Strings not equal? Case counts!
  * string string.Arg[n,separator]: Gets nth argument using separator as the separator (single character). If separator is not given, defaults to space
  * zone character.Bound: The zone you are bound in
  * int character.Skill[name]: Skill level of skill with this name
  * int character.Skill[n]: Skill level of skill with this index
  * int character.Ability[name]: Doability button number this skill name is on
  * string character.Ability[slot]: Skill name assigned to this doability button
  * bool character.AbilityReady[name]: Ability with this name ready?
  * bool character.AbilityReady[slot]: Ability on this button ready?
  * spell character.Book[slot]: Spell assigned to this slot in your spellbook
  * int character.Book[name]: Spell slot the spell with this name is assigned to in your spellbook
  * float (TOSTRING): Changed to ###.## instead of .###
  * heading spawn.Heading: (changed to "heading" type)
  * heading spawn.HeadingTo: (changed to "heading" type)
  * heading switch.Heading: (changed to "heading" type)
  * heading switch.DefaultHeading: (changed to "heading" type)
  * heading switch.HeadingTo: (changed to "heading" type)
  * heading ground.Heading: (changed to "heading" type)
  * heading ground.HeadingTo: (changed to "heading" type)
  New types:
  * currentzone
  * time
  * heading
  * type
  *** Special handling is used for casting to "type", such that the new data is equal 
      to the old type, and the new type is "type".
  -- Fixed type casting so that members of the new type may be accessed as expected (this
     was incorrectly ending the parsing at the type cast until now)
- ConColor changed to take 1 parameter
- FindMount tweaked/inlined
- Changed the "RunNextCommand" to remain to TRUE until set to FALSE, so only cases where
  the next command should not be run need to be explicitly set (this should increase
  macro performance in most cases, but some commands may need to be correctly updated)
- /declare will no longer spam you if the variable previously existed.  If the variable
  previously existed, it will be quietly deleted and replaced by the new one.  This might
  cause some people problems but they will learn quickly ;)
- New command /deletevar <name> - Deletes an existing variable.  Gives a message if the
  variable did not exist, but no message if the variable did exist.
- /notify modified to work for clicking off buffs and other things it would not previously
  work for.  However, items must still be clicked using /itemnotify.  /notify now accepts
  all of the same clicks as /itemnotify (leftmouse,leftmouseup,leftmouseheld,etc)

31 Mar 2004 by Lax (more)
- Fixed character member PctExp
- Added character members:
  float PctAAExp: % AA exp..
  bool Moving: Moving? (includes the mount hack so you're not constantly "moving" when sitting on a mount)
- Added spawn members:
  bool Swimming: Swimming?
  bool Underwater: Underwater?
  bool FeetWet: Feet at least wet?
  int Animation: Animation id
  int Holding: Holding id
  float Look: Look angle
- Added "gm" to standard searchspawn, works with anything that uses that including MQ2Map commands,
  /target, ${Spawn[search]}, etc
- Modified the if block parsing in FailIf so that it only looks for } and { as the first and last characters on a line

31 Mar 2004 by Lax
- Fixed /newif so variables/parms/data get parsed
- string.Mid and string.Find are now 1-based instead of 0-based
- Calculate (and stuff that uses it) now supports parentheses, and will treat 
  "NULL" and "FALSE" as 0, and "TRUE" as 1
- Added float math.Distance[x,y,z:x,y,z]: Performs distance calculations in 1, 2 or 3 dimensions.  Any not given will default to your character's current x y or z.

30 Mar 2004 by Lax
- Added a distance-sorted spawn list in MQ2Main
- Added MQ2Data top-level object:
  * spawn NearestSpawn[n]: The nth nearest spawn
  * spawn NearestSpawn[search]: The nearest spawn matching this search (same as Spawn[search])
  * spawn NearestSpawn[n,search]: The nth nearest spawn matching this search

29 Mar 2004 by Lax (even more)
- Added /ctrl /alt and /shift commands:
  /ctrl <command>
  /alt <command>
  /shift <command>
  These execute a command while telling the window manager that a key is pressed.  This can
  be used in conjunction with /itemnotify to pick up a stack or a single item... example:
  pick up a single item from a stack: /ctrl /itemnotify pack1 leftmouseup
  pick up an entire stack: /shift /itemnotify pack1 leftmouseup
  Because they execute a command, they can also be used together, as in 
  /ctrl /alt /shift <command>...
- Fixed character.Buff[slot]
- Fixed character.Gem[name]
- Fixed If top level object crashing on false
- Added MQ2CHAT bind to start typing in the MQ2 Chat Window, also added MQ2CSCHAT bind which
  gets forced to bind as "/" at character select, and does not exist while in game.
- Added /timed command, which executes a command after a specified duration (in deciseconds like pause)
  /timed <deciseconds> <command>
  Example: /timed 10 /echo 1 second has passed
  Note: This does NOT "pause" successive commands.
- Added /newif command, which ONLY does numeric compares -- use MQ2Data string comparison to 
  turn string compares into numeric compares -- and note that this means you do NOT use the "n"
  stuff.  This will replace the current /if command in MQ2Data phase 3.  Until then, you may 
  "/alias /if /newif" if you wish to use newif exclusively.
  /newif <calculations> <command>
  <calculations> gets evaluated down to a single term from however many terms there are (You
  may use && and || freely.) *BE WARNED* that in calculations parentheses are still not
  officially supported.. that's on my TODO list.
  

29 Mar 2004 by Lax (more)
- Added < <= == >= > && & || | to the Calculate function (someone rewrite if please... 
  fail if zero, fall through if non-zero)
- MQ2Data updates:
  * Added top level object: string If[conditions,whentrue,whenfalse]
  * Added type corpse, top level object: corpse Corpse
  * Added top level object: item Cursor
  * Added string members:
    - int Compare[text]: -1 if the string is alphabetically before text, 0 if equal, 1 if after. Case does not count.
    - int CompareCS[text]: -1 if the string is alphabetically before text, 0 if equal, 1 if after. Case counts.
  * Lots of others...
- Fixed MQ2Parm slowness from debug spew if MQ2Data is also in use
 
29 Mar 2004 by Lax
- Phase 1 of MQ2Data system rollout begins! Please start updating macros, custom uis, plugins,  
  etc to use this sytem.
  To use MQ2Data modify these MQ2Main lines
   #define USEMQ2PARMS
   //#define USEMQ2DATATYPES  
  Uncomment the USEMQ2DATATYPES #define to allow MQ2Data parsing.  If you wish to disable
  MQ2Parms parsing, comment the USEMQ2PARMS #define.  You may use both or just one.
  See this thread to see how MQ2Parms will be phased out 
      http://macroquest.sourceforge.net/phpBB2/viewtopic.php?t=6008
  See this thread to see how to use MQ2Data instead 
      http://macroquest.sourceforge.net/phpBB2/viewtopic.php?t=6022
  Specific information for plugins to add types and Top Level Objects will be available soon
- Moved a few functions to MQ2Inlines.h
- Fixed a performance issue in GetSpellByName
- Trying to detour an already detoured address will now fail instead of crashing
- Added some offsets to eqgame.h (mostly CListWnd), removed some offsets that were virtual
  functions and probably not used anyway.  If you are adding basic UI offsets to your plugins
  ask to have them in eqgame.h please (people were doing this with CListWnd offsets).

23 Mar 2004 by Amadeus
- Removed DisplayZem function and calls and $zone(ZEM)  ...rest in peace.

20 Mar 2004 by Lax
** eqgame.ini is no longer used/needed by MQ2!  All offsets have been integrated 
   into eqgame.h.  The client DATE/TIME are in eqgame.h also.
- Fixed /itemnotify
- Renamed the "SpawnListTail" stuff to "LocalPlayer", added "ControlledPlayer".  These are
  both EQPlayer and correspond to .. you.  If you're on a mount, the one thats moving is
  ControlledPlayer. ** Things that use PCHARINFO to get your spawn should be phased out.
- Added /docommand
- Added /dosocial
- Made some minor improvements in MQ2UserVars

16 Mar 2004 by Lax (after patch)
- Changed exe date/time checking to use the date/time strings compiled into the exe

16 Mar 2004 by Amadeus
- Updated the Spell Information Window with code provided by Koad in his Spell Search
  Plugin.

16 Mar 2004 by Lax
- Fixed remaining issues with binds and custom binds

15 Mar 2004 by Lax (more)
- Added remaining, un-named EQ binds to the MQ2 bind system.  Some are still unknown, and
  some I'm surprised exist enabled in the client in the first place, and you should be 
  careful with those...
- Added /dumpbinds command.  Example: "/dumpbinds bill" will dump all current binds to
  Configs\bill.cfg to be loaded later.
- Added "/filter mq [on|off]", which prevents anything at all from being displayed by MQ2
- Added "/squelch <command>", which does the following:
  * Step 1: turns mq filter off
  * Step 2: executes the command
  * Step 3: turns mq filter back to the state it was in before step 1
  In other words, executes a command and prevents any output from the command
  
  ** It is recommended that you do this in your .CFG files that you dont want to see output from
  /squelch /filter mq on
  < do your stuff here>
  /squelch /filter mq off
- I promise this is my last update for a few days at least!

15 Mar 2004 by Lax
- Fixed some bugs with binds and the MQ2CustomBinds plugin
- Modified bind system so that the same key can be bound to an MQ2 bind and an EQ bind and
  both will work
- Added a system to run .CFG files, similar to quake .cfg files I suppose.  The file must
  contain commands the same as you would use them normally.  Each command will be executed
  in order, there are NO macro blocks, events, etc, in a cfg file.
  * CFG files may be present in <release>\Configs\, in <release>\, or potentially in the
    EverQuest directory.  Note that <release> would be the same as wherever your Macroquest.ini is.
  * Added /loadcfg <filename> command.
  * Plugins can use LoadCfgFile(filename)
  * Configs that are automatically loaded:
		AutoExec.CFG - Executed on the first pulse
		CharSelect.CFG - Executed when you are put at character select
		<server>_<character>.CFG - Executed when this character enters the world
		<mapshortname>.CFG - Executed when you zone into this zone
		<pluginname>-AutoExec.CFG - Executed when this plugin is loaded (after its initialization is complete)

		Examples of file names:
		tallon_lordsoth.cfg - character
		oot.cfg, soldungb.cfg, soldunga.cfg, take.cfg - maps
		MQ2Map-AutoExec.CFG, MQ2ChatWnd-AutoExec.CFG - plugins 

14 Mar 2004 by Lax
- Added /ranged [#] command.  Run with no parameters to do a ranged attack on your current
  target, or with a spawn ID to do a ranged attack on that spawn.
- Modified MQ2Spawns, hopefully this will solve the remaining stack corruption problems...
- Introduction of the new MQ2 key binding system
  * New command /bind <list|eqlist|[~]name <combo|clear>>
  * "/bind list" will list all MQ2 binds
  * "/bind eqlist" will list all non-MQ2 binds
  * The following work on both MQ2 and EQ binds the same way
  * "/bind <name> <combo>" will set a bind's normal key combo (example: "/bind forward e")
  * "/bind ~<name> <combo>" will set a bind's alternate key combo (example: "/bind ~forward up")
  * Combos use any combination of "alt", "shift" and "ctrl" plus a key.  Specific keys follow the 
    same rules as the /sendkey and /press 
    Example combos:
    shift+n
    alt+shift+f1
    -- Always separate with +'s or spaces.
  * Note that "clear" combo is to clear the bind, and also note that changing EQ binds will not
    immediately update the display in the options window.  Change the bind list selection in the
    options window to see the updated keys.
  * /keypress works the same way with all MQ2 and non-MQ2 binds
  * API additions include:
     BOOL AddMQ2KeyBind(PCHAR name, fMQExecuteCmd Function);
     BOOL SetMQ2KeyBind(PCHAR name, BOOL Alternate, KeyCombo &Combo);
     BOOL RemoveMQ2KeyBind(PCHAR name);
     BOOL ParseKeyCombo(PCHAR text, KeyCombo &Dest);
     PCHAR DescribeKeyCombo(KeyCombo &Combo, PCHAR szDest);

     typedef VOID    (__cdecl *fMQExecuteCmd)(PCHAR Name,BOOL Down);
     -- Note: This function will be called when the key goes down as well as up.  If you create a
        MQ2 bind function make sure to account for this.  The "Name" parameter is the name of the
        bind
  * /hotkey command is now removed, the new bind system will take over
- MQ2CustomBinds plugin is now live.  This plugin allows you to specify custom commands to execute
  on a key combination.  There may be a command for the keys being pressed (down), and another for them
  being released (up).
  * /custombind <list|add <name>|delete <name>|clear <name><-down|-up>|set <name><-down|-up> <command>>
  * "/custombind list" will list all of your custom binds names and commands (the key combinations must be set using /bind)
  * "/custombind add <name>" will add a new bind name for use here, with /keypress, /bind, etc.
  * "/custombind delete <name>" will remove a custom bind
  * "/custombind clear <name><-down|-up>" will clear a specific command for a custom bind.  If up or down is not specified, defaults to down.
  * "/custombind set <name><-down|up> <command>" will set a specific command for a custom bind.  If up or down is not specified, defaults to down.
  * Example usage (NOTE: MQ2's very first bind command is "RANGED" so you do not need to do this, but for example...)
    /custombind add mybind
    /custombind set mybind /ranged
    /bind bind n
    -- To set the real RANGED bind, do "/bind ranged <key>"
   
13 Mar 2004 by Lax
- Added /multiline <delimiter> <command[delimiter[command[delimiter[...]]]]>
  Executes all commands.  Example: /multiline ; /stand;/rude;/sit
- Wave 3 of MQ2Map updates:
  * Added /maphide command to hide spawns on the map given a search string.  Hidden spawns
    only take effect until the mapped spawns are re-generated (such as changing some map
    filters)
    "/maphide reset" will re-generate the spawn list.
  * Added /mapshow command, to explicitly show spawns on the map given a search string.
    These will only take effect until the mapped spawns are re-generated (same as maphide).
    "/mapshow reset" will re-generate the spawn list.
  * Added /mapclick command and special right click commands (hold a combination of
    shift, control, left alt, right alt to execute a special command when right clicking
    on a spawn).  Defaults include left-alt right-click to highlight and control r-click to
    hide.
  * Added Group filter (requires PC) and NormalLabels filter (shows/hides non-MQ2 labels)  
- Added notice when a new XML file is added to the list while in game.  The notice
  says which file was added and that the user must reload the ui for it to take effect.
- Fixed crash when adding a custom XML file that doesnt exist in the default UI directory
- Fixed $macro crash

12 Mar 2004 by Lax
- MQ2Map overhaul completed
- Fixed /keypress crash bug when you're an idiot and type an invalid command name :)
- Fixed client override problem

11 Mar 2004 by Lax 
- I forgot to update the changes.txt file, so Amadeus is putting this here
  so the masses will know I added/fixed/updated a bunch of shit.

11 Mar 2004 by Amadeus
- Updated tons of shit too
- MQ2 should be fully functional now with the 3/10 patch

11 Mar 2004 by Plazmic
- Complete rewrite of the way Guild ID tags are handled
- __Guild offset now points to the GUILD structure instead of the random offset
  that shows the beginning of the list
- GUILD structure added to eqgame.h
- EQADDR_GUILDLIST should now be pGuildList always
- Added EQSWITCH structure
- Updated DOOR & GROUNDITEM structs to reflect the new EQSWITCH struct

08 Mar 2004 by Lax
- Wave 2 of MQ2Map upgrades:
  /mapnames command added to change the naming scheme used for spawns on the map
  Map filters/options system updated, each option can now have a "requirement"
  When listing filters with /mapfilters, only options that have requirements are displayed
  Concolor filter is now PCConColor and NPCConColor
  Target filter now has 3 separate options - Target, TargetLine, TargetRadius

05 Mar 2004 by Amadeus
- Put in new CXWnd offsets [vzmule]
- Added structs in EQUIStruct.h for the Guildwindow and RaidWindow (work in progress)

05 Mar 2004 by Lax
- MQ2Map upgrade is now live.  It uses the new OnAddSpawn/OnRemoveSpawn API to increase efficiency.
  /highlight <spawn search string> will temporarily highlight these spawns
  /highlight color <#> <#> <#> will set the highlight color
  /highlight reset to reset the currently highlighted spawns
  Right clicking on spawns on the map now targets them
- /keypress command is now live. /keypress <name> <hold> like so:
  /keypress clear_target
  /keypress forward hold
  To release the key after holding, simply use the command again without the hold keyword.
- /itemnotify command is now live.  /itemnotify <slot> <notification>, or /itemnotify in <bag slot> <#> <notification>
  Bag slots are pack1-8, bank1-16 (and sharedbank1-2 and trade1-8 but these are not yet implemented in /itemnotify)
- Added OnAddGroundSpawn/OnRemoveGroundSpawn to plugin callbacks
- Fixed random crash on exit dealing with breakpoints

01 Mar 2004 by Zaphod
- Another bugfix in MQ2DetourAPI.cpp. 

29 Feb 2004 by Zaphod
- More optimization of ParseMacroParameter() and some of the parameter routines it calls.
- Minor bugfix in MQ2DetourAPI.cpp. 

28 Feb 2004 by Lax
- Added API to automatically maintain a list of all initialized windows 
  This will only have the most recent one initialized for each "screen item" name
  Functions are in place to add/remove windows to the list with different names, etc.
- Added /notify and /windows commands
- eSpawnType enum (NONE,PC,MOUNT,PET,NPC,CORPSE,TRIGGER,ITEM) and GetSpawnType function 

28 Feb 2004 by Zaphod
- Major optimization/cleanup of ParseMacroParameter().

22 Feb 2004 by Amadeus
- Updated readme.html [thanks Wassup!]

22 Feb 2004 by Lax
- Updated license notice in each source file for 2004 and made sure each had one
- Added MQ2Spawns.cpp, which gives us hooks when a spawn is added to or removed from a zone.
  This could be used, for example, to increase the efficiency of MQ2Map.
  PLUGIN_API VOID OnAddSpawn(PSPAWNINFO pNewSpawn)
  PLUGIN_API VOID OnRemoveSpawn(PSPAWNINFO pSpawn)
  
19 Feb 2004 by Amadeus
- General Cleanup and offset updates for 02/18/2004 patch
- Added Endurance to CHARINFO and $char(endurance,cur)  [Teh_ish]

17 Feb 2004 by Amadeus
- Added initial EQTRADESKILLWINDOW & EQTRADESKILLRECIPE struct
- Added pet window to the /windowstate command (ie:  /windowstate pet open/close)
- Added initial EQPETINFOWINDOW struct 
- Updated the mq2irc plugin to have the new irc server information
- Added a bunch of new parameters:
  * $pet(buff,"<spellname>")   [returns buff slot number]
  * $pet(buff,#,id)            [returns the spellID for the buff slot # given]
  * $pet(buff,#,name)          [returns the name for the buff slot # given]
  * $pet(level)
  * $pet(id)
  * $pet(x)
  * $pet(y)
  * $pet(z)
  * $pet(name)
  * $pet(class)
  * $pet(race)

16 Feb 2004 by Amadeus
- Fixed EQ_CONTAINERWND_MANAGER  (which fixes $envopen )
- Added "Frenzy" to skills.h [daerck]
- Fixed EQLOOTWINDOW struct (which fixes $corpse(empty) and $corpse(has,xxx)

15 Feb 2004 by Amadeus
- 'Grouped' location fixed in CHARINFO (thereby fixing $char(grouped))
- Fixed WhoFollowing in Actorinfo (thereby fixing $char(following)
- Added IsABoat to Spawninfo
- Went ahead and added the dx9.0 dinput.h to the cvs to be ready for next patch
  * As far as I can tell, the changes between 8.1 and 9.0 for dinput.h are VERY
    minimal.

14 Feb 2004 by Amadeus
- Fixed a LOT of wrong offsets in eqgame.h
- Added four offsets to eqgame.h:
  * pinstTextMessageWnd 
  * pinstCDynamicZoneWnd 
  * pinstCTargetOfTargetWnd
  * pinstCTradeskillWnd 

13 Feb 2004 by Amadeus
- Added CareerFavor and CurrFavor to CharInfo [Macrofiend]
- Added $char(favor,cur) & $char(favor,career) [Macrofiend]

12 Feb 2004 by Amadeus
- ACTORINFO struct fixes :: fixed $char(pet)
- Added a bunch of code by ml2517
   * $char(height), $spawn(#,height), $target(height)
   * $target(maxrange), $spawn(#,maxrange)
   * $distance(y,x[,z][:y,x[,z]])

11 Feb 2004 by Amadeus
- Fixed Attacks offset in eqgame.ini
- Added an emergency placeholder in the ACTORINFO struct to fix $char(casting)
  (This structure will be fixed soon.)

11 Feb 2004 by Zaphod (dohpaZ)
- Added Beserker to the classes and Gates of Discord to the expansions.
- Fixed my name in the readme.html

10 Feb 2004 by Amadeus
- Updated structs and offsets
- Added 'favor' (Tribute Value) to ITEMINFO
- Added code to MQ2ITemDisplay to show item tribute value

09 Feb 2004 by Amadeus
- UPDATED SOURCEFORGE CVS!
- Small additions to the structs from suggestions on the message boards and
  a couple new things to the ItemDisplay plugin.

20 Jan 2004 by dkaa
    According to Pragma:
        1 bug: in the code for $rand(), there needs to be a srand(time(0));
        2 bug: in the code for $gamestate, $servername, and $loginname, the 
            value returned is 1 too high. You need to return length-1, which 
            is 8 for loginname and gamestate, and 9 for servername, this will 
            fix parsing issues.

18 Jan 2004 by Amadeus
- SpellID in _SPELLBUFF is now a DWORD vs. WORD 
- Updated SpellInfo formulas used in the itemdisplay mod
- Added Instrument mod information to the itemdisplay mod (thanks TheColonel)

17 Jan 2004 by Valerian
- Fixed _ITEMINFO struct -- minor correction to the size of one of the unknowns to realign.

11 Jan 2004 by DKAA
- Fixed the $combat to reflect the status of autoattack (Thanks Sharp of Fairlight)

7 Jan 2004 by EqMUle
- added Readme.html updated by Wassup

5 Jan 2004 by EqMUle
- Added [bzrtrader_start] and [pc_trade_yes] to locations.txt. Thanks to Zacaria for theese.

1 Jan 2004 by Lax
- Chat hook is no longer responsible for when zoning is finished or game is entered
- Added $merchant(markup)

31 Dec 2003 by Lax
- ESC no longer hides the MQ2ChatWnd or MQ2IRC windows and they are no longer closable
- Fixed STMLToPlainText
- Made MQ2Labels use STMLToPlainText to convert the tooltip tags (this means you can
  use < and > by using "&lt;" and "&gt;", respectively)

31 Dec 2003 by Amadeus
- Added $spell(xx,spelltype),$spell(xx,targettype),$spell(xx,name),$spell(xx,aerange),
  $spell(xx,pushback),$spell(xx,resisttype),$spell(xx,resistadj),$spell(xx,fizzletime)
- Removed $spawn(#,castingspellid) & $target(castingspellid)  
  [http://macroquest.sourceforge.net/phpBB2/viewtopic.php?p=33124#33124]
- Added Uninterruptable and Autocast to SPELL along with other fixes (thanks SoF & Koad)
- Added more functionality to the Spell Inspect Window.  You will now see the Effect of the 
  spell and the classes that can use it.  You might really find it interesting to 
  Alt-LeftClick on some of your buffs and find out exactly what they are doing to you!  It's
  almost like having an ingame Lucy connection -- and we owe a great deal of this functionality
  to Koad and borrowed code from his spellsearch plugin.
  
  **NOTE:  The formulas for this are still being tweaked.  If you wish to help iron these
           out, please post under Koad's thread on MQ2:Plugins board.  He is the keeper of 
           of the spell effects/slots formula. **


30 Dec 2003 by Lax
- Updated version number since it's not Christmas anymore..
- Fixed commands that werent supposed to be working at char select so they dont crash
- Removed some extraneous offsets from eqgame.h
- Fixed RemoveOurDetours() so it doesnt hang
- Add something very special that everyone will love!
- Fixed a bunch of $target(xxx) crashes when no target

30 DEC 2003 by EqMule
- fixed a couple unsigned/signed warnings when compiling in VC6

29 Dec 2003 by Amadeus
- Added Levitating and Sneaking; Fixed AARank and Linkdead in SPAWNINFO (thanks source)
- Added $char(levitating), $target(levitating), $spawn(#,levitating) -- returns TRUE or FALSE
- Added $char(sneaking), $target(sneaking), $spawn(#,sneaking) -- returns TRUE or FALSE
- Went through all macro routines and made sure that everything uses lower case 
  ie, $target(castingspellid) rather than $target(CastingSpellID).
- Added <Sneak> to the superwho (thanks vzmule/source)

29 Dec 2003 by Lax
- MQ2Auth modified.
    * MQ2Auth now produces MQ2Auth0.h instead of MQ2Auth1.h and MQ2Auth2.h
    * MQ2Auth will import existing MQ2Auth2.h into MQ2Auth0.h if MQ2Auth0.h does not
      already exist but MQ2Auth2.h (in other words, it will import your "keyring" to
      MQ2Auth0.h)
    * MQ2Auth now accepts a command line parameter telling it the path to use
- Merged BOOK, COMMON, CONTAINER structs into ITEMINFO (the individual structs no
  longer exist!)

29 DEC 2003 by EqMule
- fixed /click left item

28 Dec 2003 by Amadeus
- Added PushBack and ResistAdj to Spell struct
- Added functionality to the ItemDisplay Plugin that shows the following information
  about spells when you "examine" a spell from a gem or your spellbook: ID, Duration, 
  RecoveryTime, RecastTime, Range, AERange, PushBack, Resist Type and Resist Adjust.  
  You will notice that if a spell doesn't have any of these values, then that field 
  will not be shown at all.  (**More functionality to come later**)
- Added MQ2Bzrsearch to the VS.net solution file.

27 Dec 2003 by Lax
- Changed around plenty of stuff
- EQUIPMENT struct no longer uses names for its union members...
- SPELLLIST changed to SPELL, SPELLPOINTER changed to SPELLMGR
- Added O(1) access to GetSpawnByID
- Added O(1) access to GetSpellByID
- Most window base classes set up correctly
- MQ2ChatWnd updated to use a custom window, and allows typing in edit box.  Also shows up at char select to annoy you all.
- MQ2IRC updated to allow typing in edit box (goes to channel...)
- Tons of function offsets added for UI stuff, have fun with that
- Added functionality so commands can be set to work in-game only (will be ignored outside of game, at char select for example)

26 Dec 2003 by Amadeus
* Added szBaneDmgType (thanks to TheColonel)
* _CONTENTS tweak (thanks to TheColonel)
* "Price" added to _CONTENTS (thanks to Pragma)
* SPELLLIST update (thanks to Sharp of Fairlight)
* Updated MQ2Ext
* Added $spell(id,xxx) -- **$spell() will now accept either ID# or Name as first parameter**

25 Dec 2003 by Amadeus
* Added CastingSpellID to Actorinfo struct (thanks to Sharp of Fairlight)
* Reworked $char(casting) to use more efficient CastingSpellID
* Added $char(castingspellid), $spawn(#,castingspellid), $target(castingspellid)  
* Fixed $char(held,left), $char(held,right), $char(held,shield)
* Added $char(held,primary), $char(held,offhand) 
* Fixed $target(held,left), $target(held,right), $target(held,shield)
* Added $target(held,primary), $target(held,offhand) 
* Fixed $spawn(#,held,right), $spawn(#,held,left), $spawn(#,held,shield)
* Added $spawn(#,held,primary), $spawn(#,held,offhand)
* Added AERange to SPELLLIST struct (thanks to Sharp of Fairlight)
* More changes to ActorInfo (Timestamp stuff) thanks to Sharp of Fairlight

25 Dec 2003 by EqMule
- fixed /banklist crash
- fixed $char(ismoving) - thanks to ml2517
- added makezip.bat to make zip file creation easier...

24 Dec 2003 by Lax
- Updated offsets with correct ones
- Replaced remaining calls to AddDetour with EasyDetour and EasyClassDetour
- Updated EasyDetour/EasyClassDetour defines to explicitly cast the offset to DWORD
- Updated MQ2IRC with current version from forum
- Modified CHARINFO struct to use Inventory and InventoryArray for inventory member names.
- Fixed $lastcommand
- Fixed $char(hp,cur), $char(hp,max), $char(hp,pct)

24 Dec 2003 by Amadeus
- Fixed CHARINFO (thanks to TheColonel for new stuff)
    * CHARINFO now has:
  	+ HPBonus
	+ ManaBonus
	+ PercentEXPtoAA
	+ GukEarned
	+ MMEarned
 	+ RujEarned
	+ TakEarned
	+ LDoNPoints
- Removed Stamina from all references in parser and struct
+ Added $char(HPBonus), $char(ManaBonus), $char(PercentEXPtoAA), $char(GukEarned),
  $char(MMEarned), $char(RujEarned), $char(TakEarned), $char(LDoNPoints)
+ Updated _COMMON (thanks again to TheColonel)
   	* Added BaneDMG;
   	* Added Lore
   	* Added BaneDMGType
   	* Added InstrumentType
   	* Added InstrumentMod
   	* Added DmgBonusType
   	* Added DmgBonusVal
   	* Fixed Range
+ Added szTheme[]
+ Added szDmgBonusType[]
+ Updated ItemDisplay Plugin to include LDoN stuff (TheColonel)
+ Updated itemtypes.h with "All Instruments" as type 51 (thanks TheColonel)
+ Removed $item(lore) & $cursor(lore)
+ Added $item(LDTheme) & $cursor(LDTheme)
+ Added $item(DmgBonusType) & cursor(DmgBonusType)
+ Fixed $char(Mounted)


21 Dec 2003
+ Added MQ2Mouse2.cpp.  Don't need to compile this, it's the new mouse code.  Incomplete and inop.

21 Dec 2003 by Amadeus
- Fix for MQ2Ext

19 Dec 2003 by EqMule
+updated offsets, structs for todays patch...

15 Dec 2003 by Amadeus
- Fix for $target(sclass)
- Fix for FullClassToShort
* Thanks to Schark for these*

13 Dec 2003 by Amadeus
- Added MQ2Ext to the project

06 Dec 2003 by Lax
- Added benchmark system.
- Modified pulse behavior so that executing macro commands is separate from other pulse stuff
- Modified MQ2FPS to take the above into account (it no longer needs to know about macros)
- Updated MQ2IRC to be current with the version posted in forums
- Added /bench command which with no parameters outputs currently active benchmark stats to chat
  When used with parameters, /bench will benchmark a command.  /bench [command]
  Example: /bench /who all friends

05 Dec 2003 by Mckorr
+Fix for CTD when using /click left|right target when nothing was targetted (motd2k)

05 Dec 2003 by EqMule
+Fixed $searchspawn(pc,loc:x:y,radius:100) using Ohmz code. see
http://macroquest.sourceforge.net/phpBB2/viewtopic.php?t=3394&highlight=searchspawn+loc
for more info
+Fixed /selectitem to look in all 80 merchantslots, previously it would stop at 79
+misc small fixes

03 Dec 2003 by Lax
- Added custom windows system:
** CCustomWnd base class for your windows
** AddXMLFile, RemoveXMLFile to manage custom xml files
** More info / example coming
- Added MQ2IRC plugin to CVS with some changes
- Added MQ2EQIM plugin, which handles buddy list info (custom window soon, also auto loading buddy list)
- Updated MQ2EQBugFix plugin to solve current journal npc window crash (and it shouldnt make it not show anything this time)
- Added OnReloadUI callback, called after /loadskin command is used
- Fixed hangups compiling with VC6
- Added EasyDetour and EasyClassDetour to ease the pain of hooking functions

02 Dec 2003 by Mckorr
- Fixed SHA in short classes, is now SHM.  Added Rogue/ROG (I missed that one before)
- Added $spawn(#,sclass)

27 Nov 2003 by Lax
- / command correctly does EQ /who by default
- MQ2Telnet redone.
- Plugins using DoCommand() will execute it on the next pulse instead of immediately (corrects problems unloading the plugin)
- MQ2FPS shouldn't cause major problems when switching from absolute to calculate mode
- MQ2Template removed from VS6 workspace and .NET solution

25 Nov 2003 by Lax
- MQ2FPS now has a /fps command that can change some other settings.  Selecting "absolute" mode will switch to "cpu limiter" style, while "calculate" mode will switch to "fps limiter" style.  FPS limiter is default.  The same command will allow you to reposition the FPS indicator display.
- MQ2FPS display now shows a * if using absolute mode, and will show /MACRO if a macro is being executed that causes the limiting to be minimal
- Added aliases /g and /gu to the default list
- Macroquest2.exe now pops up a message box if the system failed to load MQ2Main.dll

20 Nov 2003 by EqMule
fix for $merchant(name)

20 Nov 2003 by Lax
*** MacroQuest2.exe is now pre-compiled, you no longer compile this yourself.  MQ2Auth implemented.  Run it before compiling on each machine.

- MacroQuest program will no longer use loadlibrary, it loads our library directly.
- The version number is now stored in MQ2Main.h as the top line, and not in macroquest.ini.  When compiled it becomes a global variable.  Comparing the global variable gszVersion with the #define in MQ2Main.h will cause the tray icon tooltip to suggest recompiling if necessary.
- Removed EQADDR_SLOTLIST, which is now ppInvSlotMgr/pInvSlotMgr
- Fixed MQ2Telnet crashes (for real)
- Added DebugSpewNoFile which does not write to file even if debugspewtofile=1.  This is useful for when we can't put up with the file access times.  All Macro commands and parser api debug spew has been changed to this form.  Note that this debug spew is still useful for when you attach a debugger.

19 Nov 2003 by EqMule
+Added new command /destroy
will destroy whatever you have on your cursor. Use with care.
example: /if "$cursor(name)"~~"rusty" /destroy
In order to get that to work I had to declare EQ_PC (MQ2Globals.h(250):EQLIB_VAR EQ_PC **ppPCData;)

19 Nov 2003 by Lax
- Fixed MQ2Telnet to not crash on unload (probably).  Critical sections were getting deleted twice.
- Fixed aliases to work when given parameters

18 Nov 2003 by EqMule
+fix: mouseto and click by changing ScreenX and ScreenY to ScrX and ScrY)
+Added  EQLIB_API VOID AddParm(PCHAR Name, fMQParm Function);
    EQLIB_API VOID RemoveParm(PCHAR Name);
to MQ2Main.h so that custom plugins will find them...
+updated $merchant(has,xxx) with HanzO's code for it, thank you.
+Updated $selecteditem() with new (count) for easier usage of /sellitem and /buyitem
example: /sellitem $selecteditem(count) self
+misc fixes...
<|MERGE_RESOLUTION|>--- conflicted
+++ resolved
@@ -1,16 +1,14 @@
-<<<<<<< HEAD
+Sep 18, 2024:
+- live: Update for live patch
+
+Sep 12, 2024:
+- test: Update for test patch
+
 Sep 7, 2024:
 - emu: Fix bug that kept OnBeginZone events to fire. This fix will
   resolve severael bugs, including nav not stopping when zoning.
 - emu: Added new Emu Extensions section in settings, with new option
   to automatically set cpu affinity. This is on by default.
-=======
-Sep 18, 2024:
-- live: Update for live patch
-
-Sep 12, 2024:
-- test: Update for test patch
->>>>>>> d7259a05
 
 Sep 5, 2024:
 - lua: events can now preserve links:
