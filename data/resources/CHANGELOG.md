Jun 18, 2025:
<<<<<<< HEAD
- test: Fix Me.CombatState
=======
- live: Update for live patch
>>>>>>> d481e709

June 13, 2025:
- test: Update for test patch

May 21, 2025:
- live: Update for live patch

May 16, 2025:
- test: Fix broken group members (#931)

May 15, 2025:
- test: update for test patch

April 23, 2025:
- test: update for test patch

April 17, 2025:
- live: Update for live hotfix patch

April 17, 2025:
- Fix broken AdvancedLootItem

April 16, 2025:
- live: Update for live patch

April 12, 2025:
- test: Update for test patch

March 26, 2025:
- test: Update for test patch

March 18, 2025:
- live: Update for live patch

March 12, 2025:
- test: Update for test patch
- live: Update for live patch
- Improve file permission checks to reduce the number of false positives

Feb 15, 2025:
- Fix EverQuest.WinTitle not returning the window title

Feb 12, 2025:
- live: Update for patch

Feb 10, 2025:
- test: Update for patch

Jan 29, 2025:
- test: Update for patch

Jan 15, 2025:
- live: Update for patch
- lua: Add error handling to mq.delay, failures inside the callback should now propagate to the caller properly

Jan 12, 2025:
- test: Update for patch
- Added ${Pet.ProcHold} and ${Pet.Resume}

Jan 11, 2025:
- ImGui has been updated to version 1.91.6
- Fix date format string of output from /mqlog

Dec 13, 2024:
- test: Update for test patch

Dec 5, 2024:
- live: Update for patch

Dec 3, 2024:
- live: Update for TOB expansion patch
- Fix /useitem not interacting with activated item keyring

Dec 1, 2024:
- test: Update for TOB expansion patch

Nov 21, 2024:
- Fix a couple crashes

Nov 20, 2024:
- live: Update for live patch
- test: Update for test patch

Note to plugin authors: the name labels of CGiveWnd and CTradeWnd changed from CLabel to CStmlWnd
For compatibility between versions of the client, a new GetText() method is added to both to get
the widget's text.

Nov 17, 2024:
- lua: Fix issues with mq.getFilteredSpawns returning nil or taking multiple frames.
  This reverts back to the previous behavior before optimizations were implemented, but retains some of those optimizations.

Nov 10, 2024:
- lua: New Zep text editor and console widgets are now integrated. (See the updated console and texteditor
  lua example in the lua/examples folder)

Nov 8, 2024:
- live: Update for live patch

Oct 30, 2024:
- test: Update for test patch

Oct 24, 2024:
- Fix new spawns getting mq captions applied when mqcaptions are disabled
- Fix crash that could occur when using /lua stop in some circumstances (#906)
- Fix crash when joining too many chat channels
- Add parameter to mq/eval script to pass an expression to evaluate

Oct 19, 2024:
- Fixed some missing console/editor keybinds. Some new functionality includes ctrl+[ +, -, 0 ] to zoom the font.
- lua: Starting a script will now also search require dirs if script is not found in main lua dir.

Oct 16, 2024:
- live: Update for live patch

Oct 15, 2024:
- test: Update for test patch

Sep 30, 2024:
- test: Update for test patch

Sep 18, 2024:
- live: Update for live patch

Sep 12, 2024:
- test: Update for test patch

Sep 7, 2024:
- emu: Fix bug that kept OnBeginZone events to fire. This fix will
  resolve severael bugs, including nav not stopping when zoning.
- emu: Added new Emu Extensions section in settings, with new option
  to automatically set cpu affinity. This is on by default.

Sep 5, 2024:
- lua: events can now preserve links:
    - mq.event('linkDetector', '#*#', linkDetector, { keepLinks = true })
- lua: New set of APIs for manipulating links.
    - See the [definitions](https://github.com/macroquest/mq-definitions/blob/master/mq/_itemlinks.lua) for a full listing.
    - lua: New examples/linkdetector.lua script in the lua folder provides some examples.
- lua: Add support for Macro token expansion in event patterns:
    - mq.event('meDetector', '#*#|${Me.Name}|#*#', meDetector)

Aug 21, 2024:
- Update for live patch
- Add SpellHold to Pet TLO (#893)

Aug 19, 20924:
- Update for test patch

July 28, 2024:
- Update for test patch

July 22, 2024:
- Update for live hotfix patch

July 18, 2024:
- Update for live hotfix patch

July 17, 2024:
- Update for live patch

July 14, 2024:
- test: Update for test patch

July 7, 2024:
- Add new HotButton window type: ${Window[HotButtonWnd2/HB_Button6].HotButton}
- See docs at: https://docs.macroquest.org/reference/data-types/datatype-hotbuttonwindow/
- Me.CombatState no longer depends on the player window being visible (#123).

July 5, 2024:
- emu: Fix RaidMember accessors (#685), (#861)

July 4, 2024:
- emu: Fix Spell.Inspect (#831).

July 3, 2024:
- Fix EverQuest.Ping, add EverQuest.ConnectionStrength - these are the value from the net meter.
- Fix UI not working after persona swap (#797).

July 1, 2024:
- emu: Fix CTAFrameDraw, fixes several issues with window inspector (#871)
- emu: Fix CBazaarSearchWnd, fixes several issues with /bzsrch (#872)

June 24, 2024:
- Update for live hotfix patch

June 20, 2024:
- Fix a bug in EverQuest so the window doesn't constantly resize/restore
  itself whenever common system events happen.

June 19, 2024:
- Update for live patch

June 16, 2024:
- Update for test patch
- Fix MacroQuest.exe now shutting down properly
- FIx /removeaura not parsing macro arguments (#869).

May 26, 2024:
- Update for test patch

May 23, 2024:
- Update for live hotfix patch
- Please refrain from using MQ on truebox servers.

May 15, 2024:
- Update for live patch

May 10, 2024:
- Update for test patch

April 25, 2024:
- Adjust timestamps in chat and logging to be in local time (#853, #852).
- Add logging auto cleanup feature to launcher (#419).

March 27, 2024:
- Updated emu client to catch it up with the latest features

March 13, 2024:
- Update for live patch

March 7, 2024:
- Update for test patch

Feb 29, 2024:
- autologin: Fix bug causing the wrong account to be assigned to characters at character select.
- autologin: Fix bug causing blank password to be assigned to accounts at character select.
- autologin: Add error message when launching game if everquest path is invalid.

Feb 28, 2024:
- test: Updated for latest patch

Feb 26, 2024:
- autologin: Fix loader losing track of logged in sessions when it is restarted
- autologin: Fix several issues related to tracking the logged in state of characters
- autologin: Fix in-game commands to now use state machine to properly handle character changes.
- autologin: Menus will now indicate when a character is logged in, but on a different profile.
  Selecting that profile will apply the profile to the currently logged in character.
- autologin: Menus will now indicate when an account is already logged in, but on a different
  character.
- autologin: The "Show hidden characters" option is now persisted
- autologin: Profile groups panel is now a resizable side bar instead of a drop down menu
- autologin: Added ability to double click to expand in tree view panel
- autologin: It is now possible to switch to any character on any account on any server, from anywhere.
- autologin: Fix infinite loop that could occur during login.

Feb 23, 2024:
- autologin: Fix ini import creating blank passwords when stationnames entries exist.
- autologin: Add right click option to Characters UI to add a character to a profile group.
- autologin: Fix process tracking for loaded profiles.
- loader: Add process list to show processes currently being tracked.

Feb 22, 2024:
- live: updated for live patch
- autologin: Profile context menus can now toggle their state with ctrl+click
- autologin: Profile context menus now use a star instead of check mark. Functionality is the same.
- autologin: Profiles can now be freely re-ordered independent of star state.
- autologin: Increase default delay when launching multiple instances.
- autologin: Various improvements to context menus (still have issues with loaded state...)
- autologin: Add logged in indicators to UI

- autologin: Fix crash that could occur when the MQ launcher starts up
- autologin: Fix remove profile showing group
- autologin: Fix tray icon disappearing if explorer crashes or restarts
- autologin: Fix an issue that might cause an extra instance of EQ to start unintentionally.
- autologin: Add "Launch All" item to profile menu
- autologin: Add first pass at online indicator to context menus. More to come in the future.
- autologin: Changed check marks in autologin ui to check boxes. Single click on the check box will toggle, and tooltip will describe its behavior.
- autologin: Add text to indicate that profile rows can be reordered via drag & drop.

Feb 21, 2024:
- live: Updated for latest patch
- Add EQ cursor emulation for ImGui windows. This can be toggled in overlay settings (on by default).
  When this feature is enabled, the EQ cursor and its attachments will appear over imgui windows.

Feb 18, 2024:
- test: Updated for latest patch

Feb 16, 2024:
- Changes to AutoLogin:
- added sorting for characters that persists to context menu
- added filter to hide characters from context menu
- added ordering to profiles for login order and display
- added sorting and searching to accounts
- added some tooltips 

Feb 14, 2024:
- test: Fix Me.Platinum etc always returning 0.

Feb 13, 2024:
- test: Updated for latest patch
- Completely revamped the autologin interface and storage
- MQ's context menu is now driven by imgui
- Added an extendable window gui to MQ
- login profiles and character management is now driven through the main gui
- removed sessions and replaced station names with single-entry profiles
- passing the profile name to /login will load the first character in the profile
- removed the autologin ini, replaced with sqlite db that can be copied across computers
- a master pass has been added to provide encryption for account passwords _only_
- the user will be prompted for a master password at first startup on a computer
- the master password will be stored locally outside of the db (in the registry)
- if the autologin plugin is running, logging in a new account will store the account name and associated characters in the database
- manually editing the server list mapping is no longer needed (it is auto detected the first time you see that server in your list)

Feb 3, 2024:
- emu: Fix /timestamp showing seconds to the decimal

Feb 2, 2024:
- Add Social TLO (#825)

Feb 1, 2024
- live: Updated for latest patch

Jan 30, 2024:
- Disable jit when delaying so that delays are not optimized away (#822)
- /doability will now accept quoted or unquoted ability names
- /doability will now work for innate skills like slam (#371)
- mq.TLO.Me.Ability is now a boolean. It returns true or false based on whether you have the ability.
- mq.TLO.Me.AbilityReady will no longer say an ability is ready if you don't have that ability.
- Added mq.TLO.Me.AbilityTimerTotal which will return the total amount of time an ability takes to refresh. This is only available while the ability is in cooldown, otherwise it returns 0. Useful for converting mq.TLO.Me.AbilityTimer into a percentage. (#823)
- mq.TLO.Me.AltCurrency now works with the singular or plural name of the currency
- plugins: GetZoneExpansionName(0) would previously return "Original EQ" but now returns "EverQuest"

Jan 27, 2024:
- test: Updated for latest patch

Jan 20, 2024:
- Fix Mercenary.State reporting unknown when mercenary is active (#811)
- Fix Heading.Name/Heading.ShortName potentially going out of bounds (#813)
- Change Me.BoundLocation.Heading to return heading type instead of a 512 unit float

Jan 19, 2024:
- Fix mq.pickle not properly escaping backslashes and not properly serializing numbers. (#815, #771).

Jan 18, 2024:
- Fix issue where textures would not draw if they had not already been preloaded.
- Fix FPS plot in benchmark window to use its own axis.

Jan 17, 2024:
- live: Updated for latest patch
- live: DirectX 11 is now on the live client, some visual features may be
  missing or not working correctly.

Jan 15, 2024:
- Update CrashDetected popup with reminder that text can be copied and also add PID (#765).
- Update faction names by using dbstr_us.txt (#806)
- Fix Me.Origin (#807)
- Fix several window properties that had been swapped (Click Through, Show Border, Escapable)

Jan 14, 2024:
- test: Updated for latest patch

Jan 11, 2024:
- Prospective fix for map crash (#798)
- PackageMan now accepts the debug parameter (see docs)
- luarocks cache has been moved to the modules folder

Jan 8, 2024:
- Fix clipping of ImGuiConsole, add opacity. (#805)
- Fix Window.SetText correctly sending change event.

Dec 18, 2023:
- Update ImGui to 1.90
- Update ImPlot to 0.17
- lua: ImGui and ImPlot lua bindings fully refreshed with 100% coverage of definitions.
- lua: mq-definitions VSCode extension available at https://marketplace.visualstudio.com/items?itemName=ZenithCodeForge.mq-defs
- datatypes: add TradeskillDepot.DepositItem
- datatypes: add Type.InheritedType
- datatypes: add Me.LaurionInnVoucher, Me.ShalowainsPrivateReserve

Dec 13, 2023:
- test: Updated for latest patch

Dec 12, 2023:
- live: Updated for latest patch
- live: Updated for latest patch (again)

Dec 9, 2023:
- Fix formatting of links in console when line contains multiple links

Dec 8, 2023:
- live: Fix spawn manager crash
- test: Fix spawn manager crash

Dec 5, 2023:
- live: Updated for latest expansion

Dec 4, 2023:
- test: Fix ZoneGuide
- Add Me.PersonaLevel - takes class shortname as param, returns level of that class persona.
  e.g. ${Me.PersonaLevel[DRU]} returns level of druid class persona.

Dec 2, 2023:
- test: Updated for latest patch

Nov 28, 2023:
- Actors are now live for use in plugins, see https://docs.macroquest.org/plugins/developing/actors/
- Actors are also now live for use in lua scripts, see examples/buffbeg.lua for example usage.

Nov 22, 2023:
- Update vcpkg dependencies

Nov 19, 2023:
- Add ability to create textures from image files. See examples/texture.lua for example usage.

Nov 15, 2023:
- live: Fix spell display window (#782).
- autologin: Enable /camp fast when switching characters
- live: Updated for latest patch

Nov 11, 2023:
- test: Fixed some crashes involving the buff window

Nov 9, 2023:
- Lua modules will no longer be loaded relative to the lua folder.
- Developers should use PackageMan or (for their own internal use) the modules folder.

Nov 8, 2023:
- Fixed some issues with autologin
- Fixed some crashes related to target window
- test: Updated for latest patch

Nov 7, 2023:
- Added support for datatypes implemented in lua scripts. This includes support
  for lua tables in lua datatypes. See examples and definitions for details.
  Detailed documentation coming soon. (#716)
- Added preliminary support for actors in c++ plugins. (#674)
- Exposed ConsoleWidget to c++ and lua (see definitions for details)
- lua: Added Set helper class (#770)

Oct 21, 2023:
- tlo: Add Inventory TLO (currently only has the Bank datatype)
- Inventory.Bank has members: BagSlots, FreeSlots, TotalSlots, and each currency
- See https://docs.macroquest.org/reference/top-level-objects/tlo-inventory/

Oct 18, 2023:
- live: Updated for latest patch
- live: Additional servers that are no longer flagged as truebox are now supported

Oct 15, 2023:
- Fix double input on imgui windows

Oct 14, 2023:
- test: updated for latest patch
- Added DX11 support and re-enabled the ImGui overlay. Nav rendering is still disabled.

Sep 25, 2023:
- live: Update eqlib, should fix reading some game options. (#755, #756)

Sep 21, 2023:
- Fix crash in CDragonHoardWnd and CBarterSearchWnd.
- test: Fix crash in GetMembershipLevel

Sep 20, 2023:
- live: updated for latest patch
- Fixed calculation of HasSPA, which should fix some properties such as Me.Silenced (#739)
- Expand the coverage of game feature and claim data (developer tools)
- Lifetime All-access should now appear as GOLD in ${Me.Subscription} instead of UNKNOWN

Aug 26, 2023:
- test: updated for latest patch

Aug 24, 2023:
- live: updated for latest patch

Aug 16, 2023:
- live: updated for latest patch

Aug 12, 2023:
- test: updated for latest patch

Aug 10, 2023:
- autologin: Add AutoLogin TLO to provide access to profile data (#737)
- lua: add mq.getAllGroundItems (#740)
- lua: Fix some issues caused by errors while requiring a file
- window datatype: Add Window.SetText, which can be used to change the
  contents of edit controls

Jul 19, 2023:
- live: Updated for patch
- Add FreeGrab to AdvLootType (#733)
- Hotkey will now restore minimized window (#735)

Jul 10, 2023:
- test: updated for test patch

Jul 8, 2023:
- Fix PackageMan issue with loading submodules in a single line

Jul 6, 2023:
- Fix scoping issues in PackageMan causing lua errors (#731)

Jun 29, 2023:
- test: updated for test patch

Jun 26, 2023:
- Fix CTextureAnimation (#729). This should fix ImGui drawing of game icons
- Fix MQMouseInfo, should fix crashes with /mouseto (#698).
- Fix overlay blocking input while it is hidden (#699).
- lua: Disallow the use of mq.delay while a module is being imported (#730)
- Add spell.MinCasterLevel to report the minimum class level of a spell (#722).

June 21, 2023:
- live: Updated for live patch

June 19, 2023:
- test: Updated for test patch

May 24, 2023:
- live: Updated for live patch

May 19, 2023:
- live: Updated for live patch

May 17, 2023:
- test: Updated for test patch
- live: Updated for live patch. This patch introduces the new UI system,
  there may be issues involving UI components.

May 14, 2023:
- test: Updated for test patch
- test: Fixed Me.Combat again

May 13, 2023:
- Fix issue where OnRemoveSpawn would be called twice in some instances

May 4, 2023:
- Disable previous launcher change pending further refinement. For now, the log
  spam should be disabled. (#717)

April 26, 2023:
- test: Updated for patch

April 24, 2023:
- Fix an issue where the loader would spam the log file with an error if more than
  64 eqgame.exe processes were running. Instead, it will swap to the WMI process
  monitor to retain functionality.
- Add experimental feature that resizes the game's render viewport to fit the central
  docking area when imgui windows are docked to edges of the screen. This can be enabled
  in Settings under Overlay (/mqsettings overlay).

April 19, 2023:
- live: Updated for patch

April 12, 2023:
- test: Updated for patch
- test: Fixes for autologin
- test: Fix Me.Combat, add EverQuest.UiScale

April 2, 2023:
- test: Fix WindowOverride implementation. Fixes crashes in MQ2Map, MQ2ItemDisplay, etc.

April 1, 2023:
- Happy april fools
- test: Updated for patch

March 15, 2023:
- live: Updated for patch
- live: fixed zone guide structure

March 8, 2023:
- test: Updated for patch

February 24, 2023:
- Fix CryptAcquireContext error when importing Autologin profiles

February 23, 2023:
- test: Updated for patch

February 21, 2023:
- GetSpellDuration now returns correct duration. Deprecated EQGetSpellDuration.

February 20, 2023:
- emu: MQ Console will now allow GM commands (#zone)

February 15, 2023:
- live: Update for patch

February 10, 2023:
- Made some improvements to the performance of the mq console window.
- Added an option to the mq console window to adjust the number of lines
  of history that are stored.
- Fix bug where a file dialog could be docked in another window, resulting in
  the window flickering and becoming unusable.
- lua: Calling mq.delay in an ImGui callback will now trigger an error instead
  of silently failing.

January 30, 2023:
- lua: calling mq.delay from an imgui thread will now throw an error (#692).
- added missing RecommendedLevel to item (#691).

January 28, 2023:
- Frame limiter is now called Frame Limiter in the settings panel (previously FPS Limiter)
- MQ Console: Fixed last \ax so that it uses the previous default color instead of white
- Missing plugins will now report when the file is not found rather than the LoadLibrary error

January 23, 2023:
- Add /executelink command that will simulate a click from raw link text.
- spell datatype: Add Link member to generate clickable link text.
- spell datatype: Add Inspect method to open the spell display window.
- spell datatype: Added /vardata and /varset support for spell variables. Assigning
  a string or number will reassign the spell variable by spell name or id.
- achievement datatype: Add Inspect method to open achievement display window.
- emu: Fix crash when declaring a spell var (#688).

January 19, 2023:
- live: Fix for broken world container

January 18, 2023:
- live: Updated for live patch

January 17, 2023:
- item datatype: Add Item.Inspect method to open item display window on a particular item.

January 10, 2023:
- test: updated for patch

January 8, 2023:
- fix /removeaug (#669).
- imgui: Fix nested BeginDisabled calls (#672).
- emu: Fix TradeReady flags (#666).
- emu: Fix /itemnotify when matching invslot is also in a hotbutton.

January 6, 2023:
- lua: Added mq/Icons.lua for Icon usage in imgui
- tlo: Added Spell.Dispellable which returns true if a spell can be dispelled (#655)

December 14, 2022:
- test: updated for patch

December 8, 2022:
- live: updated for patch

December 6, 2022:
- live: Update for expansion patch
- live: Fixed Switch ids and names
- Added currency for NoS
- Added ${TradeskillDepot}, see the docs for full description of the members:
  https://docs.macroquest.org/reference/top-level-objects/tlo-tradeskilldepot/
- lua: Running "/lua run scriptname" will now prefer lua/scriptname/init.lua over
  lua/scriptname.lua. this is to make it easier to transition to the new directory layout.

November 29, 2022:
- emu: Fix PctExp and PctAAExp calculations
- tlo: Added BazaarItem.FullName
- lua: Fixed bug where /lua pause would not pause imgui thread
- lua: added -on and -off arguments to /lua pause

November 28, 2022:
- Huge update to settings window for MQ2Map plugin settings - /mqsettings plugin/map (#657)
- lua: Many more improvements to imgui bindings for lua.
- lua: Consolidated imgui demo scripts into examples/imgui_demo
- lua: Scripts can now be started by specifying a folder name if the folder contains init.lua.
- lua: Scripts can now require files relative to the directory that the script runs in.

November 24, 2022:
- test: fix zone count
- test: fix keybinds

November 23, 2022:
- test: updated for test patch
- Message box will now appear when overlay is stopped due to an error.
- lua: Many improvements to imgui bindings for lua. Notably, ImDrawList support has been
  added. Some of these features are evolving, check out examples/imgui_demo.lua for example lua code.
- lua: Added support for converting macro array types to lua tables (#641).
- lua: event and bind add/remove will now return true/false based on if the action was successful.
  These actions may fail if the event already exists with the specified name, for example.

November 16, 2022:
- live: Updated for latest patch
- Updated MQ2TargetInfoPHs.txt (#661)
- Updated Fish.mac (#605)
- Added refcounting to item and itemspell datatypes. This should fix a crash where a lua script
  consumes the last charge of an item causing it to disappear.
- plugins: Deprecated old item spell enum values. See deprecation warnings for replacements.
- lua: Added imgui bindings for TableGetColumnFlags (#658)

November 9, 2022:
- test: Updated for patch

November 3, 2022:
- test: Updated for patch

October 31, 2022:
- Added upper bounds check on ReagentID, NoExpendReagentID, and ReagentCount. The max number 
  of reagents for a spell is 4. ReagentCount[n] explains how many ReagentID[n] you need.
  For NoExpendReagentID is always just need 1 of the item.

October 26, 2022:
- live: Updated for live patch

October 16, 2022:
- test: Updated for patch

October 15, 2022:
- emu: Fix max pet buff count being incorrect

October 14, 2022:
- Add MaxFPS and MaxBGFPS to EverQuest TLO. Reports the settings found on the options window.
- Improved Macro TLO functionality to be able to retrieve some values while a macro isn't running.
- Fixed achievement categories not being found properly.

October 10, 2022:
- emu: Improved ability to capture crash reports.
- emu: Fixed CharSelect data (#627).

October 9, 2022:
- emu: Fixed issue causing custom UIs to create instability and other problems (#639).

October 6, 2022:
- Remove Spell.SPA - this wasn't actually a SPA and was some other meaningless value.
- Add Spell.CategoryID and Spell.SubcategoryID - the integer values of Category and Subcategory

October 2, 2022 (test):
- Updated for test patch

October 2, 2022:
- Autobank and related functionality has been moved from mq2main into its own autobank plugin. (#580)
- autobank: Added tradeskill item filter
- framelimiter: Fix framelimiter not bypassing built-in limiter when it is enabled.

September 26, 2022:
- Fix Me.Levitating (#632)
- Add more robust ini handling options - see http://docs.macroquest.org/reference/data-types/datatype-inifilesectionkey
- Add .StripLinks memember to string types which will return the plain text version of a string containing links

September 21, 2022 (live):
- Fix achievement crash (#629).
- Updated for live patch

September 18, 2022:
- emu: Added back /timestamp for emulator builds to add timestamps to chat. Added checkbox
  to the mq settings window under a new "Chat" section. (#618)
- emu: Fix title bar click events on MQ2ChatWnd. (#616)
- emu: Fix tabselect crash. (#622)
- emu: Fix crash when checking spell stacking. (#624)
- emu: Fix crash when interacting with merchants. (#626)
- emu: Re-introduce GroupLeaderExp, GroupLeaderPoints, PctGroupLeaderExp, RaidLeaderExp,
  RaidLeaderPoints, PctRaidLeaderExp. (#625)
- emu: Re-introduce support for LAMarkNPC, LANPCHealth, LADelegateMA, LADelegateMarkNPC,
  LAInspectBuffs, LASpellAwareness, LAOffenseEnhancement, LAManaEnhancement, LAHealthEnhancement,
  LAHealthRegen, LAFindPathPC, LAHoTT (#625)

September 16, 2022 (test):
- Updated for latest test patch

September 7, 2022:
- /captioncolor will work when typed in EQ chat windows again (#619)
- Autologin profiles launched from MQ will now work properly for servers with spaces in
  their shortname
- Fixed a crash that would occur in macros when declaring an array of invalid size
- The "noparse" parameter in the Ini TLO is no longer case sensitive

Aug 19, 2022:
- Add ${MacroQuest.BuildName} to get the name of the build target (Live/Test/Emu)

Aug 17, 2022:
- Fix autoskills not returning proper values

Aug 17, 2022 (live):
- Updated for patch

Aug 12, 2022:
- /mapfilter will now store Radius values instead of toggle information (Fixes #600)
- Lua: Added mq.getAllSpawns and mq.getFilteredSpawns to return tables of spawns.
- LuaRocks is now distributed with MQ for using prebuilt Lua Modules from the MQ repo
- PackageMan is now distributed with MQ for a method of using LuaRocks in lua scripts
- Plugins that fail to unload will now be flagged as having failed and will not allow reload
  of the plugin or unload of MQ.  With this change, /unload now has the parameter "force"
  which will try to force unload stuck plugins and prompt for action if that cannot be
  accomplished.
- The tray util has a new option to "Unload All Instances (Forced)" which will send the
  "/unload force" command to all registered MQ instances.
- More info can be found at docs.macroquest.org

Jul 29, 2022:
- Added a modules folder primarily for storing architecture dependent lua modules
- mq.TLO.Lua.Dir now supports arguments (lua, and modules) to return the corresponding folder

Jul 27, 2022:
- Fix item statistics not matching item

Jul 22, 2022:
- Fix Corpse type to properly inherit from Spawn. Support checking for .ID and .Open when no
  corpse is currently active.

Jul 21, 2022:
- Fix achievements

Jul 20, 2022:
- Updated for patch

Jul 12, 2022:
- Fix MyRange Spell member (#563)

Jun 29, 2022:
- Fix EQ Exiting when MQ is loaded and an invalid UI is loaded (#572)
- Add parse function for lua scripts.  You can now parse any arbitrary macro data.
  - Usage Example:  mq.parse("${Me.Name}")
  - The return will always be a string and you will always be using the version 2 parser
  - It is still preferable to use the mq.TLO syntax when retrieving data from an existing TLO
  - The purpose of this function is to allow you to perform more complex operations when doing
    macro/ini conversions.

Jun 15, 2022:
- Updated for live patch.
- Potential fix for WinEQ2022 interoperability

Jun 9, 2022:
- ${Int[x]} is now capable of parsing numbers up to 64-bits, and will truncate the result.
- Fix reporting of spell buff counters.

Jun 8, 2022:
- Fix detection of aura and campfire spawns (#561)
- Fix ${Target.ID} now returns 0 instead of NULL to be consistent with
  other spawn type objects.

Jun 1, 2022:
- Fix ${Me.SkillCap} (#568)

May 27, 2022:
- datatype: ItemSpell: add members OverrideName, OverrideDescription.
  - OverrideName replaces the OtherName member. This is a name that overrides the spell name
    when the spell is on an item.
  - OverrideDescription overrides the description string from the spell, similar to OverrideName.
- datatype: Item: fixed off-by-one error with AugSlot. The Correct range is now 1-6 and now
  matches the Slot value as expected.

May 26, 2022:
- lua: Throw error if string argument to mq.delay contains no time unit.

May 20, 2022:
- Fix /drop (#564)

May 18, 2022:
- Updated for patch
- Number of buffs has changed for player and target. Buff arrays are now dynamically sized,
  and require some attention when using them in plugins:
  - Use GetPcProfile()->GetMaxEffects() to get the total number of effects (short and
    long buffs) for player
  - Use pPetInfoWnd->GetMaxBuffs() for the max number of buffs on the pet window.
  - Use pTargetWnd->GetMaxBuffs() for the max number of buffs on the target window.

May 13, 2022:
- Add Fellowship.Exists
- Move Inviter, Invited and IsBerserk from Spawn to Character (Me).
- Removed a bunch of unused members from Spawn
- plugins: Converted a bunch of globals into members of the pEverQuestInfo class. This
  includes a lot of globals that start with EQADDR_ and a few that don't. See the commit
  log for the full list.
- plugins: the keyboard movement defines __pulForward, __pulBackward etc have been removed.
  these are primarily used for movement. They are replaced with pEverQuestInfo->keyDown[cmd].
  cmd is a member of the KeybindCommand enumeration. For example: __pulForward can be replaced
  with pEverquestInfo->keyDown[CMD_FORWARD]

May 5, 2022:
- /exec no longer requires the fg or bg parameter.  The syntax has been updated and
  the functionality corrected to match what the previous syntax showed.

April 25, 2022:
- Updated for live hotfix patch.
- Fix potential issue with pcnames.

April 20, 2022:
- Updated for live patch.
- Fix netstat/hud display
- Fix /makemevisible
- Fix issue with Me.CombatAbility (and maybe others) not returning the correct values.
- plugins: PcProfile.Buff and PcProfile.ShortBuff have been deprecated and replaced with
  accessor functions GetEffect and GetTempEffect, respectively. Deprecation warnings have
  been added for this change. For accessing all buffs, both short and long, GetEffect can
  be used with MAX_TOTAL_BUFFS as the upper bound.

April 13, 2022:
- Fix Group.Members: Empty group will now report 0 instead of nil/NULL (#481).
- Fix Math.Rand: Replace with new number generator. There are no longer any limits on the
  upper or lower bounds of the random number range. The only requirement is that the
  minimum value must not be greater than the maximum.
- Fix Spell.Stacks to now only consider a duration if a nonzero value is provdied,
  otherwise the stacks check will ignore duration. Also applies to StacksPet.
- Fix crash in MapObject.cpp (#455).
- Fix Macro TLO to allow IsTLO and IsVariable while a macro is not running (#452).
- Fix non-functional /removeaug, and cleaned up the usage message (#485).
- Fix /mqanon cause hp bars to be empty (#483).
- Fix errant deprecation message when using ${Ground} (#445).
- Fix MacroQuest.LastTell (#463).
- Fix passing nil to mq.event or mq.bind causing crash. A lua error will be generated instead (#451).
- Add double click to select file in imgui file dialog (#453).
- Add Group.LowMana to report group member with lowest mana below threshold. Works like
  Group.Injured (#477).
- Add /alias reload (#478).
- lua: event text will now have mq color codes stripped (#486).

March 9, 2022:
- Updated for patch.
- Me.AssistComplete is temporarily disabled. Its been broken since x64 but
  the disabling is purposeful now to avoid crashing.

March 8, 2022:
- Spell SPA data for base, base2, and max are now 64 bit values.
- Spell Buff counters are now 64 bit values.
- GetSpellBase, GetSpellBase2, GetSpellMax, CalcValue all return int64_t now.
- GetSpellCounters, GetMySpellCounters, GetTotalSpellCounters, GetMyTotalSpellCounters all return int64_t now
- The associated macro data members for these return Int64 instead of Int datatypes.
- Plugins may exhibit warnings due to int64_t -> int conversions. These warnings ought to be addressed
  as appropriate by utilizing int64_t where arbitrary values may occur (like damage or healing values)
  and cast to int where they do not (like SPA or spell id values).

March 2, 2022:
- Fixed an issue with chat events cutting off chat
- Added Spawn types for BodyWet and HeadWet to complimenet FeetWet
- Updated FeetWet to include when standing in other liquids like lava or slime.  Underwater is still just water.
- Added WritePrivateProfileValue for plugin authors

February 25, 2022:
- Fixed some potential issues with detours. Possibly fixes issue with unloading/reloading
  causing problems with commands
- Moved GetSubscriptionLevel to core. If you have a copy of this function in your plugin,
  you can remove it now.
- Added GetClass(), GetClassString(), GetRace(), GetRaceString(), GetClassThreeLetterCode()
  to PlayerClient (SPAWNINFO) as convenience helpers for plugin code.
- Reverted an earlier change to MQ2Map during 64-bit conversion to potentially address an
  issue with the map.
- Fixed an event crash when text is marked as Spam

February 15, 2022:
- Updated for patch. Welcome to 64-bit MacroQuest.

January 25, 2022:
- Fix crash in ItemDisplay when viewing new merchant perk bag.

January 19, 2022:
- Updated for patch.
- Add missing ToL entry to GetZoneExpansionName() (#444)
- Fix Me.AmIGroupLeader not returning a proper bool.
- Fix a bug with /itemnotify and rightmouseup
- Fix /plugin command so that it parses the command line
- Add settings panel for ChatWnd
- lua: Added mq.gettime() which returns current time in microseconds

- Add DynamicZone.MinMembers
- Fix crash when reading DynamicZone.Leader and maybe others
- Fix crash casued be Me.Aura[0] (#449)

December 31, 2021:
- lua: Fix crash when using format string with ImGui.Text (hint: Format your string in lua instead)
- lua: Update table flags from latest integration of imgui
- lua: Fix ImGui.GetClipboardText bug
- main: /mqsettings now takes an optional parameter, the name of a section to focus.
    example: /mqsettings plugins/lua
- devtools: implement new switch inspector. This is a work in progress but is fully functional. Working on
    bringing over functionality that was originally implemented in Nav

December 27, 2021:
- Added IsSpellTooPowerful utility function that mimics client logic and incorporated it into StacksTarget and StacksSpawn

December 25, 2021:
- Added "clear" to /itemtarget and /doortarget to individually remove those targets

December 16, 2021:
- Fixed ${Me.SpellRankCap} (#430)
- Added Option to toggle Local Echo to the MacroQuest Console (#117)
- Toggling AutoScroll in the MacroQuest Console will now persist through subsequent loads

December 15, 2021:
- Fix ${Me.Invis[SOS]} showing true for rogues who have Rk 2 of SoS (#416)
- Fix an issue where ${Me.Moving} reported false when moving backwards
- Added ${Me.VitalityCap} and ${Me.AAVitalityCap} for parity of numerical output

December 9, 2021:
- Updated for patch

December 7, 2021:
- Happy Terror of Luclin Day!
- Added full support for the merchant perk and bag slot 11 and 12.
- Added ${Me.NumBagSlots} which returns the number of bag slots enabled in main inventory.
- Added ${TeleportationItem} TLO to access the teleportation item keyring.
- Fix crash when selling items using button from find item window (#426).
- Fix spell display for SPA_TRIGGER_SPELL_NON_ITEM
- Fix ${DisplayItem.Collected} (#420).

November 30, 2021:
- MacroQuest tray utility will now check Application Compatibility layers on startup.  To disable this check set
  DisableAppCompatCheck=true in the MacroQuest section of your MacroQuest.ini
- Added ShowAnon setting to TargetInfo - this will allow toggling displaying "ANON" or "ROLEPLAYING" in the window

November 17, 2021:
- Updated for latest patch
- Fixed crash where the running vector is modified during execution and invalidated the iterator

November 16, 2021:
- Add a potential workaround for a graphics engine crash
- Fix typo in XTARGET_MY_MERCENTARY_TARGET. Use XTARGET_MY_MERCENARY_TARGET instead (#409)
- Fix Me.Song not returning proper value when Me.Buff also has a match (#411).
- Add BaseEffectsFocusCap (SongCap) as a member of the Spells TLO

November 10, 2021:
- Changed the operation of delays in lua so that a delay will no longer block the entire script, only the running thread

November 8, 2021:
- Fixed the lingering lua crash issues caused by events with delays

November 2, 2021:
- When performing a spawn search, NPC Pets are now also considered NPCs (use nopet if you do not want this when searching NPC)
- The timestamp data type will now interpret correctly in Lua
- Bards are now considered "Slowers"

October 27, 2021:
- Restored hooks on Find Item window
- Implement more robust method of window switching. This improves /foreground behavior and
  profile keybinds from the launcher. This method utilizes the launcher to assist in foregrounding
  background instances of EQ. If this method fails, then it falls back to the existing method (#380)
- itemdisplay: Fix hang when inspecting items with certain kinds of spells.

October 26, 2021:
- Lua command is no longer case sensitive about script names (#403).
- Removed debug message from ItemDisplay
- Bzsrch: Fixed berserkers and searching for things that start with numbers (#398).
- Bzsrch: Better handling of queries that return no results (#335).
- Map: fix /mapshow not displaying map objects properly (#225)

October 26, 2021:
- ItemDisplay plugin has been rewritten with a focus on improving existing features:
  - Loot and Lucy buttons have been relocated nearby to an area that shouldn't overlap with existing controls
  - Spell and Item display information now updates correctly when the last window is recycled. This info
    will also be properly removed when the plugin is unloaded.
  - ${DisplayItem} will now track the most recently opened item display window, and will
    fall back to the next-most-recently-opened window if that one is closed, and so on.
  - ${DisplayItem[x]} is now 1-based, with valid values ranging from 1-6 representing one
    of the six possible item display window.
  - ${DisplayItem[<itemname>]} is now supported and will return the Item display window for
    the specified item name, if one exists.
  - Added Item and Window members to DisplayItem, which will return the related item and window.
    This can be used to do something like /invoke ${DisplayItem.Window.DoClose}
  - A settings menu in /mqsettings has been added with a whole bunch of options.
  - Added /itemdisplay reload to reload settings from ini.
  - Spell links in item display text will now link to spells. (Note, spell names in spell slots is not yet supported).
- /convertitem, /insertaug, /removeaug moved to main from ItemDisplay
- core: Removed reliance on undefined behavior from AddDetourf, now uses a type-checked implementation
  that can detect errors in setting up detours, and supports proper pointer-to-member and class hierarchies.
  If type-checking is problematic, an EzDetourUnchecked has been added.
- core: moved detour api declarations to include/mq/base/Detours.h
- spell display: Improved the behavior of finding spell names by category.
- autologin: Cancel autologin if cannot enter premium server due to free-to-play status. (#401).


October 21, 2021:
- Update for latest patch

October 20, 2021:
- Update for latest patch
- Fixed Map

October 9, 2021:
- Upgrade ImGui to 1.84 with new font renderer (FreeType) enabled
- overlay: VIEWPORTS feature is now OFF by default. Visit the overlay settings (/mqsettings)
  to turn it on.
- overlay: Implemented new revision of the ImGui overlay, hopefully squashing a bunch of
  issues and not creating very many new ones...
- overlay: /mqoverlay command has a couple new arguments: reload, resume, debug, stop, start
- Fix flickering issue caused by frame limiter when rendering UI at sim rate
- framelimiter: Restructured the framelimiter settings. Added some help tooltips too.
- framelimiter: Moved some options to only take effect when the frame limiter is active in the background.
- framelimiter: Added separate option for enabling frame limiting when in the foreground.

October 7, 2021:
- eqbugfix: Possible fix for "Mage" crash when casting spells from items.

October 5, 2021:
- Improved buff removal handling (#182).
- plugins: Added RemoveBuffByName, RemoveBuffBySpellID
- plugins: Renamed FindBuffID to FindBuffIndex, renamed RemoveBuffAt to RemoveBuffByIndex
- plugins: Removed RemoveBuff

October 1, 2021:
- Fix EverQuest.CurrentUI not getting updated after reinjection (#388).
- Add Stat and Count members to Keyring types (Mount, Familiar, Illusion) (#393).
- macros: keyring datatype renamed to keyringitem.

September 29, 2021:
- Added per-character settings for frame limiter. per-character settings are stored in
  servername_charactername.ini (#210).
- Added `/framelimiter reloadsettings` to re-read settings from ini.
- Fix ResetDevice crash after reloading mq
- Fix mouse scroll in imgui leaking into eq (#242).
- Fix imgui leaking into other render targets and causing issues (#286).

September 22, 2021:
- SpawnSearch:  Pets without PC masters will be assumed to be NPC Pets.  This fixes an issue where a
  spawn search for npcpet would fail to find a pet whose master was killed.

September 21, 2021:
- zoned.cfg and any of the Zone ShortName cfg files will no longer activate unles you're in game (#214)

September 19, 2021:
- lua: Fix plugin not initializing properly when an exception occurs while loading settings
- framelimiter: Fix UI not drawing when blind. (#285)
- framelimiter: Fix UI not drawing correctly when tied to simulation rate.
- framelimiter: Fix crash when logging out while in the background
- overlay: Fix edge case crash when graphics device is null (#363).

September 16, 2021
- Plugins can now be loaded via commands without requiring a MQ2 or MQ prefix.
  For example: "/plugin easyfind toggle" works to toggle the easyfind plugin.
- Fix /cleanup making inventory window appear instead of disappear
- Fix a crash that might occur if a plugin tries to execute a keypress when
  not in game.
- Fix a crash when /unload causes nav to unload before easyfind.
- Fix issue with RankName returning incorrect spell (#383) - really this time.
- Fix framelimiter not properly replacing the built-in throttler (#385).

September 15, 2021
- Updated for patch. Released before servers are up, there could be issues!
- Fixed issue with RankName returning the incorrect spell (#383)
- lua: fixed error message when script file doesn't exist
- lua: fix crash when checking for paused threads during OnWriteChat calls
- devtools: Added initial version RealEstate inspector that shows raw data about real estate
  plots and items. More work real estate capabilities coming in the future.
- devtools: added memory viewer to window inspector. Right click a window in the tree to access it.
- itemdisplay: Remove compare window. Use the one that is built in!

September 8, 2021
- eqlib: New code supporting mercenary aa's added, making mercenary aa access available to plugins.
- devtools: New alt ability inspector added for viewing data from player aa's and merc aa's.
- plugins: Added GetAAById to replace GetAAByIdWrapper.
- AltAbility type: Added Category (string), ShortName2 (string), GroupID (int)
- Switch type: Added state (int).

August 30, 2021
- Fix incompatibility with Innerspace/WinEQ when loaded at startup (#304)

August 29, 2021
- Added the following members to Window type for accessing tabs in a tabbed window: (#369)
   - TabCount, Tab, CurrentTab, CurrentTabIndex
- Added SetCurrentTab method to Window type for changing the current tab.
- More details on these can be found in the datatype docs at docs.macroquest.org

August 27, 2021
- Updated /mqanon command so that commands now work.  (Fixes #277, #280)
- Shortened the /mqanon "class" strategy to just the level and the class short name (Partially addresses #282)
- Added self (me) to the /mqanon all strategy for quick setup

August 25, 2021
- lua: **breaking** ImGui.Begin with flags now always requires a ImGui.End, unconditionally. Sorry, I
  missed this one the last time I was updating ImGui.Begin
- imgui: Fix a crash when too many End() calls occur
- autologin: Clean up duplicate logic and fix /switchchar (Fixes #311)
- autologin: Allow /switchchar and /switchserver to work if you didn't initally log in with Autologin
- autologin: Update Pause and Unpause to only work if the state machine is on (Fixes #151)
- autologin: Add Override for stopping at character select for Sessions and Station names (Partially addresses #145)
- autologin: Add new setting for CharSelectDelay with override for Sessions and Station names (Fixes #146)
- autologin: Change /relog command to only be available when logged in (it previously only WORKED when logged in)
- autologin: Add writing of global config when WriteAllConfig is set to true

August 24, 2021
- Added some error handling to catch imgui errors before they crash the game. These errors will
  suspend plugin ImGui usage. Fix the error and then run the command "/mqoverlay resume" 
- lua: Added missing overload for ImGui.SameLine(number, number)

August 20, 2021
- Added command for clearing mq console - /mqconsole clear
- Fix issue where /advloot shared # giveto name would not work when master looter was ungrouped in a raid

August 19, 2021
- Potential fix for mouse buttons getting stuck and causing issues with imgui
- Fix crash when performing /lua commands from within an imgui window.

August 15, 2021
- Fix ImGui lua threads from yielding after calling a command. ImGui thread isn't designed to yield. (#373).
- Fix MQCopyLayout command

August 14, 2021
- New TLO: ${Achievement} is now available for accessing achievements, achievement categories, and objectives.
- New DataTypes: achievementmgr, achievement, achievementcat, achievementobj
- For more details on these new types, please see the documentation at https://docs.macroquest.org

August 9, 2021
- Developer Tools: implemented new achievements inspector. Accessible from inspectors menu on the console.

August 8, 2021
- Added InGame.cfg which will execute for all characters once they are in game (#189)
- The cfg file search path will now search in Config\AutoExec before falling back to Config so that cfg files can be organized better (#170)

August 7, 2021
- lua: Further fixes for evaluating TLO object data members.
- lua: Partially reverted nil changes. see comments in #362 .
- lua: added mq.gettype to inspect the underlying data type of a data member usertype.
- Possible fix for a crash when the imgui overlay gets reset due to a lua exception.

August 6, 2021
- lua: /lua parse now prints the result of an expression to the console. (#365)
- lua: Empty/Invalid Macro data objects will now evaluate to nil, instead of "null" (#362)
- lua: os.exit will no longer crash the client and will instead exit the script (#297)

August 5, 2021
- Removed some old hooks for EQPlayNice. Consider using the built-in performance tools instead.
- Fix Target.bShowHelm (#331).
- Remove Spawn.BearingToTarget (#330). This is an internal state that is only updated when using /follow
  and its purpose or usage is extremely unclear.
- Fix Item.StackCount (#342).
- Fix Indexing group members in Group TLO (#346).
- Parse array index in Macro.Variable (#347).
- Fix Me.CashBank (#360).
- Fix Initialization of the lua directory (#361).
- dev tools: Added ZoneGuideWnd and ZonePathWnd customizations to WindowInspector
- dev tools: Added friendly tooltip to zone names in WindowInspector
- Evaluating Spawn.ID on a NULL Spawn will now return 0 instead of a parse error. This is intended as
  a convenience for utilizing Spawn variables that are set via ID.
- Fix auto scroll menu item in console window (#140).

July 31, 2021
- Added /mqsettings command to toggle the MacroQuest Settings window (you can still get to it from the EQ button as well)
- Added ShowMacroQuestConsole option to the MacroQuest.ini which allows you to default the Console to On if you'd like
- Fixed custom filters not being added properly (#327)
- Fixed /itemnotify (by name) choosing the wrong item when the item name started with a number, even though it was quoted ("1 lb. Cragbeast Meat" for example)

July 30, 2021
- Adding missing imgui mouse button enum values (#354).
- Reset the imgui overlay when a lua exception occurs on the imgui thread (#355). This will
  help prevent crashes when encounding lua errors, but not in all cases.
- Fixed some issues with type conversions in lua (#359).
- Fixed console commands not working at login.
- Refactored of MQ2Lua, please report any new bugs that might come up as a result!

July 24, 2021
- Added back the String TLO after a 16 year hiatus. Usage: ${String[foo].Right[2]} etc.

July 21, 2021
- Updated for patch

July 19, 2021
- Comands executed from console are now deferred so that they do not inherit the
  temporary floating point state of the imgui renderer (#351).
- Fix skeleton and other similar race checks when computing if character can mount.
- Fix ${Zone[xyz]} not returning correct value when 'xyz' is the current zone.

July 17, 2021
- Added /mqtarget and /eqtarget commands.  /mqtarget is the equivalent of the current /target commmand while
/eqtarget will use the game's existing command.  Macro authors can begin migrating to /mqtarget when they want
to use MacroQuest specific targeting.  Partially addresses #298

July 9, 2021
- Fixed /removebuff and /removepetbuff so they now accept quoted or unquoted strings (#184, #344, #345)
Updates to MQ2Lua:
** BREAKING CHANGE **
- If you are a Lua script author, a change has been made to ImGui.Begin: it must now
  **always** be followed by a ImGui.End, even if it returns false values. This
  was necessary to resolve the issue where it was ambiguous whether End should be
  called or not. Now, we just always expect you to call it if you called Begin.

- Added bit32.bnot, bit32.band, bit32.bor, bit32.bxor, bit32.lshift, bit32.rshift, bit32.ror, and bit32.rol
  These functions are provided to allow bitwise operations on 32bit integers.
- Exposed the following general functions to lua:
    PushStyleVar, PopStyleVar, TreeAdvanceToLabelPos, PushID (with arbitrary object), CheckboxFlags, GetStyle
- Exposed the ImGui Tables API to lua. It includes access to the following functions:
    BeginTable, EndTable, TableNextRow, TableNextColumn, TableSetColumnIndex, TableSetupColumn,
    TableSetupScrollFreeze, TableHeadersRow, TableHeader, TableGetColumnCount, TableGetColumnName,
    TableGetColumnIsVisible, TableGetColumnIsSorted, TableGetHoveredColumn, TableGetSortSpecs, TableSetBgColor
- Added the following enum types to lua:
    ImGuiSortDirection, ImGuiTableFlags, ImGuiTableColumnFlags, ImGuiTableRowFlags, ImGuiTableBgTarget, ImGuiStyle
- Added the following user types to lua:
    ImVec2, ImVec4, ImGuiListClipper, ImGuiTableSortSpecs, ImGuiTableSortSpecsColumn
- Added new way to import and ui ImGui. This has the advantage of allowing the use of ImGui in
  a global context

    require 'ImGui'
    local TEXT_BASE_WIDTH, _ = ImGui.CalcTextSize("A")
    function DemoFeatureImGui()
        -- do update
    end
    ImGui.Register('DemoFeature', DemoFeatureImGui)

- For an example of how to use most of these new apis, see lua/examples/demo_tables.lua

Updates to Timestamp type:
- Added TimeDHM to Timestamp type to express Days:Hours:Minutes
- Added Days to Timestamp type.
- Added MaxTimers and Timer to DynamicZone. Timer returns a type dztimer:

updates to DynamicZone:
* ${DynamicZone.MaxTimers}
  - returns the number of timers
* ${DynamicZone.Timer[N]}
  - access the timer by index
* ${DynamicZone.Timer[ExpeditionName|EventName]}
  - access a specific timer by its expedition and event name. Event
    name is optional and it will return the next expedition timer to
    expire if it is omitted.
- Added dztimer type with the following members: ExpeditionName, EventName,
  Timer, EventID.
- Fixed DzMember access

July 3, 2021
- Fix chat events in other languages not being able to use .equal for the matched text (#333)
- Fix ctrl+c to copy in the console window

June 24, 2021
- Fix crash that would occur for some characters while zoning
- Fix Task.Select and Task.Timer (#329)

June 12, 2021
- Added Macro Expression Evaluator tool. Can be used to display the result of a macro expression
  in real time. Find it underneath the Tools menu in the console.
- Added the following int members to Me: AirSupply, MaxAirSupply, PctAirSupply.
- Fix GetSpellByName returning wrong spell when multiple options are available with the same name
  by preferring a spell with a category over one that does not. (#321).

June 11, 2021
- Fix issue where invalid escape sequences would crash when printing to console (#322).
- Fix /doors not searching text properly
- static library build outputs are now written to build/lib in order to remove them from the
  output folder and also separate 32-bit and 64-bit versions.

May 28, 2021
- Fixed issue with keyboard input not working on popped-out windows
- Implemented new console editor with support for word wrap and item links.
- Fixed buyer window sorting (#238)

May 24, 2021
- Added the ability to render EQ icons in lua imgui bindings

May 23, 2021
- Corrected a long standing issue where you couldn't store mq userdata in lua variabls (#252)

May 17, 2021
- Added specific updates in frame limiter to allow for scribing and memming with no rendering (#279 & #167)

May 15, 2021
- Added variadic string arguments to mq.doevents() to allow for a list of specific events processing (#292)
- Added a command mq.flushevents() that takes variadic string arguments to drop events without processing them (#292)

May 14, 2021
- Added drag/drop interface to lua imgui bindings

May 7, 2021
- Plugins using pLocalPC->zoneId (GetCharInfo()->zoneId) will once again function properly (#287)

May 5, 2021
- Fixed InputText ImGui functions in the lua binding, also removed the buffer size argument.
- /mqlog will no longer force a parse on items sent to the log (#177)

May 1, 2021
- Fixed an issue with inventory slots being out of order due to ui load order (#247)
- Updated MQ2Bzsrch structure and fix bzsrch crash (#108)
- Fixed /maploc
- Fixed MQ2LinkDB and improved item link behaviors in general
- Misc fixes to mqanon (#278, #275)
- Add Select method to MQ2Bzsrch: /invoke ${Bazaar.Item[1].Select} (#202)
- Add SortedItem to MQ2Bzsrch, to return results sorted the same way as the search window.
    ${Bazaar.SortedItem[1]} returns first item in the bazaar search results.

April 26, 2021
- Allowed access to TreeView members as if they were list entries
- Added ${Macro.Variable[]} member to get macro variables outside the macro environment

April 18, 2021
- Fixed spawn datatype Buff member index to use MaybeExactCompare (and allow for =)

April 11, 2021
- Added file dialog to imgui infrastructure
- Added Lua gui that can launch scripts and observe script status

April 7, 2021
- Changed the Lua event callback signature to take the entire matched line as the first argument

April 6, 2021
- Fixed LineOfSight (#260)
- Various fixes to the assignment of macro data to spawn variable types.
- Removed blanket [MQ2] from WriteChat lines (#112)

Mar 26 2021
- Fix noauto being missed when using /plugin someplugin load noauto
- noauto in the engine command and in the plugin command is no longer case sensitive
- Fix loading of config for MQ2CustomBinds (#243)

Mar 20 2021
- Fix ${MacroQuest.Version} (#232)
- Fix News window not appearing at character select
- Fix coloring on the news window after date format change in changelog

Mar 17 2021
- Fix cached buffs not being able to look up buffs (#229)
- Fix ${Pet} defaulting to my pet (#230)
- Fix a crash in mq2chatwnd if /style is used before window is created (#231)
- Added right click menu to window inspector tree which gives the option to copy the window TLO
  text as well as opening up a new window inspector. (#224)

Mar 16 2021
- Fix Me.Pet (#227)
- Fix /face fast (#226)
- Add ${Me.Pet.Focus} - bool type, reflects the Focus state if your pet. (#228)

Mar 14 2021
- Implementation of SPAWNINFO has been switched over to use the new class hierarchy
  based on PlayerClient. SPAWNINFO and PlayerClient are now synonymous. Typecasts
  should no longer be needed.
- SPAWNINFO can now be assigned and copied between macro vars using the "spawn" type.
- An int can be assigned to a spawn var to look up the spawn by id.
- SPAWNINFO is no longer copyable or createable, all existing code paths that used
  SPAWNINFO as a container for mq2 data has been rewritten.
- Work-in-progress iteration of settings window for MQ2Map added. more to come in the
  future.
- ItemTarget no longer returns Spawn type. It now returns Ground type. It behaves the
  same way as Ground except that the default search is of the current ground item target.
- Certain SPAWNINFO global such as EnviroTarget or DoorEnviroTarget are now removed
  and no longer supported.
- Fixed FindItem window column sorting. Fixed money sorting to teach items with
  no vendor value as being the least valuable.
- Added bounds check to /notify to avoid crashing

Mar 07 2021
- Fix EQ_Spell structure misalignment
- Changed /doability so it now takes fake ID 1-6 where it previously only took 1-5
  because people were confused when fake IDs did not work.
    I strongly recommend you never use fake ID 1-8, it's incredibly stupid, just use the real
    name, for example /doability Hide or the REAL ID which in the example of Hide is 29, so /doability 29.
- Fix ${Me.PctExpToAA}
- Added sorting capability to the /buyer buy lines list
- Added sorting capability to the /barter inventory list
- Added Value column to the /barter inventory list so we can sort by merchant value.
- Added Rightclick on item feature to /barter inventory list so it opens up the item inspect window.
- Added FellowshipMember.Sharing

Mar 01 2021
- Fix :OnExit so that it processes even while paused.  This also fixes the behavior where you
  would have to /endmac twice on a paused macro with an :OnExit routine

Feb 16 2021
- Added Plugin TLO boolean member IsLoaded
  Example:  ${Plugin[mq2lua].IsLoaded}
- Added Me TLO int member MaxLevel to get the current max level based on your expansion
  This should help with TLP Max Level checks in scripts
  Example:  ${Me.MaxLevel}
  Would return 60 if you were currently on a TLP in Kunark/Velious/Luclin

Feb 12 2021
- Split MQ2TargetInfo into individual window components
  - MQ2TargetInfo deals with the target window
    - Use /targetinfo to see help
    - Use MQ2TargetInfo.ini to adjust UI specific settings
    - Added command line arguments perchar, distance, info, placeholder, and sight toggle options to modify each of the options.
  - MQ2XTarInfo deals with the Extended Target Window
    - Use /xtarinfo to see help
    - Use MQ2XTarInfo.ini to adjust UI specific settings
    - Added command line arguments perchar and distance toggle options to toggle options.
    - Fixed an issue where your Extended target window would be extended even if you did not have the slots available yet
  - MQ2GroupInfo deals with the Group Window
    - See MQ2GroupInfo Changelog

Feb 4 2021
- Fixed issues with custom UIs being reset when /reloadui is issued
- Fixed issues with having to reload plugins that modify the UI when using a custom UI
- Fixed issues with /multiline appending extra characters
- Deprecated IsXMLFilePresent -- this doesn't give you any indication of whether the XML
  file is usable, so we can rely on file checks for that and AddXML for the error messages.
- Added a helper function IsScreenPieceLoaded that can be used to check to make sure your
  custom UI addition is loaded (or not).

Jan 24 2021
- Implementation of CHARINFO has been switched over to use new class hierarchy based
  on PcBase and CharacterBase. Removed old CHARINFO/CHARINFONEW definitions. There should
  be no functional changes.
- Update /ini to create folder if it doesn't exist
- Fix PickupItem/DropItem (function used by itemnotify) to allow picking up and dropping
  items when they are in a closed bag.

Jan 20 2021
- Removed HTML Window code that was deleted from EverQuest.
- Added CLICKABLE parameter to Item.ItemLink datatype member.
- Update filename references from MacroQuest2 to plain MacroQuest.
- Fix listselect/comboselect: selecting out of range will deselect current item. Enables
  comboselect without using screen coordinates or opening combobox popup first.
- Fix /ini improper handling of NULL or absent parameters.
- Deleted gearscore code from MQ2ItemDisplay. Use the standalone plugin instead.

Jan 8 2021
- Fixed raid assist indexing
- Added WillLand and WillLandPet to Spell datatype. Checks if the buff will stack but without
  a duration component. This provides a raw "this will land on your target" check.
- Fix bool properly handling empty string as falsey
- Add warning when invalid datatype conversion is happening
- Added chance spells to Spell.Trigger member

Dec 10 2020
- Fixes to new alt currency
- Fixes for num expansions
- Fixed ZONE_COUNT, this should fix misc plugins that rely on it being correct.

Dec 08 2020
- Added .Move to the Window TLO Methods
	Usage: /invoke ${Window[GroupWindow].Move[100,200,300,400]} ([x,y,width,height])
	Omitting a parameter will use the existing value
- Added .SetBGColor to the Window TLO Methods
	Usage: /invoke ${Window[GroupWindow].SetBGColor[FF000000]} ([argb])
- Added .SetAlpha to the Window TLO Methods
	Usage: /invoke ${Window[GroupWindow].SetAlpha[255]} (0-255)
- Added .SetFadeAlpha to the Window TLO Methods
	Usage: /invoke ${Window[GroupWindow].SetFadeAlpha[255]} (0-255)

Dec 07 2020
- Fixed malo/tash detection problems

Dec 05 2020
- Chatwindow at charselect now saves it's position independently from in game

Dec 03 2020
- Added WarforgedEmblem and RestlessMark Currencies
- Added .Sharing to the fellowship tlo it returns true of false if exp sharing is on for the member
	Usage: /echo ${Me.Fellowship.Sharing[x]} where x is fellowship member 1-12

Dec 02 2020
- Added MarkNPC to the raid tlo

Nov 19 2020
- All instances of CFacePick has been changed to CPlayerCustomizationWnd

Nov 06 2020
- Update RaidType.MainAssist to support index by number or name.

Oct 31 2020
- Fixed a few spell and spellmgr bugs

Oct 21 2020
- Added raid to chat events - Cred Kaen01

Oct 13 2020
- Added a fix for stopping movement in mq2targetinfo

Aug 20 2020
- Fixed the findwindow feature

Aug 19 2020
- Fixed CButtonWnd::SetCheck
- Added CHotButton::SetCheck

May 14 2020
- Filled in the CGuild class

Apr 30 2020
- Me.Invis now takes an optional index or a name to return invis vs undead and animals
  Example 1: /echo ${Me.Invis} just return the normal one like before, are u invis of any kind.
  Example 2: /echo ${Me.Invis[ANY]} or just ${Me.Invis[0]} returns true if you are invis of any kind, same as just doing ${Me.Invis}
  Example 3: /echo ${Me.Invis[NORMAL]} or just ${Me.Invis[1]} returns true if you are normal invis.
  Example 4: /echo ${Me.Invis[UNDEAD]} or just ${Me.Invis[2]} returns true if you are invis vs undead
  Example 5: /echo ${Me.Invis[ANIMAL]} or just ${Me.Invis[3]} returns true if you are invis vs animal
  Example 6: /echo ${Me.Invis[SOS]} or just ${Me.Invis[4]} returns true IF you are a ROG AND in fact hidden AND have a skill of at least 100 in HIDE AND have the AA for SoS

Apr 29 2020
- Added ms to /delay
  Usage: /delay 1500ms
  will delay 1.5 seconds...

Apr 28 2020
- Optimized the GetGroupMainAssistTargetID inline.
- Fixed /foreground to respect maximizzed window pos - bug reported by Kaen01
- Added .SpellRankCap to the character TLO. It returns an in representing your characters spell rank cap.
  if it returns:
  1 = you CAN cast Rk. I spells
  2 = you CAN cast Rk. II spells
  3 = you CAN cast Rk. III spells

Apr 24 2020
- Optimized GetRaidMainAssistTargetID.

Apr 15 2020
- Fixed ${Me.CanMount} for some indoor zones that where not flagged as nomount and added bazaar, nexus to zones where its ok to mount.

Apr 14 2020
- Updated the FellowShip struct for LIVE

Apr 06 2020
- Added .MyDuration to the Spell TLO. It returns a ticktype of YOUR duration for the spell in question.
- Caption redrawing has been optimized to use less cpu cycles.

Apr 02 2020
- Add bSeeInvis, bSeeSOS and bSeeIVU to SpawnSearch - CTWN

Apr 01 2020
- Fixed ZoneFlags
- Fixed the _ZONELIST struct
- Added .CanMount to the Character TLO it's a bool it returns true if u can mount in the zone u are in and if it won't collide with an illusion u have on. 
- Added .ToiletPaper to the Character TLO it returns true if you need to go out and get more.

Mar 31 2020
- Fixed all Spell Stack checks. (yes again, hopefully for good this time.)

Mar 28 2020
- Removed a WriteChatf from Task.Timer
- Added a function which can be used by plugins to format numbers:
    EQLIB_API void PrettifyNumber(char* string, size_t bufferSize, int decimals = 0);
  If the given string is a number, it will add commas and set the desired number of decimals.
  For integers, leave decimals as 0. For floats, a value of 2 is recommended. Min is 0, max is 9.
- Added .Prettify to Int, Int64, Float and Double types. 
    Example: ${Me.MaxHPs.Prettify} => 30,103
    Example: ${Target.Distance.Prettify} => 1,151.24
  Prettify takes a number of decimals of precision as a parameter:
    Example: ${Target.Distance.Prettify[4]} => 1,151.2395

Mar 26 2020
- Added CAAWnd__UpdateSelected_x
- Added CAAWnd__Update_x
- Changed ShowSpellSlotInfo so it takes a custom linebreak.

Mar 25 2020 by ChatWithThisName
- MQ2ChatWnd: Added ingame toggles for SaveByChar, Autoscroll, NoCharSelect to the /mqchat command
  Available options are:
    no parameter, will output what it's currently set to. Example: /mqchat SaveByChar
    On - Turn on the option. Example: /mqchat autoscroll on
    Off - Turn off the option. Example: /mqchat NoCharSelect off

Mar 19 2020
- Added CXRect__operator_and
- Fixed CTextureFont::DrawWrappedText
- Added CTextureAnimation::Draw
- Added CTAFrameDraw::Draw

Mar 19 2020 by brainiac
- Made a couple additional changes to /taskquit from the update on Mar 16 2020:
    fix /taskquit <name> to search solo tasks when a shared task is present.
    fix /taskquit <name> to be exact match only
    change /taskquit <name> to no longer use quotes.

Mar 16 2020
- Extended the /taskquit command. It now takes an optional argument, "Name of Task" so we can use it to remove solo tasks as well. -Feature Cred: drwhomphd
   /taskquit without any argument works like before, i.e it removes the shared task if there is one.
- Usage /taskquit "Basic Training"

Mar 15 2020
- Fixed a bug with ${Macro.CurSub} it will now correctly return the sub its used in.
- Fixed a bug where tells you would not be detected in all languages. Thanks Kaen01 for report.

Mar 14 2020 by Sic
- Added ParcelStatus to the character TLO.
  Usage: /echo ${Me.ParcelStatus}

Mar 09 2020
- Updated for TEST
- Updated for LIVE
- Fixed ${Spell[permanent spell here].Stack} so it actually returns true when they DO stack.

Mar 06 2020
- Added CTabWnd::RemovePage
- Fixed CXWnd::DrawColoredRect crash

Mar 03 2020
- Updated for TEST
- Updated for LIVE
- Added CPageWnd::FlashTab

Feb 27 2020
- Updated for TEST
- Updated for LIVE
- Added support for spaces in /hotbutton Name. Use /hotbutton "Button Name With Spaces" in quotes.
- Fixed GetChildWndAt
- Updated CAAWnd::ShowAbility
- Filled in CPageWnd members
- Updated CHARINFO struct etc.
- Previously Updated:
- Fixed the CursorAttachment Struct
- Macro Authors, take notice: Fixed ${Me.AltAbility[blah].Rank} it now properly returns 0 if you don't have any points spent in a AA.

Feb 18 2020
-Updated for TEST
-Updated for LIVE

Feb 14 2020
-Updated for LIVE

Feb 11 2020
-Updated for LIVE

Feb 09 2020
- Fixed a bug where our version of /hotbutton would not save the button to the ini. - reported by DrWhomPhd

Feb 06 2020
- Updated for TEST

Feb 05 2020
- Updated for TEST

Jan 25 2020
-// ***************************************************************************
-// Function:    DoHotbutton
-// Description: our '/hotbutton' command
-//              Extends the built in /hotbutton command with multiple lines support
-// Usage:       /hotbutton [Name] <color> <Line:><Cursor:>[Text]
-//				<Line can be 1-5
-//				<Cursor can ONLY be 0 which means DO NOT put the hotbutton on the cursor.
-//				Usage:
-//				/hotbutton TheName 14 1:0:/echo hi	(Where 14 1:0: in this case means use color 14, then place /echo hi on LINE 1 and NO Cursor Attachment.)
-//				/hotbutton TheName 14 1:/echo hi	(Where 14 1: in this case means use color 14, then place /echo hi on LINE 1.)
-//				/hotbutton TheName 1:0:/echo hi		(Where 1:0: in this case means place /echo hi on LINE 1 and NO Cursor Attachment.)
-//				/hotbutton TheName 1:/echo hi		(Where 1: in this case means place /echo hi on LINE 1.)
-//				/hotbutton TheName 0:/echo hi		(Where 0: in this case means NO Cursor Attachment.)
-//				Finally, just doing /hotbutton TheName 14 /echo hi OR /hotbutton TheName /echo hi just calls the eq function like before.
-// ***************************************************************************

Jan 21 2020
- Added .Size to the Window TLO, it returns a string x,y
  Usage: /echo ${EverQuest.LastMouseOver.Size}
  Output: 100,200
- Added feature to be able to load tga files (animations) from local uifiles directory. -brainiac

Jan 20 2020
- Misc Fixes to triggers etc - braniac
- Me.CountersXXX now also count ShortBuffs (${Me.Cursed} now returns Restless Ice, for example.)

Jan 15 2020
- Added /invoke to the list of commands that can trigger a bind.
- Updated for LIVE

Jan 14 2020 by Sic
- Updated MQ2Melee
- If you use builder don't forget to recheck it.

Jan 13 2020
- Updated max level to 115
- Updated the skillmanager for all builds.

Jan 13 2020 by Chatwiththisname
- Added MQ2SpellType Members: HastePct, SlowPct.
- Added GetMeleeSpeedPctFromSpell(PSPELL, bool) (Exported in Main)
- Added GetMeleeSpeedFromTriggers(PSPELL, bool) (not exported)
- Added HasTrigger(PSPELL) (not exported)
		GetMeleeSpeedPctFromSpell is used in HastePct and SlowPct.
		If the pSpell has a trigger it will automatically check the triggers for the modification speed. 
		Examples: 
			${Target.Slowed.SlowPct}
			${Me.Hasted.HastePct}
			${Spell[Slowing Helix].SlowPct}
			etc etc.
- Fixed GetSelfBuffBySPA(int, bool, int);
- Fixed GetTargetBuffBySPA(int, bool, int);
- Fixed GetSelfShortBuffBySPA(int, bool, int);
- Fixed HasCachedTargetBuffSPA(int, bool, PSPAWNINFO, PcTargetBuff);

	In all the above SPA buff checks if the SPA matched, but wasn't the increase or decrease
	desired, it would stop checking anymore buffs. 
	Example: ${Target.Slowed} should return a pSpellType of a slow debuff on the target. But
		if the target had a haste buff before the slow buff it would find SPA 11 and since it was
		an increase instead of a decrease it would return -1, or NULL. Changing it to break; for those
		SPA's allows it to continue checking the buffs and find any subsequent SPA 11's correctly.

Jan 12 2020
- Fixed the ZoneGuideManagerClient class for LIVE build.
- Updated for TEST

Jan 11 2020
- Fixed the ZoneGuideManagerClient class for TEST build.

Jan 10 2020
- ${Me.Spell[blah]} now searches for rank spells as well - brainiac
  Example:  You have Demand For Power Rk. II in your spellbook.
  Usage:    /echo ${Me.Spell[Demand for Power]}
  Output:   Demand For Power Rk. II
- MQ2Melee has been updated for ToV - Sic
- (If you use builder don't forget to recheck it.)

Jan 09 2020
- Added Me.Spell it return a SpellType selecting spells only from YOUR SpellBook. - brainiac
  Usage: /echo ${Me.Spell[Spirit of Wolf].ID}
  Output: 278
  Usage: /echo ${Me.Spell[278].Name}
  Output: Spirit of Wolf
- Fixed a wrong offset for pinstCBlockedBuffWnd_x for TEST build - SwiftyMuse
- Book Icon and Gem Icon IDs will no longer be shown in ItemDisplay when they are 0 - SwiftyMuse

Jan 08 2020
- Updated for TEST
- CONTENTS changed by dbg. The evolving stuff is now in its own struct, plugins that use it need to be edited.
  Example: PrePatch: pCont->EvolvingCurrentLevel
  Now: pCont->pEvolutionData->EvolvingCurrentLevel
  The Following are members of pEvolutionData: GroupID, EvolvingCurrentLevel, EvolvingExpPct, EvolvingMaxLevel, LastEquipped;
- ItemColor is now gone from CONTENTS.

Dec 21 2019
- Fixed a crash in mq2chatwnd.cpp on /camp desktop
- Fixed the chatwindow disappearing act.
- Fixed mq2eqbc window disappearing act.
  Don't forget to recheck it in builder.

Dec 20 2019
- Updated for LIVE
- If your chatwindow does not show up type /mqchat reset

Dec 19 2019
- Updated for TEST
- /plugin without specifying unload now acts like a toggle, if plugin is loaded it unloads it.

Dec 18 2019 Torment of Velious Build
- Updated for LIVE

Dec 06 2019
- Added .SpellIcon and .GemIcon to the Spell TLO.
- Fixed the Button structure

Nov 26 2019
- Added SubscriptionDays to the Character TLO it returns an int. Cred request: @sic
  Usage: /echo I have ${Me.SubscriptionDays} left before my all access expires.
- Updated MQ2AutoForage at https://www.macroquest2.com/phpBB3/viewtopic.php?f=50&t=9588&p=70471

Nov 23 2019
- MQ2Main (ChatWithThisName) Add /removelev command. typing /removelev will remove any levitation in the buff or shortbuff window. 

Nov 22 2019
- Fixed a bug where /aa wouldn't parse input

Nov 20 2019
- Fixed ${Me.SpellInCooldown}
- Fixed ${Me.InInstance}

Nov 20 2019
- Updated for LIVE
- Added .LeaderFlagged to the DynamicZoneType TLO it returns true if the dzleader can successfully enter the dz (this also means the dz is actually Loaded.)
- Usage: ${DynamicZone.LeaderFlagged}
- Added .Flagged to the DZMemberType TLO it returns true if the dzmember can successfully enter the dz.
- Usage: ${DynamicZone.Member[x].Flagged} where x is either index or the name.

Nov 14 2019 by brainiac
- Re-fixed EQINVSLOTWND
- Added ALT_MEMBER_GETTER macro that defines an alternate name that a member can be
  accessed with, thereby removing the need to immediately update all code to use new
  variable names.
- You can now use the old, or the new names for Slot1, Slot2, Slot3, Location and *suprise* Wnd.

Nov 13 2019
- Fixed EQINVSLOTWND.
- Renamed WindowType in the EQINVSLOTWND struct to Location
- Renamed InvSlot in the EQINVSLOTWND struct to Slot1
- Renamed BagSlot in the EQINVSLOTWND struct to Slot2
- Renamed GlobalSlot in the EQINVSLOTWND struct to Slot3

Nov 05 2019
- Right Clicking the Lucy button on the item display window will now open Lucy in your external default browser.
  Left Click opens it inside of eq as usual.

Nov 04 2019
- Task TLO can now be accessed by index to make iteration possible.
  Example: /echo ${Task[2].Title}
  NOTE: THIS INDEX IS NOT THE SAME INDEX AS THE ONE YOU SEE IN THE QUEST WINDOW LIST.
        We are iterating through the IN MEMORY quest entries, we are NOT
		iterating the window list, if you want to do that, use the Window TLO.
- Added .WindowIndex to the Task TLO it returns the Quest Window List Index. (if the window actually have the list filled...)
  Usage: /echo ${Task[3].WindowIndex}
  Usage: /echo ${Task[Into The Muck].WindowIndex}

Nov 02 2019
- Added item search by number to the ${Ground} TLO
- Example: /echo ${Ground[4]} will return the 4th closest item it finds.
- You should probably check that there actually are 4 items on the ground 
  with ${GroundItemCount} though, or it will obviously return NULL if there is'nt.
  I don't know how useful this feature is since we can iterate through .Next anyway, but someone asked for it so...

Nov 01 2019
- Added ${Me.Origin} which returns a pZoneType of your starting city.

Oct 26 2019 by SwiftyMUSE
- Fixed ${Spawn.State} so DEAD spawns don't show as STUN

Oct 22 2019 by Eqmule
- Fixed ${Task[blah].Select}

Oct 21 2019 by Eqmule
- Fixed SetEscapable and SetEscapableLocked

Oct 20 2019 by Chatwiththisname
- More /caption anon fixes.

Oct 16 2019 by Eqmule
- Updated for LIVE
- I am aware the .Select for the task tlo needs a fix, I can't get that in right now but will be looking at a fix the next couple days.
- Use the window tlo meanwhile if u need to select in that window.

Oct 09 2019 by Chatwiththisname
- Added two new /mapfilter options for CampRadius and PullRadius.
- They add two new circles that work like SpellRadius except it's stationary where set.
- Type /mapfilter for help.

Oct 02 2019 by Eqmule
- Made some changes to the ${Task} TLO
- It's likely some macros will break due to these changes, but
  I felt the upside with not having to rely on the window warrants that.

- New Feature: It's no longer needed to have the task window open to access the TLO.
- Added .Type to the TaskObjective TLO
  It returns a string that can be one of the following:
  Unknown,None,Deliver,Kill,Loot,Hail,Explore,Tradeskill,Fishing,
  Foraging,Cast,UseSkill,DZSwitch,DestroyObject,Collect,Dialogue
- Added .CurrentCount which returns the current count of the .Type needed to complete a objective.
- Added .RequiredCount which returns the required count of the .Type needed to complete a objective.
- Added .Optional which returns true or false if a objective is optional
- Added .RequiredItem which returns a string of the required item to complete a objective.
- Added .RequiredSkill which returns a string of the required skill to complete a objective.
- Added .RequiredSpell which returns a string of the required spell to complete a objective.
- Added .DZSwitchID which returns a int of the switch used in a objective.
- Example: /echo ${Task[The Grand Illusion].Objective[1].CurrentCount}
- Added .ID to the ${Task} TLO it returns an int of the task ID
- Example: /echo ${Task[The Grand Illusion].ID}
- Ok so fair warning, the taskwindow doesn't add items by index, unless sorted by first column,
  and even then, it can be "off" (because reasons)
  so... if you are smart don't use ${Task[1].ID} and expect it to be whatever is the first list item.
  ALWAYS refer to taks by their NAME.
  so like: ${Task[The Grand Illusion].Step.Index} WILL absolutely always return the correct index
  as returned by the taskmanager, but it might not be the index you "see" in the window.
  Bottomline, we should not rely on the window anymore.
  It's useful to look up the name of the tasks, basically.

Sep 18 2019 by Eqmule
- Updated for LIVE

Aug 26 2019 by Knightly
- Removed #knightlyparse
- New TLO ${MacroQuest.Parser}
- New slash command /engine parser <x> [noauto]      (where X is the version of the parser, right now 1 or 2 and noauto if you don't want it in your ini)
- New macro command #engine parser <x> 
- Parser gets reset to the default in your ini whenever a macro ends
- Full documentation at https://gitlab.com/Knightly1/mq2-parser-changes

Aug 21 2019 by EqMule
- Updated for LIVE
- Fixed the parser so it can run at charselect again. (Don't run macros there that need access to ingame variables...)

Aug 16 2019 by EqMule
- #knightlyparse is now a macro keyword, add it to the top of your macros if you want to use this version of the parser.
- Previously Fixed: EQGroundItemListManager

Aug 15 2019 by EqMule
- Fixed a zoning crash
- Fixed a crash on TEST in mq2itemdisplay when inspecting spells.

Aug 13 2019 by EqMule
- Updated for TEST

Jul 31 2019 by EqMule
- Fixed a clear target bug in mq2targetinfo -dannuic -knighty
- Next release:
- TODO: Fix EQGroundItemListManager so we can get /itemtarget working for guild objects again.

Jul 27 2019 by EqMule
- Turned on Knightlyparse.
- Added support for mq2dannet to mq2targetinfo.
- You can now confgure the mimic me feature in mq2targetinfo.ini to use dannet (or any other plugin u use for it's commands.)
- Added ${Me.LastZoned} to the character TLO. It returns a timestamp of last time you zoned.
- Removed EQ_END_ZONE and EQ_BEGIN_ZONE.
- Added new detours for zonechange detection.
- ${Me.Zoning} is depreciated, use ${Me.LastZoned} or just wait for ${Zone.ID} to change.

Jul 17 2019 by EqMule
- Updated for LIVE

Jul 15 2019 by EqMule
- Updated for TEST

Jul 11 2019 by EqMule
- Updated for TEST
- Updated for LIVE
- updated for EMU
- Fixed a crash when /echo ${InvSlot[enviro1].Item.ID} - cred report kaen01

Jun 22 2019 by EqMule
- Updated for TEST
- Updated for LIVE

Jun 20 2019 by EqMule
- Fixed Me.PctExp and Me.PctAAExp
- Fixed /advloot
- Fixed a mq2ic crash. cred: psxoxo

Jun 19 2019 by EqMule
- Updated for LIVE
- Added ${Macro.CurSub} returns the name of the current Sub being executed. -cred alynel
- Added ${SubDefined[blah]} it returns a bool if a Macro Sub is defined. -cred alynel
- Previously Added: .CachedBuff[x] to the spawn tlo where x is a spellid if its a number and a spell name if not. It returns a MQ2CachedBuffType.
- Previously Added: .CachedBuff[#x] to the spawn tlo where #x is a buffslot between 1-97. It returns a MQ2CachedBuffType.
- Previously Added: .CachedBuff[*x] to the spawn tlo where *x is a index (buffslots are not sorted). It returns a MQ2CachedBuffType.
- Previously Added: .CachedBuff[^x] to the spawn tlo where ^x is a keyword. It returns a MQ2CachedBuffType.
	^x keywords: Slowed Rooted Mezzed Crippled Maloed Tashed Snared and Beneficial

- MQ2CachedBuffType has the following members:
	.CasterName .Count .Slot .SpellID .Duration

- Previously Added: .CachedBuffCount to the spawn tlo. it returns -1 if no buffs are cached for the spawn or number of buffs cached.
- Using CachedBuff to get buff info on targets, group members etc, only requires you to target the entity once. after thats done, buffs are cached.
- The upside is obviously that we don't have to target back and forth constantly.
- Usage: well lets say you are a druid and you want to know if a group members sow buff has worn off, you can just check CachedBuff without having to retarget the group member.
- /echo ${Group.Member[2].CachedBuff[Spirit of Wolf].Duration}

Jun 14 2019 by EqMule
- Updated for TEST

Jun 05 2019 by EqMule
- Fixed a crash in the TEST build.

Jun 01 2019 by EqMule
- Fixed Events for text that contain 'x12' tags
- Added Me.BlockedBuff and Me.BlockedPetBuff both return a pSpellType idea cred: chatwiththisname
- Usage: /echo ${Me.BlockedBuff[x].ID} where x is 1-40

May 30 2019 by EqMule
- Fixed /dosocial
- Some other stuff I'll documment later.

May 24 2019 by EqMule
- BuffsPopulated returns 1 for a empty buff list and a number above 1 if there was some buffs received.
  So if you do /echo ${Target.BuffsPopulated} and it returns 1 it means the target does not have any actual buffs, but the list was received (and it was empty).
  any number above 1 means the list was not empty...
  NOTE: Use ${Target.BuffCount} to get the ACTUAL VISIBLE buffs (BuffsPopulated is BuffCount + 1)
- Some other stuff I'll documment later.

May 23 2019 by EqMule
- Added the possibility to login new characters using plaintext credentials, no mq2 login profile needed:
	Usage:
	/loginchar servername^login^charname^password
	AND if you want to stop at charselect don't specify charname:
	/loginchar servername^login^password
- Made /quit command work at charselect
- Added a Syntax Error to the parser when you try to parse strings greater than 2048 instead of crashing you.

May 22 2019 by SwiftyMuse & EqMule
- Fixed ${Me.SpellInCooldown}
- Fixed some parsing bugs.
- 
May 17 2019 by EqMule
- Updated for TEST

May 16 2019 by EqMule
- Fixed Get Current Mana and Get Current Endurance
- Fixed MQ2Rez spam (yes really this time)
- MQ2Rez will now wait 1/10 of a second before clicking rez.
- Added /rez delay #### parameter where #### is milliseconds.
  default is 100 milliseconds.
- Added a /mqchat reset command. It resets mq2 window location in case it got moved off screen.
- All instances of the CSidlScreenWnd constructor has been fixed to use CXStr& instad of CXStr* (because it should be)
  Change plugins accordingly.
  Examples:
	change:
	CEQBCWnd(CXStr* Template) : CCustomWnd(Template)
	to 
	CEQBCWnd(CXStr& Template) : CCustomWnd(Template)

	change:
	class CXStr ChatWnd("ChatWindow");
	BCWnd = new CEQBCWnd(&ChatWnd);
	to
	BCWnd = new CEQBCWnd(CXStr("ChatWindow"));

May 15 2019 by Brainiac
- MQUI XML files may now be loaded from the MQ2 directory. Place them in
  the MQ2 directory under uifiles/default, or the name of your ui like you
  would in the EQ directory. When loading ui files, MQ2 will check for ui files
  in the MQ2 dir before checking in the EQ dir as it did before.

  To be clear, this is the search order for ui files:
  * <MQDir>\uifiles\<skin>
  * <MQDir>\uifiles\default
  * <EQDir>\uifiles\<skin>
  * <EQDir>\uifiles\default

  This lets you store your MQ2 ui files in your MQ2 directory, as well as giving
  you the option of storing your MQ2-specific custom uis outside the EQ folder.

- added c++ function: bool IsXMLFilePresent(const char*) for plugin authors to easily
  check if an XML file is available to be loaded. This will check all four locations where
  a ui file might be stored.
- added command: /reloadui
  It works just like "/loadskin <skinname> 1" but with less typing

May 15 2019 by EqMule
- Updated for LIVE

May 09 2019 by Brainiac & EqMule
- Multiple stuff
- Fixed a bug in CListWnd::AddString
  ALL instances of: AddString(&CXStr
  should be changed to: AddString(CXStr

May 07 2019 by EqMule
- Updated for TEST
- Events are not caught for system messages anymore.

May 02 2019 by Brainiac
- Fixed the CXWnd__IsActive_x offset

May 01 2019 by EqMule
- Fixed a crash in /caption anon on
- Fixed a crash in /unload

Apr 30 2019 by EqMule
- TBL plavceholder info will again display correctly on the targetwindow if you use mq2targetinfo.
- Changed a bunch of stuff, plugin authors you have until next patch to update your plugins.
- If you ned help mail the plugin to me and ill send it back fixed: eqmule@hotmail.com
  ALL global plugins in builder have been updated by me already, look at them for examples.
  No more direct access to the window struct members in prep for moving to classes.
  From now on call functions to get/put data out/in:
  Example: too many to list see CSW struct.
  I'll list 4 examples:  previously pWnd->XMLIndex now: pWnd->GetXMLIndex()
                         previously pWnd->dShow==false now: pWnd->IsVisible()==false
						 previously pWnd->dShow = true now: pWnd->SetVisible(true)
						 previously SetCXStr(&pWnd->WindowText,"blah"); now pWnd->CSetWindowText("blah");
						 previously GetCXStr(pWnd->WindowText,szOut); now GetCXStr(pWnd->CGetWindowText(),szOut);
- Added .NoExpendReagentID to the Spell tlo.
  Usage: /echo ${Spell[Burst of Fire].NoExpendReagentID[x]} where x can be 1-4
  This returns the ID of the needed Reagent you have to have in your inventory but will not be spent.

Apr 22 2019 by EqMule
- Updated for TEST & LIVE
- Find Item Window is now displaying merchant sell prices.
- Added sorting to find item window for the sell value column
- Added sorting to find location window for the distance column
- Fixed .NewStacks
- Fixed a autologin bug

Apr 20 2019 by EqMule
- Added Colors to Quest items and Tradeskill items in the FindItem Window list.
  Yellow=Quest
  Magenta=Tradeskill
  (No this is not configurable, I might add an option later.)

- Added a Value(Price) column to the FindItem window.
- Enjoy marking items for sale in the FindItem Window.
  Usage: mark some items while you have a merchant open, then click the Sell Marked button.
  Still Todo: display real merchant price instead of item value.
  Maybe add sort functionallity to Price column.

Apr 19 2019 by EqMule
- Updated for TEST
- Updated for LIVE

Apr 18 2019 by EqMule
- Added ${EverQuest.ValidLoc}
  Usage: /echo ${EverQuest.ValidLoc[123 456 789]}
  it returns true or false if the X Y Z location in the world is a valid player location.
  in other words: can I go to this loc or is it inside a wall or a mountain or a tree or whatever invalid location?(those locs will return false obviously)

- Fixed the ZoneGuideManagerClient class.

Apr 17 2019 by EqMule
- Updated for LIVE
- Previous updates see Apr 12 2019 by EqMule entry below.
- Added more anonymizing to chat when using /caption anon - chatwiththisname
- Moved advloot checkboxes dynamically to not cover fuse item button on mq2itemdisplay window  - chatwiththisname
- 
Apr 14 2019 by brainiac
- Fix crash/freeze from starting macro from within another macro

Apr 12 2019 by EqMule
- Updated for TEST
- Updated for LIVE
- Uncheck and Recheck the following Builder Plugins because they have been updated:
  MQ2Cast
  MQ2Radar

- In preperation for next weeks live patch the following offsets has been removed:
	pinstAggroInfo_x
	pinstAuraMgr_x
	pinstEQItemList_x
	pinstMercAltAbilities_x
	pinstRealEstateItems_x
	pinstCTargetManager_x
	pinstCTextOverlay_x
	pinstEQObjectList_x
- All of the above offsets are no longer static in the client so I have replaced them with 
  calls to the proper Instance/Get functions instead.

- Plugin authors, you need to make a few changes to access some SPAWNINFO members from now on:
  (don't change any other struct members if they happen to have the same name!)
  All instances of ->SpellCooldownETA needs to be changed to ->GetSpellCooldownETA()
  All instances of ->spawneqc_info needs to be changed to ->GetCharacter()
  All instances of ->ManaMax needs to be changed to ->GetMaxMana()
  All instances of ->ManaCurrent needs to be changed to ->GetCurrentMana()
  All instances of ->EnduranceMax needs to be changed to ->GetMaxEndurance()
  All instances of ->EnduranceCurrent needs to be changed to ->GetCurrentEndurance()
  All instances of ->Zone needs to be changed to ->GetZoneID()


Mar 29 2019 by EqMule
- Fixed MQ2Autologin
- Added .SelectedItem to the Merchant TLO
  it returns the currently selected item in the merchant window as a pItemType

Mar 26 2019 by EqMule
- Fixed multiple problems in arrayclass.h due to client changes.

Mar 23 2019 by EqMule
- GetAACastingTimeModifier has been renamed to GetCastingTimeModifier (because it is)
- GetCastingTimeModifier and GetFocusRangeModifier has been changed to deal with a ctd.
- All plugin that call these needs to be changed, search for them and see how I fixed it in core.
- No plugins should call the EQ_Character1::GetCastingTimeModifier and EQ_Character1::GetFocusRangeModifier directly
- ALWAYS call the wrappers in mq2inlines. (well you can continue calling them directly but good luck with the crashes)
- Fixed crashes in the spell tlo members .MyCastTime and .MyRange
- CONTENTS member ItemType has been renamed to RefCount
- This member should never ever be set or changed manually in plugins,
- it's an internal eqgame counter, if you mess with it you are going to screw up checksums and get disconnected.
- MQ2Cast needs to be updated look at the builder global version if you need help.
- 
Mar 18 2019 by EqMule
- Fixed a bug when doing /ctrl /itemnotify and OpenContainer needed to be called
- Added Make Me Leader to mq2targetinfo rightclick on group member menu

Mar 16 2019 by EqMule
- Updated for TEST

Mar 14 2019 by EqMule
- Fixed a crash when doing: /echo ${Window[MarketplaceWnd].Child[MKPW_AvailableFundsUpper].Text}
- Fixed ${Math.Abs} - SwiftyMUSE

Mar 13 2019 by EqMule
- Updated for LIVE

Mar 06 2019 by EqMule
- Updated for TEST
- All instances of CWChatInput has been changed to CW_ChatInput due to a client change.
- All instances of CWChatOutput has been changed to CW_ChatOutput due to a client change.
- If your plugin uses these, YOU need to change these as well.
- Plugins affected: mq2eqbc, mq2irc, mq2moveutils

Feb 22 2019 by EqMule
- Updated for TEST

Feb 21 2019 #2 by EqMule
- Fixed /ranged crash, yes really this time. It got another parameter, don't know what it is.

Feb 21 2019 by EqMule
- Fixed the spawninfo struct this means most weird crashes in mq2main and all kinds of plugins like mq2heals,mq2posse etc are now fixed.
- I will realign address comments for it later in practice it works.

Feb 20 2019 by EqMule
- Updated for LIVE

Feb 15 2019 by EqMule
- Updated for TEST

Feb 14 2019 by SwiftyMUSE
- MQ2ItemDisplay fixes:
  Crash bug for ${DisplayItem} and fix to handle display of links via raid/group/tells.

Feb 13 2019 by EqMule
- Updated for TEST

Feb 09 2019 by EqMule
- Added .StacksTarget to the Spell TLO it returns true or false
  Usage: /echo ${Spell[Shield of the Void].StacksTarget}
- Fixed IsSTackBlocked once and for all. Yes really this time.

Feb 08 2019 by EqMule
- Added /convertitem to mq2itemdisplay
- Example: /convertitem Wishing Lamp:

Feb 05 2019 by EqMule
- Fixed a bug in /unload
- Misc Stability fixes all over the place.
- Fixed a nasty stack overflow crash in mq2log

Jan 21 2019 by SwiftyMUSE
- Resync of code with ROF2EMU

Jan 21 2019 by EqMule
- Dump file directory will now be created if it doesn't exist
  this fixes the bug where you see a crash dialog that just say "Dump saved to"
- Added a lock on tlo member and tlo method access so the maps used there wont get corrupted by plugin that use threads to query or change members.
- The above change should fix a couple crashes i have gotten dumps for.
- I spent most of the day looking at crash dumps, I made several adjustments and fixes.
  Thanks to everyone that sent in dumps, please don't send anymore until u have updated.

Jan 19 2019 by EqMule
- Fixed a crash in Find Item Window when character had more than 1000 items.
- Fixed a bug where turning off Find Item Window Checkboxes setting would not save properly.

Jan 18 2019 by EqMule
- Fixed a crash when switching character.
- Added some code to catch crashes.
  I guess I'll find out if it works once people report if they see the dialog.
  It will save dump files as well. send those to eqmule@hotmail.com


Jan 16 2019 by EqMule
-Updated for LIVE

Jan 15 2019 by EqMule
- Added a fixed up version of Inventory.mac - wired420

Jan 15 2019 by SwiftyMUSE
- Resync of code with ROF2EMU

Jan 14 2019 by EqMule
- Added a new column to the Find Item Window which will let you mark items for delete or add them to never loot filter.
  Usage: mark some items by checking the ckecboxes, then click the Never Loot button to set their never loot advloot filter.
  Usage: mark some items by checking the ckecboxes, then click the Destroy Items button to delete them.

- It goes without saying, that if you have no idea what you are doing or if you are a complete imbecile, this feature might
  be too dangerous for you to have enabled, in which case you can disable it by right clicking the Destroy Item or the Never Loot button
  and then toggle the "Cool Checkbox Feature" on the menu that pops up. Default is ON.

Jan 09 2019 by EqMule
-Updated for TEST

Jan 07 2019 by SwiftyMUSE
- Added .Dotted to ${Me} and ${Target}
- Added .MaxMeleeTo to ${Target}
- Updated .Foreground in EverQuest TLO
  While not technically required... (although it improves performance)
  Anyone using GetForegroundWindow() call should change their code
  to use the new exported gbInForeground instead of making calls in the plugin pulse function.
  These Global builder plugins are updated so as not unnecessarily using cpu in pulse:
  MQ2AdvPath, MQ2CpuLoad, MQ2FPS and MQ2Radar
  These Personal plugins should be updated, including, but not limited to:
  MQ2Clip, MQ2Focus, MQ2Nav, MQ2SoD, MQ2Task, MQ2ViewPort, MQ2WinPath

Jan 03 2019 by EqMule
- ${Me.Ability[#|X]} now return the real ID/Name of a Ability...
  Example /echo ${Me.Ability[Hide]}
  returns: 29
  /echo ${Me.Ability[29]}
  returns: Hide

  Before this change doing ${Me.Ability[Hide]} would return whatever number 1-6 you had assigned to Hide in Abilities.
  NOW it returns 29, which is the actual ability ID for Hide.

- /doability # now takes REAL ability IDs as well as the "fake ones", which are 1-6
  This means you can do /doability 29 and it will activate the Hide ability since it's REAL ID is 29...
  You can also still do /doability 1 and if you have Hide assigned as 1 in your abilities tab on the actions window, it will activate it.
  This is kinda stupid though, so I recommend just doing /doability Hide instead, and 
  don't worry about where its assigned or not assigned at all...
- Added Run To, to the groupwindow rightclick menu, it will run you over to the group member you clicked.

Dec 19 2018 by SwiftyMUSE
- Added .Feared, .Silenced, .Invulnerable to ${Me} and ${Target}
- Added new .Named checking algorithm. You can use the new version by adding UseNewNamedTest=1 to the
  [MacroQuest] section in macroquest.ini
- Updated new SPA effects and corrected display of some others
- Added .Foreground to EverQuest TLO
- Added .BaseName to Spell TLO (spell name w/o any Rk. XXX crap)
- Fixed Me.GemTimer to clamp return to 0 after spell is ready to cast 

Dec 18 2018 by eqmule
- Updated for LIVE
- Updated for TEST
- Added Quest items to the autobank button rightclick menu
- Added an option Autoinventory from bank back to inventory (reverse AutoBank basically).
- /loadskin and /camp out/in out will not break this new feature anymore.

Dec 17 2018 by eqmule
- New Fature: AutoBank Filter : idea cred Kaen01
- Basically rightclick the autobank button to set options for items you like to autobank
  Click AutoBank Button WITHOUT anything on the cursor.
  If you have something on cursor AutoBank will just work like it always have and autobank the item
  BUT if your cursor is empty it will autobank:
  Collectibles if you have that option set. (off by default)
  Tradeskill Items if you have that option set. (off by default)
  Right now those are the two types of items it works for, I'm not against other item types so if anyone has some clever ideas let me know.
  Known Issue: need to add reloadui support so it's a little bit beta still, but anyway, I'll fix that later.

Dec 13 2018 by eqmule
- Updated for LIVE
- Updated the LOOTITEM struct
  This fix will break plugins that use that struct.
  Search the source for ->LootDetails.m_array to see how it should be fixed.
- NotifyOnServerUP in mq2autologin.ini can be left at =1 or =2 now, it will only trigger on server is up after server is detected as LOCKED or DOWN when the plugin first checks it.

Dec 11 2018 by eqmule TBL Launch
- Updated for LIVE
- Placeholders in mq2targetinfo for the PH button on the target window has been updated for TBL
- Made mq2autologin not try to join a locked/down server.
- Added NotifyOnServerUP to the mq2autologin inifile in the [Settings] section.
  If you set it to NotifyOnServerUP=1 it will BEEEEEEEEEEEEEEEP when server is up.
  If you set it to NotifyOnServerUP=2 it will also email you if you have the mq2gmail plugin loaded and correctly configured.
  You can try /gmail "hi there" "test" in game, if u get that, u will also get the autologin notification.
  Or just leave the setting as NotifyOnServerUP=0 and it wont bother u at all.
  I find it useful to enable it on patchday's when servers are LOCKED/DOWN
  Under normal circumstances, it should be set to 0, unless u really like 10 seconds of BEEEEEEPING everytime u login...

Dec 10 2018 by eqmule
- Updated for TEST
- Updated mq2auth.exe so it can be run silently now using the /silent switch - idea cred: brainiac
- Right Clicking the AutoBank button brings up a menu now in TEST and EQBETA builds.
  This menu is NOT useful atm, it's work in progress, just ignore it.

Dec 10 2018 by eqmule & SwiftyMUSE
- Updated for BETA

Dec 09 2018 by eqmule
- Updated for BETA

Dec 08 2018 by eqmule
- Updated for BETA

Dec 07 2018 by eqmule
- Updated for BETA
- The following feature has been on my todo list forever and was brought to life by @Knightly, all hail Knightly!
  Thanks for your support.
- Added the ability to interact with menus - cred : Knightly
  Example: /notify "open the door to the lobby" menuselect
  It will search the currently open menu for the words "open the door" and click that menu item if it finds it.
  the search is case insensitive and sub strings are fine
  thus you could just do /notify "open the" menuselect and it would still find and click that item
- 
- Added a new TLO: MQ2MenuType it inherits the Window TLO.
  It has 1 method:
	.Select : It will select a menu item (click it)
	usage: /invoke ${Menu.Select[open the door]}
	Output: none, it just clicks that entry if it finds it.

  It has 6 members:
	.Address : pIntType it returns the address of the currently open menu.
	.NumVisibleMenus : pIntType it returns number of currently visible menus. Ordinarily this is going to be 1 if a menu is showing and 0 if not
	.CurrMenu : pIntType it returns the index for the currently visible menu. Ordinarily this will be 0 if a menu is open and -1 if not
	.Name : pStringType it returns the name of the menu or the first items name.
	.NumItems = : pIntType it returns number of items in the currently open menu.
	.Items : pStringType it returns the Itemname specified by Index
--  Usage Examples:
--	/echo ${Menu.Name}
	Output: Shabby Lobby Door
	/echo ${Menu.Open} (it inherits Window TLO, remember?)
	Output: TRUE
	/echo ${Menu.NumItems}
	Output: 4
	/echo ${Menu.Items[2]}
	Output: Adjust Placement
- Added some door defines.

Dec 06 2018 by eqmule
- Updated to include all faction names - SwiftyMUSE
- Updated for BETA
- I made some changes to /itemtarget /items and the ground tlo
  I don't want to say to much about it really there isn't much to say
  from a users perspective everything works like before.
  Basically the only difference should be that /items now display grounditems in guild halls as well.
  if ${Ground} or /itemtarget or whatever does not work as before let me know.
- Added /click right item
  this is mostly useful for like grounditems like shabby lobby door and so on that pops up
  a menu when you rightclick them.
- Work in progress -> adding a method to click menu items in the currently open menu.

Dec 05 2018 by eqmule & SwiftyMUSE
- Updated for BETA

Dec 04 2018 by eqmule & SwiftyMUSE
- Updated for BETA
- Updated for TEST

Dec 03 2018 by eqmule
- Updated for BETA
- Added /groupinfo mimicme on|off - it will do what the button does but from commandline
- Added /groupinfo followme on|off - it will do what the button does but from commandline
- Added /groupinfo cometome - it will do what the button does but from commandline
- This means if you dont want those buttons on the group window, just rightclick
  a group member and hide them, then create your own hotbuttons
  and put them wherever you like to get the same functionallity.
- Fixed a bug in mq2targetinfo that would change the alpha of the targetwindow/groupwindow/exttargetwindow
  it had no business doing that, sorry.

Dec 02 2018 by eqmule
- Updated for BETA

Dec 01 2018 by eqmule
- Updated for BETA

Nov 30 2018 by eqmule
- Updated for BETA

Nov 29 2018 by eqmule
- Updated for BETA
- Fixed Mimic Me to do /keypress HAIL instead of /say Hail, blah
  This should make hail repeating work for all NPCs.

Nov 29 2018 by eqmule
- Updated for BETA
- Fixed a issue with MQ2Hud stuttering. - SwiftyMUSE

Nov 28 2018 by eqmule
- Updated for BETA
- Updated for LIVE
- Added "Follow Me" to the rightclick menu for the groupwindow. - idea cred: sl968
  For this to work yuo need to have mq2eqbc loaded as well as mq2advpath and mq2targetinfo.
  It will issue a /bct <toon> //afollow command to the toon you rightclicked on.
- MQ2HUD Tweaks - dannuic

Nov 27 2018 by eqmule
- Updated for BETA

Nov 26 2018 by eqmule
- Let's pretend yesterday's release didnt happen, mq2targetinfo was bugged, so we try again:
- Updated for BETA, LIVE and TEST
- Added /groupinfo reset if you have ANY problem at all with default UI, just run this command it will reset to WORKING ini.
  Old settings will be saved in MQ2TargetInfo.bak

- Added /groupinfo reload
  you can use it to reload the ini when you make changes to button locations etc.
- I made a lot of changes to how mq2targetinfo adds itself to the UI
  Basically if you have a custom UI it will now save button locations and so on in it's own section of the ini file.
  Example ini:
  [code]
	[Default]
	UsePerCharSettings=0
	ShowComeToMeButton=1
	ShowFollowMeButton=1
	ShowMimicMeButton=1
	ShowHotButtons=1
	ShowDistance=1
	ShowExtDistance=1
	ComeToMeText=Come To Me
	ComeToMeCommand=/bcg //nav id ${Me.ID}
	ComeToMeToolTip=/bcg //nav id ${Me.ID}
	FollowMeText=Follow Me
	FollowMeCommand=/bcg //afollow spawn ${Me.ID}
	FollowMeeToolTip=/bcg //afollow spawn ${Me.ID}

	[UI_default]
	DynamicUI=1
	GroupDistanceLoc=0,-20,70,0
	ComeToMeLoc=61,27,6,46
	FollowMeLoc=61,27,48,88
	MimicMeLoc=61,27,90,130
	HotButton0Loc=97,64,6,46
	HotButton1Loc=97,64,49,89
	HotButton2Loc=97,64,92,132
	TargetInfoAnchoredToRight=0
	TargetInfoLoc=34,48,0,40
	TargetDistanceLoc=34,48,90,0
	ExtDistanceLoc=0,-20,70,0

	[UI_zliz]
	DynamicUI=0
	GroupDistanceLoc=0,-8,60,0
	ComeToMeLoc=41,1,1,41
	FollowMeLoc=41,1,42,82
	MimicMeLoc=41,1,83,123
	HotButton0Loc=76,36,2,42
	HotButton1Loc=76,36,44,84
	HotButton2Loc=76,36,86,126
	TargetInfoAnchoredToRight=0
	TargetInfoLoc=1,12,90,0
	TargetDistanceLoc=14,26,140,180
	ExtDistanceLoc=0,-20,70,0

	[UI_Melee]
	DynamicUI=0
	GroupDistanceLoc=-3,-15,120,-70
	ComeToMeLoc=36,2,4,44
	FollowMeLoc=36,2,46,86
	MimicMeLoc=36,2,88,128
	HotButton0Loc=36,0,134,174
	HotButton1Loc=36,0,174,214
	HotButton2Loc=36,0,214,254
	TargetInfoAnchoredToRight=0
	TargetInfoLoc=1,13,90,60
	TargetDistanceLoc=50,62,140,0
	ExtDistanceLoc=0,-20,90,0

	[UI_sars]
	DynamicUI=0
	GroupDistanceOffset=0
	UseGroupLayoutBox=1
	GroupDistanceLoc=0,12,70,-5
	GroupDistanceElementPrefix=GW_Gauge
	ComeToMeLoc=33,3,0,30
	FollowMeLoc=33,3,32,62
	MimicMeLoc=33,3,64,94
	HotButton0Loc=69,39,2,32
	HotButton1Loc=69,39,34,64
	HotButton2Loc=69,39,66,96
	TargetInfoAnchoredToRight=0
	TargetInfoLoc=74,86,140,0
	TargetDistanceLoc=112,124,0,230
	UseExtLayoutBox=1
	ExtDistanceLoc=0,12,30,-20
  [/code]



Nov 24 2018 by eqmule
- Updated for BETA
- Custom UI Extended Target Window crash fixed in MQ2TargetInfo.

Nov 23 2018 by eqmule
- Updated for BETA
- Added MORE support for custom UI's to MQ2targetInfo
  I don't know much about custom UI' as I have only used a couple of them
  and my experience with them, well i was not impressed, the reason is that they are outdated
  they dont show aggro percentages, they use hardcoded sizes and thus cant be resized, cant be moved, has no title, etc.
  Honestly, its a mess, if u have a good UI that has all the same controls as default, you are lucky.
  Now, to workaround these limitations, I have made some changes to MQ2targetInfo:
  First of all if your group window is not resizable, ill change it so it is.
  Second if it doesnt have proper .TopOffset I'll use Location.top instead and so on.
  Suffice to say, I have done my best to make this work for everyone.
  If this still isnt enough, you are going to have to actually edit either mq2targetinfo.ini
  and set the button locations there, or edit your UI's XML files.
  Well, or just unload mq2targetinfo...

  Bottomline is, the code I added now, should at a minimum not crash your custom UI
  and there is a good chance it actually works for it as well, although u might have to resize the window
  in order to see all buttons and distance etc.

Nov 22 2018 by eqmule thanksgiving edition.
- Updated for BETA
- I now disable MQ2TargetInfo for incompatible UI's
  I plan on fixing it but I dont have time today.

- Started the Task TLO overhaul, we are going to be able to access these things without having to have the window open.
  This also means we can now add some new members to it, like the type of task, reward, npc to turn into etc.
  More to come.

Nov 21 2018 by eqmule
- Updated for BETA
- Moved Mimic Me default position to where old hotbutton was.
- Moved old hotbutton to old Mimic Me default position to be more consistent because:
- I Added 2 more hotbuttons to the group window. There was unused space next to hotbutton 1... - idea cred: sl968
  Rightclick groupwindow and check or uncheck the menu for it to hide/show them.
  or use /groupinfo help
  There is no way to selectivly show only one or two, the show is either for all three or none.
  Because, well it makes the most sense and I dont want to clutter up the menu with 3 settings for it.

Nov 20 2018 by eqmule
- Updated for BETA

Nov 19 2018 by eqmule
- Updated for TEST

Nov 19 2018 by eqmule
- Updated for BETA
- Added distance for targets on the Extended Target Window
  You can control the feature by: /groupinfo show/hide extdistance
  Because distance label needs a few pixels to display, u *might* need to make the window a bit wider,
  it depends how many letters are in the mobs name that u fight.
- MQ2TargetInfo.ini now lets you customize what commands, texts and tooltips are executed/displayed for the Follow Me and Come To Me buttons
  Default entries are:
  [code]
	ComeToMeText=Come To Me
	ComeToMeCommand=/bcg //nav id ${Me.ID}
	ComeToMeToolTip=/bcg //nav id ${Me.ID}
	FollowMeText=Follow Me
	FollowMeCommand=/bcg //afollow spawn ${Me.ID}
	FollowMeeToolTip=/bcg //afollow spawn ${Me.ID}
  [/code]

Nov 18 2018 by eqmule
- Updated for BETA

Nov 17 2018 by eqmule
- Updated for BETA

Nov 16 2018 by eqmule
- Updated for BETA

Nov 15 2018 by eqmule
- Updated for BETA

Nov 14 2018 by eqmule
- Updated for LIVE
- Updated for BETA

Nov 13 2018 by SwiftyMUSE
- Updated ROF2EMU build to bring to current.
- Fixed a GetItemLinkHash crash on BETA.

Nov 13 2018 by eqmule
- Updated for BETA
- Updated InvSlotMgr for TEST and BETA it has 0x900 slots now.
  This means /itemnotify in <pack#> <slot#> rightmouseup will work again.
- FirstFreeSlot now returns -1 if no freeslot is found.
- FirstFreeSlot returns 0-whatever, it does NOT start counting on 1 anymore.
  This means: if it return 0 the FIRST slot is in fact empty.
  if it returns 1 the SECOND slot is in fact empty, etc.
  We do this because in real life, from a coders perpective, arrays start at 0. not 1.
  and, thats just the way it should be.

Nov 12 2018 by eqmule
- Updated for BETA
- Added LoreEquipped, Luck, MinLuck and MaxLuck to the itemtype tlo for BETA
- Added some more fixes to /caption anon for spawn corpses etc - chatwiththisname

Nov 11 2018 by eqmule
- Updated for BETA

Nov 10 2018 by eqmule
- Updated for BETA

Nov 09 2018 by eqmule
- Fixed a /endmacro crash in the LIVE build
- Fixed a /endmacro crash in the TEST build
- Fixed a /endmacro crash in the BETA build
- Fixed ITEMINFO wrong size crash for TEST
- Updated for BETA

Nov 08 2018 by eqmule
- MQ2TargetInfo has been updated.
  You can now set UsePerCharSettings=1 if you want that in MQ2TargetInfo.ini.
  0 is default and means it reads settings from the [Default] section.
  I realized that having per char settings is cumbersome if you have A LOT of chars.
  The buttons on the groupwindow will only show when you are in a group now.
  Except the Hotbutton which will always show unless you change its show/hide setting. see /groupinfo help for more info.
- Added a tooltip for /groupinfo help on the main groupwindow.
- Fixed a bug in mq2targetinfo which would cause the groupwindow hotbutton "hitbox" to overlap the disband button making it difficult to click.
- Added CheckMenu items for showing/hiding the groupinfo buttons to the rightclick group window menu.

- Updated for TEST
- Updated for BETA
- GLOBAL gMacroPause is gone now. Use gMacroBlock->Paused instead.

Nov 07 2018 by eqmule
- Updated for BETA
- FirstFreeSlot now returns 0 if there is no free slot found

Nov 06 2018 by eqmule & SwiftyMUSE
- Updated for BETA
- Brought ROF2 client in sync with current source.

Nov 05 2018 by eqmule & SwiftyMUSE
- Updated for BETA
- Even More Stuff

Nov 04 2018 by eqmule & SwiftyMUSE
- Updated for BETA
- More Stuff

Nov 03 2018 by eqmule & SwiftyMUSE
- Updated for BETA
- Stuff

Nov 02 2018 by SwiftyMUSE
- Updated Charinfo structure to add luck.
- Updated MQ2TargetInfo to remove compile warnings.

Nov 02 2018 by eqmule
- Updated for BETA

Nov 01 2018 by eqmule
- Updated for BETA

Oct 29 2018 by eqmule
- Updated for TEST (and LIVE)
- If you have been crashing I strongly recommend you update to this version.
- Fixed IsStackBlocked call that would corrupt the stack and lead to crashes in mq2melee etc - thanks htw for help looking into it.
- Fixed multiple problems with CHARINFO and CHARINFO2 that would cause a rare crash.

Oct 27 2018 by eqmule
- Added ${EverQuest.HWND} returns the everquest window handle.
- Added /foreground command it puts eq in the foreground.
  Usage: /bct <toon> //foreground
- Added a "Switch to..." menu item to the groupwindow rightclick menu, It will switch over to another group member easily.
  This menu only exist if mq2targetinfo is loaded.
- Fixed a ${Merchant.SelectItem[=blah blah]} bug, it should work properly now.

Oct 26 2018 by SwiftyMUSE
- Added debugging logic for stacks.
    Add BuffStackTestDebug=1 to your [MacroQuest] section of MacroQuest.ini
    to allow debugging information to be put in the log file for review by
    the developers.

Oct 26 2018 by eqmule
- Previously Added: ${Merchant.ItemsReceived} its true if the merchants itemlist has been filled in.

- Fixed a issue that prevented isboxer from launching eqgame processes without them crashing.
- Added a /groupinfo command to hide/show buttons on the group window
  Usage: /groupinfo help
- GroupWindow Button locations are now configurable in mq2targetinfo.ini
  plugin unload and reload is needed if you change button locations.

Oct 25 2018 by eqmule && Chatwiththisname
- Updated for LIVE
- Fixed /selectitem it selects items in your inventory when you have a merchant open.
  Usage: /selectitem "bottle of" will select a "bottle of vinegar" you can also do "=bottle of vinegar" to match EXACT name (its not case sensitive though)
- Added Methods to the Merchant TLO: .SelectItem .Buy .Sell .OpenWindow
  Usage:
  /invoke ${Merchant.OpenWindow} //will open the merchant closest to you, or if you have a merchant target, that mrchant
  /invoke ${Merchant.SelectItem[bottle of]} for a partial match OR ${Merchant.SelectItem[=bottle of vinegar]} if you need the name to match EXACTLY (its not case sensitive though)
  /invoke ${Merchant.Buy[100]} //buys 100 of whatever is selected with Merchant.SelectItem[blah]
  /invoke ${Merchant.Sell[100]} //sells 100 of whatever is selected with /selectitem
- Fixed /caption anon - Chatwiththisname
- Added Anon Caption string to ini file - Chatwiththisname
- Added command /caption reload to reread the ini on the fly - Chatwiththisname

Oct 23 2018 by eqmule
- MQ2TargetInfo is now part of Core.

Oct 22 2018 by eqmule
- Added some more good stuff to mq2targetinfo
- Fixed clicking playername in group window.
- Added a button called "Mimic Me" to the group window.
	If you have mq2eqbc loaded the button will work and will
	make your whole group do what you do, if u target someone they will all target your target.
	if you say something they will all repeat what you say.
	This is great for tasks etc.
- Added "Pick up nearest ground item" to the rightclick menu in the groupwindow.
    This makes the character you selected the menu on pick up the nearest grounditem to him/her
- Added "Click nearest door" to the rightclick menu in the groupwindow.
   This makes the character you selected the menu on click the nearest door to him/her
- Added a real Hotbutton to the groupwindow, you can now put a custom hotbutton there that does whatever you like.

Oct 19 2018 by eqmule
- mq2melee.cpp has been updated for Me->AAList changes in the builder go click the file and diff it to the old one to see what changed.
- MQ2TargetInfo has been updated.
- Added Distance to group members next to their name in the groupwindow.
- Added a button to the group window called "Come to Me"
	If you have mq2eqbc, mq2nav and mq2advpath and a proper mq2nav mesh loaded
	the button will work and will make your whole group come running to you.

- Added a button called "Follow Me" to the group window.
	If you have mq2eqbc and mq2advpath loaded the button will work and will
	make your whole group follow you around.

- Added a new character TLO member: Bandolier it has 4 members: Index,Active,Name,Item
    it has one method: Activate
	Usage: (assuming you have a bandoiler saved as "1HB")
	| check if its active:
	[code]
	/if (!${Me.Bandolier[${Bandolier[1HB].Active}) {
		/echo [${Time}] player want us to activate Bandolier: 1HB.
		/invoke ${Me.Bandolier[1HB].Activate}
	}
	/echo I have a ${Me.Bandolier[1HB].Item[1].Name} in my primary bandoilier slot
	Output: I have a Snowreaver in my primary bandoilier slot
	Item returns a bandolieritemtype which has 4 members: Index,ID,IconID,Name
	[/code]

- Made some adjustments to the ${Ground} TLO and added .First and .Last members to it.
	  /echo ${Ground} will now return the FIRST item in the list if you DO NOT done a /itemtarget
	  in which case it will return that item.
	  Prior to this change ${Ground} would just return NULL if an /itemtarget had not been performed.
	- Fixed a bug in ${Ground} which prevented it from be used as a type
	  Example:
	  [code]
	  |a Macro to show how to use /vardata
	|/vardata does NOT work like /varset
	|Opening and closing the dataportion must NOT use ${}

	#turbo 120

	Sub Main
		/declare MyGroundItem		ground		local
		/declare Count			int		local
	
		|Start by just setting it to the first entry found in the grounditems list:
		| NOTE that I DO NOT USE ${Ground.First}, but Ground.First that's just how /vardata works, so accept it.
		/vardata MyGroundItem Ground.First

		/for Count 1 to ${GroundItemCount}
			/echo \a-w${Count}. \awID: \at${MyGroundItem.ID} \awDist: \ay${MyGroundItem.Distance} \ag${MyGroundItem.DisplayName}
        		|move to next:
			/if (${Bool[${MyGroundItem.Next}]}) {
				/vardata MyGroundItem MyGroundItem.Next
			} else {
				/break
			}
		/next Count
	/return
	[/code]

- Fixed AAPointsAssigned in the CHARINFO2 struct, it is actually an array.
	Prior to this fix we used it like this: pChar2->AAPointsAssigned;
	Now we use it like this: pChar2->AAPointsAssigned[0];
	It contains points spent in each aa category. the first one is just total...

Oct 10 2018 by eqmule
- Updated for TEST

Oct 01 2018 by eqmule
- Fixed a bug in SpawnMatchesSearch which *could* cause group members to look like they gone offline.
- Added click to nav on map - dannuic
  Usage: hold down alt + leftclick anywhere on the mapwindow and nav will run u there if its loaded.

Sep 25 2018 by eqmule
- Updated for TEST

Sep 21 2018 by eqmule
- Updated for LIVE

Sep 19 2018 by eqmule
- Updated for LIVE
- Fixed a bug with /advloot giveto
- Cleaned up and completed the _EQCASTSPELLGEM struct, we have been using it wrong for years it seems.
- TimeStamp in the EQCASTSPELLGEM has been removed and is now (correctly) part of the CBUTTONWND struct
  it is named (correctly) CoolDownBeginTime there.

- RecastTime in the EQCASTSPELLGEM has been removed and is now (correctly) part of the CBUTTONWND struct
  it is named (correctly) CoolDownDuration there.

- The 2 above changes means plugins might need to be edited if they used the old struct.
  Here is an example of how to fix this:
  change:
  return g->TimeStamp + g->RecastTime - EQGetTime();
  to:
  return g->Wnd.CoolDownBeginTime + g->Wnd.CoolDownDuration - EQGetTime();
- Started on adding support for the UF emu client, no eta for when it will build.
- The EMU #define has been renamed to ROF2EMU
- Added a #define for UFEMU
  This means if you plugin was previously using #if defined(EMU) !defined or #ifdef or #ifndef
  it need to to properly add in defined(ROF2EMU) && defined(UFEMU) or the !defined in the proper places

Sep 12 2018 by SwiftyMUSE
- Added Banker for searches.
- Fixed .NumGems so it will give up to 14 based on your spellbar.

Sep 12 2018 by eqmule
- Updated for TEST
- Fixed /removeaug
- Added support for RewardSelectionWnd through the /notify command -Plure
- Added .StacksWithDiscs to the Spell TLO its a true/false
  I don't know if it works, its untested.
- Advloot giveto now works for raid members as well.
- Added .Collected and .CollectedRecieved and .Scribed and .ScribedRecieved to the DisplayItem TLO they return true/false

Sep 05 2018 by eqmule
- Updated for TEST

Aug 18 2018 by eqmule
- Updated for TEST

Aug 15 2018 by eqmule
- Updated for LIVE

Aug 09 2018 by eqmule
- Updated for TEST

Jul 20 2018 by eqmule
- Updated for TEST
- MQ2 contains NO active hacks, you can't warp and you can't "gank" etc.
  Now, I bring this up since there is a thread on the official forum right now about cheat programs.
  They are NOT talking about mq2, but another program which I will NOT link to or promote in any way, in fact we condemn it.

Jul 19 2018 by eqmule
- Updated for LIVE

Jul 14 2018 by eqmule
- Updated for TEST

Jul 11 2018 by eqmule
- Updated for TEST

Jul 09 2018 by eqmule
- Added support for MQ2Radar

Jun 22 2018 by eqmule
- Updated for TEST
- Fixed a bug in mq2itemdisplay that would spam uierrors.txt

Jun 20 2018 by eqmule
- Updated for LIVE
- They removed the heroic resists from iteminfo, so I did to.
  I dont think anyone was using those anyway.

Jun 19 2018 by eqmule
- Updated for TEST

Jun 18 2018 by eqmule
- Added support for emu mq2labels plugin

Jun 16 2018 by eqmule
- Fixed a bug for TEST

Jun 13 2018 by eqmule
- Fixed ITEMINFO for TEST
- Fixed invslot charm

Jun 13 2018 by eqmule
- Updated for TEST

Jun 08 2018 by eqmule
- Added ActorDef to the spawn tlo it returns the name of the actor as a string

Jun 07 2018 by eqmule
- Fixed a crash in mq2linkdb
- Fixed multiple potential null ptr crashes in core
- synced some rof2 emu code to latest live

May 30 2018 by eqmule
- Fixed a bug in .FirstFreeSlot it returned 0 if all slots in a container was empty, but it should return 1 as in slot 1 is the first empty slot
- Added support for the InvSlot TLO to return .Item (as a ItemType) for worldcontainers
  Example: /echo ${InvSlot[enviro].Item.FirstFreeSlot}
  it will echo the first free slot in the currently open worldcontainer (forge,loom etc)

May 29 2018 by eqmule
- Fixed ${InvSlot[tradex].Item} where x is 1-16 for trading with players and 1-4 for NPCs
- Fixed a potential NULL pointer crash in mq2hud
- Fixed a potential NULL pointer crash in mq2chathook
- Fixed a potential NULL pointer crash in mq2moveutils
- Fixed a rare invalid pointer crash in mq2targetinfo

May 25 2018 by eqmule
- Added .Trigger and .HasSPA to the Spell TLO
  .Trigger[x] returns a SpellType.
  .HasSPA[x] returns true or false
  Usage:
  Sub Main
	/declare i int local
	/if (${Spell[Livio's Malosenia].HasSPA[470]}==TRUE) {
		/for i 1 to ${Spell[Livio's Malosenia].NumEffects}
			/if (${Spell[Livio's Malosenia].Attrib[${i}]}==470) {
				/echo the spell Livio's Malosenia triggers ${Spell[Livio's Malosenia].Trigger[${i}].Name}
			}
		/next i	
	}
  /return

May 22 2018 by eqmule
-Fixed PCHARINFONEW

May 21 2018 by SwiftyMUSE
- Corrected stacking for changes to spa 148
- Corrected display of spa 148 to use new data format

May 18 2018 by eqmule
- Updated for TEST
- Added .Next and .Prev to the grounditem type. - cred Alynel
  Usage: /declare NextItem ground local
		 /echo ${Ground[thing i'm looking for].Next.ID}
- Fixed Me.XTAggroCount

May 16 2018 by eqmule
- Updated for LIVE
- Updated for TEST

May 13 2018 by SwiftyMUSE
- Added MQ2SoundControl to global build.
- Removed patterns from MQ2Camera, MQ2Moveutils, MQ2SoundControl
- Fixed keybinds, you can no longer bind to the 22 additional keybind names
- Changed ${Me} and ${Buff} TLO's
  Added DiseaseCounters, PoisonCounters, CurseCounters, CorruptionCounters
  Changed Counters to TotalCounters
  Updated all counters to correctly pull the spelldata values

May 08 2018 by eqmule
- Updated or TEST

May 07 2018 by eqmule
- ${FindItem} and ${FindBankItem} and ${FindItemCount} now takes item ids as well
  Example: /echo ${FindItemCount[12345]} will find how many items with the id 12345 you have.
- /itemnotify now takes item ids as well.
  Example: /itemnotify #12345 leftmouseup will pick up an item with the id 12345 if one exist.
  NOTE: the hash (#) IS mandatory when using it this way.

Apr 27 2018 by eqmule
- Added .Solvent to the Augslot TLO it returns a SolvenType and if empty just the Name :cred and nagging for weeks: maskoi
  SolventType has 4 members: Name which is a string type, ID as int, Item as itemtype and Count as int.
  Example 1: /echo ${FindItem[Cloth Cap].AugSlot[0].Solvent.Name}
  Output: Class I Augmentation Distiller
  Example 2: /echo ${FindItem[Cloth Cap].AugSlot[0].Solvent.ID}
  Output: 47001
  //if you dont have the solvent in your inventory:
  Example 3: /echo ${FindItem[Cloth Cap].AugSlot[0].Solvent.Item.Name}
  Output: NULL
  Example 4: /echo ${FindItem[Cloth Cap].AugSlot[0].Solvent.Count}
  Output: 0

Apr 24 2018 by eqmule
- Updated for TEST

Apr 23 2018 by eqmule
- Fixed Me.XTAggroCount and Me.XTHaterCount
- Added ${MacroQuest.Version} it will grab whatever version is set in the resource for fileversion for mq2main.dll
- Added ${MacroQuest.InternalName} it will grab whatever internal name is set in resource for the internalname for mq2main.dll
- Fixed a crash in /itemnotify

Apr 21 2018 by eqmule
- Updated for LIVE
- .Replace can once again take an empty second argument example ${Target.Name.Replace[mule,]} output Eq if targets name is Eqmule

Apr 20 2018 by eqmule
- Bugfixes.
- Fixed a null pointer crash in MQ2FPS thanks to almar for the report and dump file.

Apr 19 2018 by eqmule
- Fixed a bug in _SPELLBUFF, it had the wrong size and members
  this will fix any problems with casting spells etc.

Apr 18 2018 by eqmule and SwiftyMUSE
- Updated for LIVE
- You should remove DataCompare, FindOffsets and GetDWordAt from your plugins, they exist as inlines from now on in core.

Apr 17 2018 by eqmule and SwiftyMUSE
- Updated for TEST

Mar 17 2018 by eqmule
- Added .Path to the MacroQuest TLO
  Usage /echo ${MacroQuest.Path}
  returns the path to the folder mq2main.dll is in
- Added Name, Level and Count to the CharSelectList mermber of the EverQuest TLO
  Usage: /echo ${EverQuest.CharSelectList[1].Name}
  Usage: /echo ${EverQuest.CharSelectList[1].Count} yes I know it should be ${EverQuest.CharSelectList.Count} but just work with it like that.
  it returns the actual count of the characters in the list.

Mar 16 2018 by eqmule
- Updated for LIVE and TEST Fixed the ITEMINFO struct so things like StackSize works again.

Mar 14 2018 by eqmule
- Updated for LIVE

Mar 11 2018 by SwiftyMUSE
- Updated hotkey processing. You are now able to use any/all of the allowed modifiers win/alt/ctrl/shift keys.
  hotkey processing will allow characters `/~, 0-9, A-Z, NUMPAD0-9 as the keycode. For example, you might want
  win+ctrl+~ to be a valid hotkey.
  F12 is RESERVED for the debugger and can not be used as a hotkey. You can use F12 with a modifier.
- Updated XTAggroCount to return a value when only 1 mob is on xtarget.
- Added XTHaterCount as the number of mob on xtarget with AUTO-HATER.

Mar 11 2018 by eqmule
-Fixed another crash on TEST -brainiac

Mar 10 2018 by eqmule
- Updated the TEST build. If you crash use REBUILD on mq2main then build the rest again.
- mapcrash fixed - brainiac

Mar 09 2018 by eqmule
- Updated for TEST

Feb 27 2018 by eqmule
- Updated for TEST

Feb 22 2018 by swiftymuse
- Updated for LIVE
- Updated for TEST
- Fixed a crash that would occur in plugins that use the __msgTokenTextParam_x offset which was wrong. -eqmule
  If you unloaded a plugin and that stopped the crashing, you can now safely load it again.

Feb 21 2018 by eqmule and SwiftyMUSE
- Updated the TEST build.
- Updated the LIVE build.
  Look, we don't know for sure which plugins work and which don't after todays patch
  there was just too many things that changed but i can say that I know mq2cast needed an update here:
  from:
  [code]
  if (Cast->CastOnYou[0]) {
	sprintf_s(Temps, "%s#*#", Cast->CastOnYou);
  [/code]
  changed to
  [code]
		/*CastByMe,CastByOther,CastOnYou,CastOnAnother,WearOff*/
		if (char*str = GetSpellString(Cast->ID,2)) { 
			sprintf_s(Temps, "%s#*#", str);
  [/code]
  So from now on if you need the strings from spell use GetSpellString
- Updated mq2moveutils in the builder with new patterns

Feb 13 2018 by eqmule
- Added MQ2TargetInfo plugin to core
  It adds 3 features to the target window:
  1. Distance to target
  2. Can See
  3. PH - if the mob you target is a place holder for a named, it will show info on the named when clicked.

Jan 31 2018 by eqmule
- Added a toggle to the item display window to add/remove loot filter
- Moved the button so its always paralell to the modified label
- Fixed a crash when typing % in chat - cred: jimbob

Jan 24 2018 by eqmule
- Attempted to fix the empty char select list bug that pops up a window and says "Loading Characters" by going back to serverselect.
  I cant tell if the fix works or not since the bug is so rare.
- The itemdisplay window has a new button for looking up the item on lucy.
- New command: /itemdisplay
- Usage: /itemdisplay LootButton off/on if not specified its a toggle
- Usage: /itemdisplay LucytButton off/on if not specified its a toggle

- The following APIs where incorrectly named and has been changed to their correct names:
- CHtmlWnd__OpenUrl_x is now  CWebManager__CreateHtmlWnd_x
- CHtmlComponent__CheckUrl_x has is now CHtmlComponentWnd__ValidateUri_x
- pWebBrowser is now pCWebManager
- pinstCHtmlWnd_x is now pinstCWebManager_x
- All instances of CCharacterSelect are now CCharacterListWnd

Jan 23 2018 by eqmule
- Updated for TEST

Jan 17 2018 by eqmule
- Updated for LIVE Go build it at www.macroquest2.com/builder
- Added a "Add to loot filters" button on the itemdisplay window.
  Usage: click it and it will add the item as always greed and roll.
  This feature is only present if you have the mq2itemdisplay plugin loaded.

Jan 17 2018 by SwiftyMUSE
- Fix for tunare deity

Jan 15 2018 by eqmule
- Added /AddLootFilter syntax:  /AddLootFilter <itemID> <ItemIconID> \"Item Name\"
  Example: /AddLootFilter ${Cursor.ID} ${Cursor.IconID} "${Cursor.Name}"
  will add whateveris on your cursor to the advloot filters as always greed and roll.
- Added a AddLootFilter method to the DisplayItem TLO.
- Usage: /invoke ${DisplayItem.AddLootFilter} or ${DisplayItem[x].AddLootFilter} where x is 1 to 6
- this will add whatever item is in the DisplayItem to advloot filters as AG and Roll

- Added a new TLO MQ2ItemSpellType as pItemSpellType:
- Added some new pItemType members:
	Clicky,Proc,Worn,Focus,Scroll,Focus2,Mount,Illusion and Familiar
	they all return the new pItemSpellType
	which has the following members:
	SpellID,RequiredLevel,EffectType,EffectiveCasterLevel,
	MaxCharges,CastTime,TimerID,RecastType,
	ProcRate,OtherName,OtherID and Spell (Spell returns a spelltype)
- Added the .CanUse member to the itemtype.
  Usage: /echo ${Cursor.CanUse} or ${FindItem[whatever].CanUse} or ${DsiplayItem.CanUse}
  returns true or false if u can use the item on your cursor.
  NOTE: if your item does NOT have a class set, i.e. None/None it will return FALSE.
  I am just calling the original eq function so dont blame me for anomolies.

Jan 10 2018 by eqmule
- Updated for TEST Go build it at www.macroquest2.com/builder

Jan 07 2018 by SwiftyMUSE
- Corrected ${Me.Rooted}, credit Plure.
- Updated spell SPA displays with new SPA's.
- Added ${Me.MercAAPoints}, ${Me.MercAAPointsSpent}
- Corrected ${Me.CursorKrono}

Jan 07 2018 by brainiac
- Updated solution and project files to use latest Visual Studio 2017.
  If you're not using VS2017 yet, go download community edition for free: 
  https://www.visualstudio.com/downloads/

Jan 05 2018 by eqmule
- Updated for LIVE Go build it at www.macroquest2.com/builder

Jan 04 2018 by eqmule
- Updated for TEST Go build it at www.macroquest2.com/builder

Jan 01 2018 by eqmule
- Updated for LIVE Go build it at www.macroquest2.com/builder
- /tar npc now correctly targets the closest npc using distance3d.

Dec 28 2017 by eqmule
- Updated for LIVE Go build it at www.macroquest2.com/builder
- ${Group.Cleric} will now return the cleric as a spawntype if a cleric is in the group (not a mercenary but a REAL cleric)
- ${Group.Injured[90]} will return the numbers of people in the group that has a hp percent lower than 90

Dec 19 2017 by eqmule
- Updated for LIVE Go build it at www.macroquest2.com/builder

Dec 16 2017 by eqmule
- Updated for TEST Go build it at www.macroquest2.com/builder

Dec 12 2017 by eqmule
- Updated for TEST Go build it at www.macroquest2.com/builder
- Updated for LIVE Go build it at www.macroquest2.com/builder

Dec 11 2017 by eqmule
- Updated for BETA Go build it at www.macroquest2.com/builder

Dec 10 2017 by eqmule
- Updated for BETA Go build it at www.macroquest2.com/builder

Dec 09 2017 by eqmule
- Updated for BETA Go build it at www.macroquest2.com/builder

Dec 08 2017 by eqmule
- Updated for BETA Go build it at www.macroquest2.com/builder

Dec 07 2017 by eqmule
- Updated for BETA Go build it at www.macroquest2.com/builder
- Fixed the UIType enumeration so things like ${Window[MerchantWnd].Child[ItemList].List[1,2]} etc, will work again.

Dec 06 2017 by eqmule
- Updated for BETA Go build it at www.macroquest2.com/builder
- Updated for TEST Go build it at www.macroquest2.com/builder
- Fixed /loginchar server:charname it should once again work.

Dec 05 2017 by eqmule
- Updated for BETA Go build it at www.macroquest2.com/builder

Dec 04 2017 by eqmule
- Updated for BETA Go build it at www.macroquest2.com/builder

Dec 04 2017 by SwiftyMUSE
- Added new TLO member XTAggroCount to ${Me}
  Usage: /echo ${Me.XTAggroCount} or ${Me.XTAggroCount[100]}
  it returns the number of AUTO-HATER mobs on the extended
  target window where your aggro is less than the optional
  parameter N. N must be between 1-100 inclusive or it will be
  set to 100 (the default value).
  So, ${Me.XTAggroCount} and ${Me.XTAggroCount[100]} are identical.

Dec 03 2017 by eqmule
- Updated for BETA Go build it at www.macroquest2.com/builder

Dec 02 2017 by eqmule
- Updated for BETA Go build it at www.macroquest2.com/builder

Dec 01 2017 by eqmule
- Added new TLO member BardSongPlaying to ${Me}
  Usage: /echo ${Me.BardSongPlaying}
  it returns true if a bard song is playing and false if not.
- Fixed ${Me.SpellReady} to take bard songs playing into account properly so it returns true even if a song is playing.
- Added Category and Subcategory to the SpellDisplay Window.
- Updated for BETA Go build it at www.macroquest2.com/builder

Nov 30 2017 by eqmule
- Updated for BETA Go build it at www.macroquest2.com/builder

Nov 29 2017 by eqmule
- Updated for TEST Go build it at www.macroquest2.com/builder
- Updated for BETA Go build it at www.macroquest2.com/builder

Nov 28 2017 by SwiftyMUSE credit plure
- Updated all FindItem code to allow partial matches and consistently check
  your cursor, inventory (including bags), keyrings for the item. Will now
  allow partial and exact match checks for all.
- Update to consistently check bank/shared bank slots/bags and to allow
  partial and exact match checks for all.

Nov 28 2017 by eqmule
- Updated for BETA Go build it at www.macroquest2.com/builder

Nov 27 2017 by eqmule
- Updated for BETA Go build it at www.macroquest2.com/builder

Nov 26 2017 by eqmule
- Updated for BETA Go build it at www.macroquest2.com/builder

Nov 25 2017 by eqmule
- Updated for BETA Go build it at www.macroquest2.com/builder

Nov 24 2017 by eqmule
- Updated for BETA Go build it at www.macroquest2.com/builder

Nov 23 2017 by eqmule HAPPY THANKSGIVING
- Updated for BETA Go build it at www.macroquest2.com/builder

Nov 22 2017 by eqmule
- Updated for BETA Go build it at www.macroquest2.com/builder

Nov 21 2017 by eqmule
- Updated for LIVE Go build it at www.macroquest2.com/builder
- Updated for BETA

Nov 20 2017 by eqmule
- Updated for BETA

Nov 19 2017 by eqmule
- Updated for BETA

Nov 18 2017 by eqmule
- Updated for BETA

Nov 17 2017 by eqmule
- Updated for BETA

Nov 16 2017 by eqmule
- Updated for BETA

Nov 15 2017 by eqmule
- Updated for BETA
- Updated for LIVE

Nov 14 2017 by eqmule
- Updated for BETA

Nov 13 2017 by eqmule
- Updated for BETA

Nov 12 2017 by eqmule
- Updated for BETA

Nov 11 2017 by eqmule
- Updated for BETA

Nov 10 2017 by eqmule
- Updated for BETA

Nov 09 2017 by eqmule
- Updated for BETA

Nov 08 2017 by eqmule
- Updated for TEST
- Updated for BETA
- Added a new command: /usercamera - feature request by Bogreaper
  You can use it to set the current camera as well as save/load settings for user camera 1
  NOTE: "User Camera 1" is actually camera number 3 in the client...
  Cameras are defined as follows:
  0 = First Person Cam
  1 = Overhead Cam
  2 = Chase Cam
  3 = User Cam 1
  4 = User Cam 2
  5 = Tether Cam
  6 = Zoom Cam
  7 = Internal Cam (don't ask, it just is ok. It is used for things like when you edit the facial features of your character etc.)

  Just type /usercamera without any arguments to see help for it.
  It will display the current active camera in the Selector Window titlebar, this can be toggled with /usercamera on/off default is on.
  Example: switch to camrea 3 by doing /usercamera 3
           Then, adjust it how you like it, type /usercamera save
		   Ok, that's it, next time u want to get back to that EXACT camera position, you just do /usercamera load
		   You can create hotkey(s) as well.
		   Optional: you can do /usercamera save eqmule and it will save it for eqmule (or whatever your chanracter name is), same thing with load.
		   if you omit the character name, it just saves is as a global camera.


Nov 07 2017 by eqmule
- Updated for BETA

Nov 06 2017 by eqmule
- Updated for BETA #2

Nov 06 2017 by eqmule
- Updated for BETA

Nov 05 2017 by eqmule
- Updated for BETA

Nov 04 2017 by eqmule
- Updated for BETA

Nov 03 2017 by eqmule
- Updated for BETA
- Merchant Window TLO Fixed.

Nov 02 2017 by eqmule
- Updated for BETA

Nov 01 2017 by eqmule
- Updated for BETA

Oct 31 2017 by eqmule
- Updated for BETA

Oct 30 2017 by eqmule
- Updated for BETA

Oct 29 2017 by eqmule
- Updated for BETA

Oct 28 2017 by eqmule
- Updated for BETA

Oct 27 2017 by eqmule
- Updated for BETA

Oct 26 2017 by eqmule
- Updated for BETA

Oct 25 2017 by eqmule
- Updated for BETA

Oct 24 2017 by demonstar55
- Added ${Target.MyBuffDuration} it returns your buffs duration on the target.

Oct 24 2017 by eqmule
- Updated for BETA

Oct 23 2017 by eqmule
- Updated for BETA

Oct 22 2017 by eqmule
- Updated for BETA

Oct 21 2017 by eqmule
- Updated for BETA
- Updated for TEST
- We are currently testing the new build server for LIVE builds, pm me for an invite.

Oct 18 2017 by eqmule
- Updated for LIVE
- The latest zip is located here: http://www.mq2update.com/MQ2-Latest.zip

Oct 13 2017 by eqmule
- Updated for TEST
- MQ2Auth.exe now produces truly unique hashes, everyone needs to rerun it.
- You can now see what your MQ2Auth is by clicking the Show MQ2Auth menu item on the trayicon.
  this also optionally let you copy it to the clipboard.
- EQ_CHAT_HISTORY_OFFSET has been removed it was a pita to keep updated
	From now on do :
	OutputBox->MaxLines = 0x190;
	instead of
    (DWORD*)&(((PCHAR)OutputBox)[EQ_CHAT_HISTORY_OFFSET])=0x190; 

Oct 12 2017 by eqmule
- Updated for TEST
- Updated for TEST #2

Oct 11 2017 by eqmule
- Updated for TEST

Oct 03 2017 by eqmule
- /removebuff now takes parameters: -pet and -both | cred MacQ
  /removebuff -pet buffname removes the buff from your pet ( same functionality as /removepetbuff buffname)
  /removebuff -both buffname removes the buff from both you and your pet.

Sep 28 2017 by eqmule
- Added MQ2FamKiller
- Added MQ2Bandolier
- Fixed MQ2Cursor
- Removed the voice "help" in group for mq2rez.

Sep 26 2017 by eqmule
- Updated the SPELL struct:
- CARecastTimerID has been renamed to ReuseTimerIndex
- Mana has been renamed to ManaCost
- FizzleTime has been renamed to RecoveryTime
- ReagentId has been renamed to ReagentID
- DescriptionNumber has been renamed to DescriptionIndex
- SubSpellGroup has been renamed to SpellSubGroup
- Location has been renamed to ZoneType
- DurationValue1 has been renamed to DurationCap
plugins changed:
MQ2NetBots
MQ2NetHeal
MQ2Debuffs
MQ2Cast
MQ2Melee

Sep 25 2017 by eqmule
- MAXTURBO has been moved to the ini file. cred: silverj
- Set TurboLimit under the [MacroQuest] section in the macroquest.ini to whatever, it defaults to 240.

- Obviously people are going to set this to 1000000000000000
- and then completely lock up their game, cause the engine will never ever yield time to eq, but hey... its their choice now I guess.
- I suggest you dont mess with it at all, and leave it at 240 max.

- this: http://www.macroquest2.com/phpBB3/viewtopic.php?f=28&t=20394
- and this: http://www.macroquest2.com/phpBB3/viewtopic.php?f=28&t=20393
  has also been implemented, thanks silverj

Sep 24 2017 by SwiftyMUSE
- Updated FindItemCount to include items on the cursor in the count.

Sep 23 2017 by eqmule
- Updated for TEST

Sep 21 2017 by eqmule
- Added ${Spell[x].IllusionOkWhenMounted} it returns true if the illusion spell will land when you are on a mount
  you can call this using any spell, but it will always return true if the spell is NOT an illusion spell.
  in fact it wont even evaluate it further if its not a illusion spell
- Fixed the pinstCTimeLeftWnd_x offset

Sep 20 2017 by eqmule
- Updated for LIVE

There will be no more public mq2 updates until I catch the guy that released the mq2 for agnarr.

send me a pm or skype text: eq.mule
if you have information. you can be anonymous.

longtime friends and loyal users here that I know and trust will be given the updates by me only from now on. (at no charge of course.) mq2 is still open source and free, its just that equistructs.h eqgame.h and eqdata.h wont be distributed or updated by me anymore. those change every patch and everything prior to this day is under gpl and can of course be requested or downloaded, but from now on until this crap is resolved, I have my own NEW includes that are NOT under the gpl.

I'm sick of having my hard work being taken and passed of by some leech on a server that I specifically requested we stay away from. I wont tolerate it.

mq2 is free and staying off of truebox was the only price people had to pay, cant do that? no mq2 for anyone anymore.

wanna step in and update it? lol go for it, it must be "easy" if eqmule can do it in a couple hours... pfft... yeah right...

/eqmule (yeah I'm bitter)

19 Sep 2017 by SwiftyMUSE
- Modified Math.Clamp to use the parameter list of (N, Min, Max). ie, will clamp the value N between Min and Max.
- Added ${Group.AvgHPs} guess what it returns? - eqmule

18 Sep 2017 by eqmule
- Fixed an infinite loop bug and a variable parse bug in Eval functions. -cred bug report: creamo
- Eval functions that take multiple arguments MUST separate those with comma(s) from now on
  Example: (run with a cleric, war or shaman)
  [code]
  Sub Main
	/declare c_argueString string outer shm clr war
	/declare ChatSender string local ${Me} 

	/if (!${checkbot["shm war clr", ${ChatSender}]}) { <-NOTE the COMMA
		/echo ${Time} Only Func3: FALSE, this should be TRUE
	} else {
		/echo ${Time} Only Func3: TRUE, this should be TRUE
	}
  /return

  Sub checkbot(selectedBots, chatSender)
    /declare botSelected bool local FALSE
	/echo ${Time} in Sub checkbot selectedBots=${selectedBots} chatSender=${chatSender}
    /if (${Select[${Me.Class.ShortName},${selectedBots}]}) /varset botSelected TRUE
  /return ${botSelected}
  [/code]

17 Sep 2017 by eqmule
- Fixed ${Me.GukEarned}, ${Me.MMEarned}, ${Me.RujEarned}, ${Me.TakEarned}, ${Me.MirEarned} and ${Me.LDoNPoints}
- Added a new TLO PointMercant it only have one member : Item which is a pPointMerchantItemType.
  The pPointMerchantitemType has the following members: Name, ItemID, Price, ThemeID, IsStackable, IsLore, RaceMask, ClassMask, bCanUse
  Usage:
  /echo ${PointMercant} returns true if the LDON Mercant window is open and FALSE if not.
  /echo ${PointMercant.Item[1].Price} OR /echo ${PointMercant.Item[Ebon Hammer].Price}
  returns the Price for index 1 or whatever index Ebon Hammer is in if you do it by name.
  etc.

15 Sep 2017 starring SwiftyMUSE as "the captain", eqmule as "crew member number 6" and special guest star: eqholic
- Updated to handle the new SPA's
- Fixed a bug in /next not taking its argument into account for nested for loops.
- Fix for labels
- Fixed the CSIDLWND struct (the SIDL define...) so since we have never had this right it was time, but note that
  if your plugin uses stuff like: pwnd->SidlText and its NOT an actual CSidlScreenWnd then you need to change it to whatever window it actually is.
  I guess questions about this should be directed to me (eqmule)

plugins changed outside of core are attached here:
http://www.macroquest2.com/phpBB3/viewtopic.php?f=29&t=11451&p=174467#p174467
MQ2Rez

14 Sep 2017 by eqmule
- Updated for TEST
- Fixed ${Familiar[x].} it will return familiars and not illusions now...

- Fixed a bunch of window structs that we where completely misusing anyway.
  this could require some plugin changes, contact me for help if you get errors.

- Fix: Variables that are undeclared but supplied as paramters now default to an actual NULL or 0 not the string "NULL"

- Inspecting the Blessed Spiritstaff of the Heyokah will no longer ctd you.
- Added Math.Clamp ${Math.Clamp[Min, N, Max]} will clamp N between Min and Max. - cred derple
  Example:
  ${Math.Clamp[1, 15, 30]} => 15
  ${Math.Clamp[20, 15, 30]} => 20
  ${Math.Clamp[1, 15, 10]} => 10
  Practical usage:
  /bct ranger //stick id ${Target.ID} ${Math.Clamp[25,${Target.Distance},150]} 
  this will make your ranger stay put if he is already between 25-150 meters away
  otherwise it will move him at most 150 away and at least 25 away.

12 Sep 2017 by eqmule and eqholic
- All plugin sources for this zip are attached to this post:
  http://www.macroquest2.com/phpBB3/viewtopic.php?f=29&t=11451&p=174415#p174415
- Changed MQ2MoveUtils to save stuff faster.
- MQ2ChatWnd got a new tlo /echo ${ChatWnd.Title}
- MQ2ChatWnd got a new command /setchattitle
- MQ2Melee updated - it has flags for down and holyshits called downflag0-60 and holyflag0-60
  you SHOULD set those flags to 2 if you parse ANY macro variables.
  Example:
  [code]
  downflag0=2
  downshit0=/if (${Macro.Paused}) /echo ${Macro} is PAUSED!
  [/code]
- MQ2Hud now updated with a new type HUDTYPE_MACRO which is 16
  This means you can now set the type to any combination of 1 2 4 8 and 16
  see http://www.macroquest2.com/wiki/index.php/MQ2HUD for more info.
  Basically using a hud that tries to parse variables that are used in macros, before they are declared will fail.
  This new flag lets mq2hud know to not even try unless its set.

- Adding events from a macro will now also automatically /declare variable as outer if used.
  Example: #Event Burn              "[MQ2] |${BurnText}|"
  As you can see this event uses the variable ${BurnText} and it will therefor /declare it as well.
  This means you can remove /declare BurnText in your Sub Main since adding the event did it for you already.

- Added ${Macro.IsOuterVariable[xxx]} which returns TRUE/FALSE, it checks if a outer variable exists. (read is declared)
  I would recommend NOT using this in macros unless its for debug purposes because it can get quickly get expensive in terms of cpu cycles.

- Added ${Macro.IsTLO[xxx]} which returns TRUE/FALSE, it checks if a Top Level Object exists. This should be faster than checking if a plugin is loaded. *should*
  Usage:
    [code]
    /if (${Macro.IsTLO[Melee]}) {
        /echo yes there is a Melee Top Level Object loaded...
		/echo this means I CAN actually do stuff with it without it throwing the Undeclared warning:
		/delay 25 !${Melee.Combat}
    } else {
        /echo no there is no such TLO, maybe you should load mq2melee?
		/end
    }
    [/code]

07 Sep 2017 by eqmule and eqholic
- All Plugin Sources changed outside of core for this zip are attached to the post here:
http://www.macroquest2.com/phpBB3/viewtopic.php?f=29&t=11451&p=174399#p174399
- using namespace std; has been removed from mq2main.h
  THIS MEANS your plugins will ERROR with lines like this:
  error C2143: syntax error: missing ';' before '<'
  The line: map<string, class CXWnd2 *> WindowMap;
  To fix: Find #include "../MQ2Plugin.h" in your plugin and add using namespace std; under the LAST #include below it.
  Example:
	[code]
	#include "../MQ2Plugin.h"
	#include <otherheader>
	...
	using namespace std;
	[/code]
	OR just change the line to say std:: map<std::string, class CXWnd2 *> WindowMap;

-  The reason for that change is that right now we litter ALL projects with the std namespace and it is just not good.
   Let everyone that needs that namespace use it in their own projects from now on.

- #bind(s) are now fixed and won't screw up the macrostack anymore.
- Todays update is significant because I rebuilt the macro engine to improve performance,
  it was well overdue. The biggest change is that gMacroBlock is now a map.
- Undeclared Variables are no longer tolerated, and the macroengine will not run at optimal speed
  if they exist. I have added a TLO to check for them because of this and a new macro keyword #warning as well
  so there is no good reason to run old macros where these kinds of variables hog cpu power:
AGAIN:   IMPORTANT: Undeclared variables will slow down macro performance a LOT if they are used over and over, so, fix your macros.

- The Macro TLO has a new method: .Undeclared
  Usage: /invoke ${Macro.Undeclared} and it will list all undeclared variables.
- New macro keyword: #warning
  add it at the top of your macro, and you will get warnings if there are undeclared variables used in it.

- /while and /for loops can now be nested inside each other.
- /continue and /break should work properly inside /for loops now.
- /continue and /break works in /while loops now.

- Updated MQ2Rez and MQ2Cast to not hog the cpu looking up windows over and over.
- Other stuff to optimize and cut down on cpu intensive tasks.

Files changed outside of core:
\MQ2Cast\MQ2Cast.cpp
\MQ2Rez\MQ2Rez.cpp

01 Sep 2017 by eqmule and eqholic
- You can now call functions inside if statements in your macros
  Use [] after your sub inside the if statement to tell the macro its a sub
  so /if (blah[]) /call dostuff
  or if it actually have parameters
  /if (blah[${arg1} "hi there" 0]) /call dostuff

  Example:
  [code]
Sub Testsub
    /echo Enter Testsub
    /return Hello world
/return

Sub Testargs(int arg1,int arg2)
    /if (${arg1} > ${arg2}) {
        /return Testargs: ${arg1} > ${arg2}
    } else {
        /return Testargs: ${arg1} <= ${arg2}
    }
/return

Sub IsHuuge(int arg1)
    /echo IsHuuge ${arg1} ?
    /if (${arg1} > 1000) {
        /echo TRUE
        /return TRUE
    } else {
        /echo FALSE
        /return FALSE
    }
/return

Sub Main 
    /echo ${Testsub[]}
    /echo ${Testargs[10 9]}
    /if (${IsHuuge[2000]} && !${IsHuuge[1]}) /echo Huuge and smaaal
/return
  [/code]

19 Aug 2017 by eqmule
- Updated for TEST

17 Aug 2017 by eqmule
- Fixed Me.Aego and some other stuff related to it.
  Unfortunately for us and everyone else that parses the spells db
  Category and Subcategory are now 0 for all spells that cannot be scribed.
  Lets hope this was just a mistake and it will be reversed in a future patch.

- Me.Aura now returns a pAuraType cred: xowis
  Members: ID, Name, SpawnID
  Methods: Remove
- Me.Aura[] now accept partial matches

16 Aug 2017 by eqmule
- Updated for LIVE

11 Aug 2017 by eqmule
- Fixed a crash in the TEST build.

10 Aug 2017 by eqmule
- Updated for TEST
- Improved AddAlias, RemoveAlias and the rest of the alias stuff.
  macros that use /addalias should notice a significant increase in performance.

03 Aug 2017 by SwiftyMUSE
- Updated /cast to cast the memorized rank of the spell when the rank is not given in the name.
- Fixed random crashes with /click when zoning.

31 Jul 2017 by eqmule
- /cast now takes an optional loc x y z argument useful for splashspells.
  Example: /cast "Reforming Splash" loc 123 456 789
  would cast the splash spell at that location...
  just doing a /cast "Reforming Splash" will cast it either on your targets location
  and if you have no target on your own location.

- Added IsSummoned to the spawn tlo, returns true/false if its a summoned being (pet for example)
- MQ2Template now (correcty) creates OnBeginZone & OnEndZone functions. - cred htw
- Distances in searchspawn now return the true 3D distance (instead of 2d distance)
- Added zLoc to searchspawn. cred ctaylor
  this means you can search location and zradius at a specific zloc.
  Example:
  /echo ${Spawn[npc loc 10 20 30 radius 20 zradius 15]}
  IF there is a npc within 20 radius of loc 10,20 AND within +-15 Z of 30 (so max 45 or min 15)
  THEN it will return that spawn...
  NOTE: You can still use ${Spawn[npc loc 10 20 radius 20 zradius 15]}
  like before this addition, and then it will just use YOUR Z (thats how it has worked up til now.)
  If you use the loc keyword and there is a NUMBER as parameter 3, it will ALWAYS be assumed its the z loc...
  IF there is NO NUMBER as the third parameter after loc, then its NOT a Z.
  Just to make this perfectly clear: ALWAYS specify the radius keyword AFTER your loc keyword, and you will
  be fine no matter if you feed it 2 or 3 args.
  Makes sense? yeah... right...

27 Jul 2017 by eqmule
- Polished up the window manager a bit, it was overdue.
  This means some plugins might break, but its easy to fix.
	Example:
	[code]PCSIDLWND* ppWnd = pWindowManager->pWindows;
	PCSIDLWND pWnd=*ppWnd;
	while (pWnd = *ppWnd)
	...
	[/code]
	becomes:
	[code]for(int i=0;i<pWindowManager->pWindows.Count;i++)
	{
		if (PCXWND pWnd = pWindowManager->pWindows[i]) {
		...
	[/code]

25 Jul 2017 by eqmule
- Minor Maintenance Release
- IsGroupMember returns true for mercenaries as well now.
- Fixed a buffer overflow in mq2chatwindow

23 Jul 2017 by eqmule
- Updated for LIVE
- Updated for TEST

20 Jul 2017 by eqmule
- Improved /face to mimic exactly how the client AI faces mobs.
  This means its looks very natural and smooth now.
  Please don't use /face fast anymore, it looks "bottish"
  and there is no good reason to use it.

19 Jul 2017 by eqmule
- Updated for LIVE
- The crash callback will once again produce dump files and zip them.
- Math.Rand now takes an optional min argument so you can get a random number between 2 variables.
  Example: /echo ${Math.Rand[5,10]}
  this would return a randum number between 5 and 10.
  You can still use the original just specifying the max.
  Example: ${Math.Rand[10]}
  in which case it behaves as before. (in this example, rand between 1 and 10) 

17 Jul 2017 by SwiftyMUSE
- Added ${Me.Beneficial}, ${Me.BASExxx} back into the source code.
- Added ${Me.CursorKrono}

12 Jul 2017 by eqmule
- Updated for TEST
- All instances of "Malod" has been renamed to "Maloed"
- Darkened Malosenia is now correctly returned when doing a ${Target.Maloed}

10 Jul 2017 by SwiftyMUSE
- added optional <z> parameter to /face loc

21 Jun 2017 by eqmule
- Updated for TEST
- Updated for LIVE

21 Jun 2017 by SwiftyMUSE
- Updated ground spawn names
- Update MQ2Hud for occasional crash - cred demonstar55

17 Jun 2017 by eqmule
- Updated for ISXEQ so it once again builds...
  I loaded the ISXEQ.sln in VS 2015 and set the projects to the v140_xp toolset, and it built.
  Report bugs or problems on the forum.

15 Jun 2017 by eqmule
- Updated for TEST

14 Jun 2017 by eqmule
- Changed ${Switch.Distance} and  ${Switch.Distance3D} so they report distance to the switch outer bounds, not its center.
- Fixed /click left door to take character reach and door radius into account.
  This means doors that previously couldn't be opened because there was no way to get within 20 feet of them
  can now be opened (the plane of justice door in pot comes to mind)
  In retrospect it kinda makes sense that if a door radius is huge, you dont have to get as close to it to open it...
  Thanks to Derple reporting this bug.
- Doors that require lock picking can now be opened as well if you have lockpicks on your cursor.
- Updated for TEST

02 Jun 2017 by eqmule
- Updated for TEST

18 May 2017 by SwiftyMUSE
- Updated faction names

17 May 2017 by The Undertaker
- Updated for LIVE

15 May 2017 by maskoi
- EverQuest.CurrentUI now return a string representing the currently loaded UI skin.
- EverQuest.IsDefaultUILoaded returns a bool true or false if the "Default" UI skin is the one loaded.

10 May 2017 by The Undertaker
- Updated for TEST

01 May 2017 by The Undertaker
- Fixed a bug in the new noparse ini thingy

01 May 2017 by The Undertaker
- ${Ini} now takes an optional 5th argument "noparse"
  This means you can now (finally) read ini settings into a variable without parsing the actual setting.
Example:
INIFILE:
[code]
[DPS]
DPSCondition1=${Me.XTarget[1].PctHPs} > 50
[/code]
[code]
Sub Main
	/declare DPSCondition1 string local
	/echo This is the actual setting for DPSCondition1 : ${Ini[MySettings.ini,DPS,DPSCondition1,NULL,noparse]}
	/varset DPS1Condition ${Ini[MySettings.ini,DPS,DPSCondition1,NULL,noparse]}

	|looping it here so you can see the condition actually changes as the xtarget mobs HP changes and no need 
	|for reading the ini over and over anymore... you're welcome...
:loop
	/echo ${DPSCondition1}
	/delay 1s
	/goto :loop
/return
[/code]

29 Apr 2017 by The Undertaker
- Updated for TEST

25 Apr 2017 by The Undertaker
- Updated for LIVE

24 Apr 2017 by htw
- Added a new TLO ${Range} which returns a pRangeType
  pRangeType has 2 members:
  Between which returns TRUE or FALSE
  and
  Inside which also returns TRUE or FALSE
  Usage Example:
  /echo ${Range.Inside[10,5:9]}
  which will return TRUE since 5 and 9 are both within the 10 range.
  /echo ${Range.Between[85,95:100]}
  which will return FALSE since 85 is not a number between 95 and 100

24 Apr 2017 by The Undertaker
- Maintenance Update

21 Apr 2017 by Derple
- Added new #bind command for macros.
  Short Explaination, this allows you to execute macro sub routines.
  Long Explaination:
  Binds are triggered when a macro runs either:
  /varset or /echo or /call or if a Sub is executed.
#bind allows you to bind an ingame slash command to a macro function.
Before you had to do this with #events and capture text that you sent to yourself for example: 
#event SayMana "#*#SayManaPercent#*#"
Now you can do 
#bind SayMana /saymana
Instead of sending yourself the keyword you can just type /saymana and it will execute the function called "Sub Bind_SayMana"
Example:
[code]
| Old Way
| #event StartCoh "#*#COH --GRP--#*#"
| New Way you can now just type /coh or /bcaa //coh or /bct mage //coh
#bind StartCoh /coh

Sub CastSpell(string spellToCast)
    /declare delayTime int local 0
    /echo Casting: ${Target.Name} with ${spellToCast}
    /casting "${spellToCast}" -maxtries|5
    /call WaitCastFinish
/return

Sub Event_StartCoh
    /if ( ${Bool[${Me.Book["Call of the Hero"]}]} == FALSE ) {
        /echo I don't have COH - Bailing...
        /return
    }
 
    /declare i int local 0
    /declare GroupCount int local ${Group.Members}
    /for i 1 to ${GroupCount}
        /doevents
        /if ( ${Group.Member[${i}].Distance} > 50 ) {
            /target id ${Group.Member[${i}].ID}
            /call CastSpell "Call of the Hero"
        }
        /call WaitCastReady "Call of the Hero"
    /next i
/return

Sub Bind_StartCoh
    /call Event_StartCoh
/return

Sub Main
    :Loop
    /doevents
    /delay 1s
    /goto :Loo
/return
[/code]

21 Apr 2017 by The Undertaker
- Updated for TEST
- Fixed a couple offsets that where wrong for LIVE.

19 Apr 2017 by Dr. Sneerstell
- Updated for LIVE
- ${Skill[someskill].Auto} returns true or false if the skill is set to use /autoskill on/off
- ${Me.AutoSkill[1]} returns a pSkillType
- ${Me.AutoSkill[2]} returns a pSkillType
- Example usage:
- ${Me.AutoSkill[1].Name} returns the name of whatever skill is set as the first autoskill.
- ${Me.AutoSkill[2].ID} returns the ID of whatever skill is set as the second autoskill.
- Fixed /items crash
- The previous change to the GROUNDITEM Struct member "ID", the renaming of it to "ItemPtr",
  caused a crash, and has been reverted.
- Reorganized skills a bit. NUM_SKILLS is now 0x64 (it always was) so change plugins if needed.

15 Apr 2017 by eqmule
- Fix for /ranged crash in the TEST build.
- The GROUNDITEM Struct member "ID" has been renamed to "ItemPtr". (just accept it)
  Added some missing members to that struct as well.

14 Apr 2017 by eqmule
- Fix for /doability crash in the TEST build.

13 Apr 2017 by eqmule
- Updated for TEST

08 Apr 2017 by eqmule
- Changed max npc level to 125
  this fixes spawnsearch etc where npc's higher than level 115 would not show up.

19 Mar 2017 by eqmule
- Updated for TEST

15 Mar 2017 by eqmule
- Updated for LIVE
- Stuff

10 Mar 2017 by eqmule
- Updated for TEST
- Stuff

23 Feb 2017 by eqmule
- Added the offline trader acceptance to mq2autologin.

22 Feb 2017 by eqmule
- Tip for macro authors:
- Added FloorZ to the Spawn TLO it returns a float.
  FloorZ usage: ok so... eh, spawns are sometimes (always?) "planted" a few inches below or above the floor...
  This member represent where the floor is ACTUALLY at.
  So if you for example do a /echo ${Target.Z} and it returns 219
  and then you do a ${Target.FloorZ} it will return like 216 or something...
  Why is this important, well for brainiacs new mq2nav, I discovered that
  sometimes, when a spawns z location is outside of the geometry... (above or below)
  you cannot just do a /nav target or a /nav locxyz ${Target.X} ${Target.Y} ${Target.Z}
  BUT doing a /nav locxyz ${Target.X} ${Target.Y} ${Target.FloorZ} works.
  So... this is how you get /nav working correctly with problematic spawns which have their feet outside of the geometry.

15 Feb 2017 by eqmule
- Updated for LIVE
- XTARGETDATA has been renamed to XTARGETSLOT
- New include added SharedClasses.h
- the XTARGETSLOT struct has been moved to SharedClasses.h
- Unknown0x4 in the XTARGETSLOT struct has been renamed to XTargetSlotStatus, change plugins accordingly.
- XTarget stuff has gone through a make over, this will break plugins.
  Here are ONE example of how to fix this:
  MQ2Melee.cpp:
  change:
  [code]case XTaggro:
		{
			Dest.DWord = true;
			Dest.Type = pBoolType;
			if (PCHARINFO pChar = GetCharInfo()) {
				if (PXTARGETMGR xtm = pChar->pXTargetMgr) {
					if (PXTARGETARRAY xta = xtm->pXTargetArray) {
						DWORD x = 0;
						for (DWORD n = 0; n < xtm->TargetSlots; n++)
						{
							if (xta->pXTargetData[n].xTargetType == XTARGET_AUTO_HATER && xta->pXTargetData[n].Unknown0x4)
							{
								x++;
							}
						}
						if (x>1) {
							if (pAggroInfo) {
								for (DWORD i = 0; i<xtm->TargetSlots; i++) {
									if (DWORD spID = xta->pXTargetData[i].SpawnID) {
										if (PSPAWNINFO pSpawn = (PSPAWNINFO)GetSpawnByID(spID)) {
											if (pTarget && ((PSPAWNINFO)pTarget)->SpawnID == pSpawn->SpawnID)
												continue;
											if (pSpawn->Type == SPAWN_NPC && xta->pXTargetData[i].xTargetType == XTARGET_AUTO_HATER) {
												DWORD agropct = pAggroInfo->aggroData[AD_xTarget1 + i].AggroPct;
												//WriteChatf("Checking aggro on %s its %d",xta->pXTargetData[i].Name,agropct);
												if (agropct<100) {
													Dest.DWord = false;
													break;
												}
											}
										}
									}
								}
							}
						}
					}
				}
			}[/code]
			to
			[code]case XTaggro:
				{
					Dest.DWord = true;
					Dest.Type = pBoolType;
					if (PCHARINFO pChar = GetCharInfo()) {
						if (ExtendedTargetList *xtm = pChar->pXTargetMgr) {
							DWORD x = 0;
							for (int n = 0; n < xtm->XTargetSlots.Count; n++)
							{
								XTARGETSLOT xts = xtm->XTargetSlots[n];
								if (xts.xTargetType == XTARGET_AUTO_HATER && xts.XTargetSlotStatus)
								{
									x++;
								}
							}
							if (x > 1) {
								if (pAggroInfo) {
									for (int i = 0; i < xtm->XTargetSlots.Count; i++) {
										XTARGETSLOT xts = xtm->XTargetSlots[i];
										if (DWORD spID = xts.SpawnID) {
											if (PSPAWNINFO pSpawn = (PSPAWNINFO)GetSpawnByID(spID)) {
												if (pTarget && ((PSPAWNINFO)pTarget)->SpawnID == pSpawn->SpawnID)
													continue;
												if (pSpawn->Type == SPAWN_NPC && xts.xTargetType == XTARGET_AUTO_HATER) {
													DWORD agropct = pAggroInfo->aggroData[AD_xTarget1 + i].AggroPct;
													//WriteChatf("Checking aggro on %s its %d",xta->pXTargetData[i].Name,agropct);
													if (agropct < 100) {
														Dest.DWord = false;
														break;
													}
												}
											}
										}
									}
								}
							}
						}
					}
				}[/code]
- Good Luck.

13 Feb 2017 by derple
- Fixed ${Target.Buff[x].Caster} so it takes multiple casters of the same spell into account.
  Before this fix, only the first caster of a spell would be returned.
- Added ${Target.MyBuff[x]} it returns a pSpellType
  Example Usage:
  [code]holyshit0=/if (!${Debuff.Silenced} && ${Me.PctMana} > 10 && ${Target.MyBuff[Envenomed Breath].ID} == NULL && ${Target.CurrentHPs}<95) /casting "Envenomed Breath"[/code]
- Added ${Target.MyBuffCount} it returns a int of all buffs YOU have casted on the target.

08 Feb 2017 by eqmule
- Fixed a few places which would use pInvSlotMgr without NULL checking it
- Added .TimeBeenDead to the spawn tlo You can use it to figure out how long a corpse has been dead.
  NOTE: The timer is dependant on if you where in the zone when the corpse spawned.
  If you enter a zone and check this tlo member it will display the time of the death 
  as the time you entered the zone.
- Fixed a potential stack corruption in EndMacro
- Updated for TEST
- Made some changes to MacroQuest2.exe to deal with it not detecting eqgame version correctly sometimes.

03 Feb 2017 by eqmule
- Updated for TEST, yes there was a new patch.
- Fixed a issue that would hang the client and sometimes even crash it.
  this should fix the problem with using Untamed Rage on a berserker
  as well as other buff stacking check problems.

03 Feb 2017 by eqmule
- Updated for latest LIVE and TEST patches

01 Feb 2017 by eqmule
- Crash handling is now somewhat configurable
  See the MQ2CrashCallBack function and GetCrashDialogMessage

30 Jan 2017 by eqmule
- Added ${MacroQuest.Build} it returns an int where LIVE = 1 TEST = 2 BETA = 3 and EMU = 4
- Added Start EQBC Server to the tray icon menu.

29 Jan 2017 by eqmule
- I finally had time to sit down and look at the crash reporting
  it has been given a major overhaul
  you will know what I mean next time you crash.
  Please READ the crash message carefully.
  Do what it says. Or not.

24 Jan 2017 by eqmule
- Fix for ${Me.HaveExpansion[Empires of Kunark]} crash - cred maskoi
- A few changes to mq2chatwnd to deal with potential memleaks - cred Derple

21 Jan 2017 by eqmule
- Updated for TEST

20 Jan 2017 by eqmule
- Fixed a bug in the EQINVSLOTWND struct where slots where WORD instead of short
  this will take care of any remaining problems with /itemnotify
- stuff in progress, nothing to see here yet...
- Fixed a buffer overflow in the UPCNotificationFlush_Detour -Thanks Maskoi

19 Jan 2017 by SwiftyMUSE
- Fixed BuffStackTest to correctly test spells with triggering spas.

18 Jan 2017 by eqmule
- Updated for LIVE
- Bunch of other stuff, thanks Brainiac for the arrayclass mod
- Exp has been changed to a __int64, because, well it is, and has been for a few years...

14 Jan 2017 by SwiftyMUSE
- Corrected potential crashes in the following routines: GetAdjustedSkill, GetBaseSkill, GetModCap, 
  GetCastingTimeModifier, GetFocusCastingTimeModifier, GetFocusRangeModifier, HasSkill, MakeMeVisible.
- Corrected a bug in BuffStackTest when checking triggering spas.

13 Jan 2017 by SwiftyMUSE
- Added SkillBase to character. This will give you the static base maximum for your skills.
- Updated Skill and SkillCap to handle the new TS aas allowing for above the cap values.

13 jan 2017 by eqmule
- Added ${Macro.MemUse} it returns a pIntType letting u know how much memory your macro is using.
  its useful if you suspect you have a leak.
- Ok so here is a NEW FEATURE which was brought to us by Brainiac, Thanks Brainiac!
  It allows us to extend any existing TLO's in our own plugins.
  Example:
  You want to add a new member to for example the character TLO
  named .CursorKrono which tells you how many Krono you have on your cursor
  you could then do /echo ${Me.CursorKrono}

  Below is a plugin example for how you would do this: (tags added for forum post to show up correctly)
[CODE]
// MQ2ExtensionTest.cpp : Defines the entry point for the DLL application.
//

// PLUGIN_API is only to be used for callbacks.  All existing callbacks at this time
// are shown below. Remove the ones your plugin does not use.  Always use Initialize
// and Shutdown for setup and cleanup, do NOT do it in DllMain.


#include "../MQ2Plugin.h"

PreSetup("MQ2ExtensionTest");

//----------------------------------------------------------------------------
// test the mq2 datatype extension code

class MQ2CharacterExtensionType* pCharExtType = nullptr;

class MQ2CharacterExtensionType : public MQ2Type
{
public:
	enum ExtensionMembers {
		CursorKrono = 1,
	};
	MQ2CharacterExtensionType() : MQ2Type("MQ2TestCharacterExtension")
	{
		TypeMember(CursorKrono);
	}
	bool GETMEMBER()
	{
		PMQ2TYPEMEMBER pMember = FindMember(Member);
		if (!pMember)
			return false;
		switch (pMember->ID)
		{
			case CursorKrono:
			{
				if(PCHARINFO pCharInf = GetCharInfo()) {
					Dest.DWord = pCharInf->CursorKrono;
					Dest.Type = pIntType;
					return true;
				}
			}
		}
		return false;
	}
	bool ToString(MQ2VARPTR VarPtr, PCHAR Destination)
	{
		return false;
	}
	bool FromData(MQ2VARPTR& VarPtr, MQ2TYPEVAR& Source)
	{
		if (Source.Type != pCharExtType)
			return false;
		VarPtr.Ptr = Source.Ptr;
		return true;
	}
	bool FromString(MQ2VARPTR& VarPtr, PCHAR Source)
	{
		return false;
	}
};
PLUGIN_API VOID InitializePlugin(VOID)
{
	pCharExtType = new MQ2CharacterExtensionType;
	// This is where you add it to an existing TLO
	// in this case the one named "character" aka our ${Me} tlo...
	AddMQ2TypeExtension("character", pCharExtType);
}
PLUGIN_API VOID ShutdownPlugin(VOID)
{
	//dont forget to remove it on plugin shutdown...(aka plugin unload)
	RemoveMQ2TypeExtension("character", pCharExtType);
	delete pCharExtType;
}[/CODE]

12 Jan 2017 by eqmule
- Updated for TEST
- ZonePoint in the DOORS struct has been renamed to SpellID

06 Jan 2017 by SwiftyMUSE
- Updated spell effects display
- Updated buff stacking testing

06 Jan 2017 by eqmule
- Fixed the _EQCASTSPELLGEM struct, thanks JimBob
  this should make features that relies on the spellicon and spellstate members of that struct work again.
- Updated the TEST build so its synced with LIVE.
- Added some new Spawn TLO members: (DISCLAIMER:  I reserve the right to remove/alter and or depreciate any of these as I'm still testing this stuff.)
	IsBerserk (pBoolType), pTouchingSwitch (pIntType), bShowHelm (pBoolType), CorpseDragCount (pIntType), bBetaBuffed (pBoolType), CombatSkillTicks[x] 0-1 (pIntType), 
	FD (pIntType), InPvPArea (pBoolType), bAlwaysShowAura (pBoolType), GMRank (pIntType), WarCry (pIntType), IsPassenger (pBoolType), 
	LastCastTime (pIntType), DragNames[x] 0-1 (pStringType), DraggingPlayer (pStringType), bStationary (pBoolType), BearingToTarget (pFloatType), bTempPet (pBoolType), 
	HoldingAnimation (pIntType), Blind (pIntType), LastCastNum (pIntType), CollisionCounter (pIntType), CeilingHeightAtCurrLocation (pFloatType), AssistName (pStringType), 
	SeeInvis[x] 0-2 (pIntType), SpawnStatus[x] 0-5 (pIntType), bWaitingForPort (pBoolType)

- SolventNeeded in the iteminfo struct has been renamed to SolventItemID 
- Added some new members to the iteminfo struct and cleaned it up a little.
- Added MQ2AugType TLO, it has these members: Slot (pIntType), Type (pIntType), Visible (pBoolType), Infusable (pBoolType), Empty (pBoolType), Name (pStringType), Item (pItemType)
- New Member: AugSlot added to the item TLO 
  it returns a pAugType
  Usage: (Items can have MAX 6 slots for augs so... [x] can ONLY be 0-5)
        /echo ${Cursor.AugSlot[0].Type}
        /echo ${Cursor.AugSlot[1].Visible}
        /echo ${Cursor.AugSlot[2].Infusable}
        /echo ${Cursor.AugSlot[3].Empty}
        /echo ${Cursor.AugSlot[4].Name}
        /echo ${Cursor.AugSlot[5].Item.Purity}
- Added 2 new commands: /removeaug and /insertaug to the mq2itemdisplay plugin
  type /removeaug or /insertaug for help
  /removeaug will pop a dialog if a perfect augmentation distiller needs to be used...
  I would be extremely careful with these 2 commands unless you understand
  how they work... if you augment the wrong item or remove an augment from the wrong item or whatever... its not my fault.
- Added the MQ2WorldLocationType TLO it has the following members: ID (pIntType),Y (pFloatType), X (pFloatType), Z (pFloatType),Heading (pFloatType), Zone (pZoneType),
- Added BoundLocation to the Charatcer TLO its size is 0-4 for up to 5 bind points.
  Usage:
		 /echo ${Me.BoundLocation[0].ID} returns the zone id of your first bind point
		 /echo ${Me.BoundLocation[1].ID} returns the zone id of your second bind point
- Changed pChar2->ZoneBoundX it's now pChar2->BoundLocations[0].ZoneBoundX; 
          as well as all the other ->ZoneBo****** members.

20 Dec 2016 by eqmule
- Updated for TEST

18 Dec 2016 by eqmule
- OK ILL PUT THIS FIRST SO YOU DON'T MISS IT:
- I have changed ALL instances of GuildID to __int64 (cause DBG did)
  PLEASE! be aware of this change as it WILL break some plugins.
  NOW, as for macros: IF your macros uses ${Me.GuildID} NOTE that it returns a pInt64Type
  from now on.
  This is the reason I have added 2 new members to the pInt64Type TLO
  Namely: .LowPart and .HighPart
  SO: IF you have a macro that relies on GuildID being 4 bytes...
  Then you NEED to change it from: ${Me.GuildID} to ${Me.GuildID.LowPart}
  mkay...
- Now onto the fixes:
- FIX: /pet attack <id>
- FIX: barter and trader "tells" no longer trigger beepontells
- FIX: /mqclear no longer crashes
- FIX: /itemnotify "name of item" lefmouseup can pick up
  items from top level slots once again.
- For completeness sake I also added .LowPart and .HighPart to the pIntType TLO

15 Dec 2016 by eqmule
- Fix: double timestamps in the eqlog is no longer happening so you can turn on /timestamp again.
- Fixed a bug in FindItem and its derivatives where it needed signed parameters.
- Fixed the EQINVSLOTWND struct, it was off by a few bytes.
  Yes that means .InvSlot will once again "work" (dont effing use it. in your macros, use ItemSlot and ItemSlot2)

14 Dec 2016 by eqmule
- GuildID in SPAWNINFO is a __int64 now... not by my design, it just is
  I have tried to make it backwards compaible with the spawn guild tlo which is still a DWORD
  report any bugs related to this change on the forum. Plugins are gonna have to be updated accodingly.
- Fix Errors like this for example: error C2660: 'GetGuildByID': function does not take 1 arguments
  char  *pGuild = GetGuildByID( GetCharInfo()->GuildID ); becomes
  LARGE_INTEGER guildlarge = {0};
  guildlarge.QuadPart = GetCharInfo()->GuildID;
  char  *pGuild = GetGuildByID( guildlarge.LowPart,guildlarge.HighPart );

- I started correcting the iteminfo struct it's a work in progress so expect more changes to fully implement this.
- Initially the Augment members has gotten a review (and a fix since they where broken)
- So... AugSlot1 etc is now part of its own class
- therefor:
- pitem->AugSlot1 is now pitem->AugData.Sockets[0].Type
- and so on...
- pitem->AugSlot1_Visible is now pitem->AugData.Sockets[0].bVisible
- and so on...
- CListWnd no longer inherits CSidlScreenWnd BUT it has access to the CXWnd class members.
- CComboWnd no longer inherits CSidlScreenWnd BUT it has access to the CXWnd class members.
  Fix Errors like these:
  list->Items becomes list->ItemsArray.Count
  CListWnd*pListWnd = (CListWnd*)pCombo->Items becomes CListWnd*pListWnd = pCombo->pListWnd (it was kinda confusing before, but less so after this change)

13 Dec 2016 by SwiftyMUSE
- Updated GetClassesFromMask to display "ALL" or "ALL EXCEPT:" when appropriate based on the class
  mask.

08 Dec 2016 by eqmule
- Updated for TEST
- Fixed a bug where FindItem and all its derivatives wouldn't look deeper than 20 slots into a bag.
  Now it doesn't matter how many slots a bag has, it is dynamic.
- I #pragma pack(8) where I need it now, dont change them.
- In preparation for automatic updating of the CONTENTS struct
-  I HAD to reorganise it.
-  Therefor:
-	NumOfSlots1 has been renamed to ContentSize Ths also effects macros that use the NumOfSlots1 member.
-	NumOfSlots2 has been renamed to Size

-	MOST of these changes affect core only, I dont think there will be many plugins that needs updating
-	BUT here are some examples of how to fix errors that I have seen:
-	change:
-	pItem->ItemSlot TO pItem->GlobalIndex.Index.Slot1
-	cSlot->pContentsArray TO cSlot->Contents.ContainedItems.pItems
-	cSlot->pContentsArray->Contents[iPack] to cSlot->GetContent(iPack)
-	pInvSlot->pContentsArray TO pInvSlot->Contents.ContainedItems.pItems
-	pInvSlot->pContentsArray->Contents[ucPack] TO EITHER:
-	pInvSlot->Contents.ContainedItems.pItems->Item[ucPack] OR SIMPLY JUST
-	pInvSlot->GetContent(ucPack) BOTH return the exact same thing.

06 Dec 2016 by SwiftyMUSE
- Fixed up the new SPA descriptions in spell display

28 Nov 2016 by eqmule
- Fixed ${Me.ManaRegen}
- CButtonWnd now inherits CXWnd (cause it does).
- GetItemTimerValue has been renamed to GetItemRecastTimer
- Removed ManaGained, HealthGained, EnduranceGained from Pulse() and the exports.
  Use GetEnduranceRegen(), GetHPRegen() and GetManaRegen() instead.
  This change should make Pulse() a bit faster since we dont check that stuff constantly.

20 Nov 2016 by SwiftyMUSE
- Fixed bug waiting for familiars keyring to load

19 Nov 2016 by SwiftyMUSE/eqmule
- Updated for TEST
- Added GuildID and ExpansionFlags to MQ2CharacterType
- Added support for familiars keyring in /cast and /useitem

17 Nov 2016 by eqmule
- Added ${Me.Vitality} ${Me.PctVitality} ${Me.AAVitality} ${Me.AAVitality}
- Fixed CampfireDuration
- Fixed the Task tlo
- Fixed ${Me.Exp} and ${Me.PctExp}
  Thanks to william12 for reporting these bugs.

16 Nov 2016 by eqmule
- Updated for LIVE
- Reorganized SPAWNINFO to reflect how its laid out in memory.
- Feet in Spawninfo has been renamed to FloorHeight
- AvatarHeight2 in Spawninfo has been renamed to Width
- HoldingType in Spawninfo has been renamed to HoldingAnimation
- InnateETA in Spawninfo is now part of SpellGemETA as its LAST member because... well it should be.
- GetMeleeRangeVar2 has been renamed to MeleeRadius
- Class in the spawninfo struct has been moved to its correct location which is inside ActorClient.
  Therefor: (and I know people will post even though the answer is right here)
  ITS NOT pSpawn->Class anymore, its now pSpawn->mActorClient.Class
  same thing goes for Race.
  pSpawn->mPlayerPhysicsClient.Levitate instead of pSpawn->Levitate
  pSpawn->mPlayerPhysicsClient.pSpawn instead of  pSpawn->pSpawn

- mkay...

14 Nov 2016 by eqmule
- Updated for BETA
- GetSpellEffectNameByID fixed to not return a temp buffer - cred HTW
- ReadWindowINI in MQ2AdvPath correctly read the ini but never set the window value
  this has been corrected - cred Brainiac
  a zip which has the corrected version in it is located here : http://www.macroquest2.com/phpBB3/viewtopic.php?f=29&t=11451&p=172713#p172713

- Corrected the zoneinfo struct 
  What we previously had been refering to as "ZoneType" was not in fact it, so it has been renamed to FOgOnOff which is what its for.
  This means that ${Zone.Type} has changed a bit...
  it now returns 0-5 see the EOutDoor enum for more info. And whoever wants to update the wiki should refer to that.
  in short: 0=Indoor Dungeon 1=Outdoor 2=Outdoor City 3=Dungeon City 4=Indoor City 5=Outdoor Dungeon

13 Nov 2016 by eqmule
- Added some missing members to the test cxwnd struct
- Fixed the 4Byte error.

12 Nov 2016 by eqmule
- Updated for TEST

12 Nov 2016 by SwiftyMUSE
- Updated spell effects display

11 Nov 2016 by eqmule
- Updated for BETA

10 Nov 2016 by eqmule
- Updated for BETA
- In preparation for the expansion on the 16th and for future faster patching,
  THE FOLLOWING STUFF has undergone some serious changes:
  You have 5 days to adjust your personal builds and plugins.

- BGColor is now a COLORREF change plugins accordingly.
  and no, it CANNOT be changed back to a ARGBCOLOR since that contains a union with bytes and that screws up the 4 aligned padding.
- UnknownCW has been renamed to CRNormal change plugins accordingly.
- Locked is now a bool
- TimeMouseOver has been renamed to FadeDelay
- dShow is now a bool
- We are using 4 byte alignemnt from now on, set ur plugins to 4 byte alignment.
- ONE MORE TIME, WE ARE NOT USING 1 byte ALIGNMENT ANYMORE.
- the CXWnd struct grew somewhat to make patching of it easier for me.
- Fixed a bug in MQ2EQBC that would crash u on /unload
- The following plugins has had changes made to them:
	MQ2AvdPath.cpp
	MQ2DPSAdv.cpp
	MQ2EQBC.cpp
	MQ2Melee.cpp
	MQ2MoveUtils.cpp
	MQ2Spawns.cpp
- They are located in this post: http://www.macroquest2.com/phpBB3/viewtopic.php?f=29&t=11451&p=172713#p172713

10 Nov 2016 by SwiftyMUSE
- Updated RankName to find an exact match for name. The results from Spell.ID and Spell.RankName will now be
  from the same spell (if it exists in the spellbook).

09 Nov 2016 by eqmule
- Updated for BETA

08 Nov 2016 by eqmule
- Updated for TEST
- Updated for BETA

04 Nov 2016 by eqmule
- Updated for BETA

03 Nov 2016 by eqmule
- Updated for BETA

02 Nov 2016 by eqmule
- Updated for BETA

01 Nov 2016 by eqmule
- Updated for BETA

31 Oct 2016 by eqmule
- Updated for BETA

30 Oct 2016
- Updated for BETA -eqmule
- ChatWindow will again allow itself to be hidden behind other windows when ingame. -SwiftyMUSE

29 Oct 2016 by eqmule
- Updated for BETA

28 Oct 2016 by eqmule
- Updated for BETA
- ChatWindow is now top dog at charselect and will no longer go awol there.
- ChatWindow will no longer crash at charselect when it's children are clicked.
- Made some changes to MQ2DInput.cpp in preparation for going full scale c++
  since CINTERFACE is going bye bye in a future update.

27 Oct 2016 by eqmule
- Updated for BETA

25 Oct 2016 by eqmule
- Updated for BETA

24 Oct 2016 by eqmule
- Updated for BETA

22 Oct 2016 by eqmule
- Updated for BETA

21 Oct 2016 by eqmule
- Updated for BETA

19 Oct 2016 by eqmule
- Updated for LIVE
- Updated for BETA

18 Oct 2016 by eqmule
- Updated for BETA

15 Oct 2016 by eqmule
- Updated for BETA

13 Oct 2016 by eqmule
- Updated for BETA
- Updated for TEST

12 Oct 2016 by eqmule
- Updated for BETA
- Added CharSelectList to the EverQuest TLO, it only has 1 member for now: ZoneID
  it returns the zoneid the character is currently in.
  Usage: /echo Im at charsselect and ${Window[CharacterListWnd].Child[CLW_Character_List].List[1,3]} is in ${EverQuest.CharSelectList[1].ZoneID}
  Output:  (if a char named Eqmule is the first in your charlist) Im at charselect and Eqmule is in 202
  OR:
  /echo Im at charsselect and Eqmule is in ${EverQuest.CharSelectList[Eqmule].ZoneID}
  Output: same as above.

11 Oct 2016 by eqmule
- Updated for BETA
- I had a lot to do and it was difficult to get this working, so it's not tested properly.
  I basically wanted to get it out before they patch again.

01 Oct 2016 by eqmule
- some new stuff added to the map by JudgeD
	/mapactivelayer
	/maploc
	/clearloc
	see this post for more info: http://www.macroquest2.com/phpBB3/viewtopic.php?f=17&t=19987

29 Sep 2016 by eqmule
- Added fellowship to the spawnsearch tlo - Idea Cred: mwilliam
  Example usage:
   /if ${SpawnCount[fellowship loc ${Me.X} ${Me.Y} radius 50]} >= 3) {
		/echo its ok to place a campfire now.
   } else {
		/echo not enough fellowship members here to place a campfire right now
   }
- RemoveBuff now accepts buffnames that are quoted "some buff"
- pinstCSystemInfoDialogBox HAS BEEN RENAMED TO pinstCLargeDialogWnd cause thats what it is.
- /loginchar server:charname will now launch eq and log the char in.
  NOTE: if you run this command and server:char is already running, you will kill his game and
  he will be logged in again, this command ALWAYS launches a new client.
  this is for advanced users only, I use it personally to launch and get back into a game when 
  one of my clients has crashed. (easily detected with the ${Group.Member[soandso].Offline} tlo member... or lets say I havent seen the guy for 15 minutes)
  NOTE2: this command only works if you are using the mq2 login system and have a profile for the character.
  Example: /loginchar tunare:eqmule
  will search all mq2 profile sets for the tunare server and the char eqmule
  if it finds it, it will launch eq and log in that character.
- The ~ key should now be able to cycle full screen windows and in order - SwiftyMUSE

21 Sep 2016 by eqmule
- Updated for LIVE

18 Sep 2016 by eqmule
Sunday is funday... so here is some fluff:
- Added a "Boss Mode" hotkey, alt+~, (alt+tilde) if u click that all your eq windows will be instantly hidden. It's a toggle.
  the hotkey can be changed in the [MacroQuest] section, the value is called BossMode=
  setting BossMode=0 disables it.
- You can now "cycle" eq windows now with the '~' key.... (also known as tilde)
  its not obvious but you CAN change it by editing the macroquest.ini
  in the [MacroQuest] section add a CycleNextWindow=somekey
  Example: (and this is what it defaults to when this entry does not exist)
           CycleNextWindow=shift+`
  u can do alt+ and ctrl+ as well but thats it.
  you cannot combine alt+shift+, i didnt want to make this to complex.
  you CAN however drop the prefixes altogether and just specify it as
  CycleNextWindow=b
  that would make the lettere "b" on your keyboard cycle the windows... (not recommended unless u plan on never using the letter b for any other reason...)
  Setting CycleNextWindow=0 will disable it completely.
----- fluff end -----
- /loadspells no longer "loads them" even when a load technically isn't needed. -code cred: Vyco Dynn
- Fixed a bug related to keyring locations.

16 Sep 2016 by eqmule
- Fixed a crash bug in listwnd::addstring for the test build -report cred: fry
- ISXEQ once again compiles... sorry about the long wait.
  BIG NOTE: it now includes ISXDK 35, this means you should use VS 2015 with toolset 140 to build it.
  one thing though... mq2ic doesnt load for some reason for it
  I have contacted Lax and hope we can figure out a workaround.
  Bottomline... yeah... you CAN build isxeq now...
  but its not protected by mq2ic, so run at your own risk.
  I really didnt want to wait any longer to get something out.
  but if you are the paranoid type, id hold off a couple more days
  until we can figure out a way to load it...

15 Sep 2016 by eqmule
- Updated for TEST
- The Loader now detects if a profile is loaded or not and reloads if needed if clicked,
  prior to this update sessions that u did /unload in game for had their profile name set
  as character (Loaded) and if you clicked such a profile, it would not reload.
- Fixed a bug in GetItemContentsByName
- Fixed a bug in GetItemLink -cred demonstar55 and SwiftyMUSE
- Added a new parameter to FindItemBySlot so we can specify which locations to search.
- NEW FEATIRE: The EverQuest TLO has a new member .LastMouseOver
  it returns a windowtype of the last window the mouse was hovering.
  Want to know the name of a window or its children? Tired of doing /windows and look through a list of a million windows?
  Well now it's easy:
  Example: Place the mouse over a window and do a /echo ${EverQuest.LastMouseOver.Name}
  Example2: /echo ${EverQuest.LastMouseOver.Tooltip}
- NEW FEATURE: Added .MouseOver to the Group TLO
  Usage1: /echo Im hovering my mouse over ${Group.MouseOver.Name} which has ths spawnid: ${Group.MouseOver.ID}
  Usage2: /bct ${Group.MouseOver.Name} hi there I dont want to change my target just to tell u: please heal ${Me.Mame}
  Usage3: /bct eqmule //casting "Complete Heal" -targetid|${Group.MouseOver.ID}
  Usage4: /bct ${Group.MouseOver.CleanName} //setprio 2
  Final Note: YOU CAN hover over your own name in the player window where u see your hp and it will return you.
  There are many more usages for this im sure...
- Fixed GetItemLink
- Fixed AltAbilityReady to only return true for active abilities - cred desgn
- Fixed multiple buffer overflows all over the place in core.
- Note to self:
  The following plugins has had some kind of modification made to them to work with this release:
  MQ2Twist, MQ2SpawnMaster, MQ2LinkDB, MQ2EQBC I should post them on the forum.
  NavigationType.cpp MQ2Netheal.cpp MQ2SpawnMaster.cpp MQ2Twist.cpp


02 Sep 2016 by eqmule
- Reverted a "fix" to the /while command that instead of fixing it made it worse
  im not happy with this command, im gonna have to spend more time on it.

01 Sep 2016 by eqmule
- Misc Fixes to improve stability.
- The Launcher can now launch single sessions without logging u in, i basically just "launches clean"
  rightclick the "Launch Clean" menu item to toggle starting eqgame in suspended mode (for power users)
- The Launcher can now export and import login profiles.
- Added some missing itemtypes.
- The ALTABILITY struct has gotten an overhaul
  CurrentRank is now GroupLevel
  RequirementCount is now RequiredGroups
  RequiresAbility is now RequiredGroupLevels
  grant_only is now QuestOnly
  next_id is now NextGroupAbilityId
  last_id is now PreviousGroupAbilityId
  PointsSpent is now TotalPoints
- PLUGIN AUTHORS: GetAAById has a second parameter, its level, use it or it will default to -1 this is only important when you try to find a aa by name.
	example:
	int level = -1;
	if (PSPAWNINFO pMe = (PSPAWNINFO)pLocalPlayer) {
		level = pMe->Level;
	}
	if (PALTABILITY pAbility = pAltAdvManager->GetAAById(index, level)) {
- I added a wrapper for GetAAById so we can build emu builds.
  its called GetAAByIdWrapper and is exported.

- CTargetWnd__UpdateBuffs is now CTargetWnd__RefreshTargetBuffs (cause it is)
- Bunch of other stuff

17 Aug 2016 by eqmule
- Updated for LIVE
- TRUEBOX nerfed.

15 Aug 2016 by SwiftyMUSE
- Updated to include CreateHtmlWnd in base code. You can now load MQ2Web and MQ2NoNag in the same session.

12 Aug 2016 by eqmule
- Updated for TEST
- EzDetour is now EzDetourwName all EzDetour( calls should be replaced to use the new EzDetourwName
  I did this because debugging /unload crashes is much easier now.
  EzDetour is still in the compile for awhile to give everyone time for the transition but expect it to be gone in due time.
- Misc updates, fixed a bug in macroquest2.exe which would prevent loading profiles that where not checked.
  made edit and delete work on (Loaded) profiles
- Fixed a bug in mq2autologin which would prevent it from working correctly if eqmain was already loaded on its initialization.
- TRUEBOX will not load mq2eqbc, mq2cast, mq2moveutils or mq2melee anymore. It proved to be to much of an nuisance to me and other players.
  And frankly too much negative attention is bad for mq2 as well. I'll take full responsibility for what went down, and I dont want that again.
  We didn't create mq2 to get people banned, we created it to add utility.
  TRUEBOX is likely to be scrapped altogether on the 17th although i might resurrect it in another form in the future.
  BUT IF we ever go down this path again, expect only utility like audio triggers and maybe a dpsparser, think GINA and gamparse etc.

9 Aug 2016
- Added .LayoutCopyInProgress to the EverQuest TLO
  it returns TRUE if a layoutcopy is in progress and FALSE if not.
- Fixed a couple buffer overflow bugs.
- Misc stuff.

8 Aug 2016 by eqmule
- The integrity checker is now 714% faster (or something).
- Updated mq2autologin, its not going to crash you ever again (well in theory at least)
  So, look, mq2autologin has been overhauled, and I also figured out where the serverids
  are being stored, this means that from now on you can place server shortnames in the mq2autologin.ini
  and as long as they have a server LONGNAME that matches what you see in the server select list it will be able to log you in.
  This is particularly useful on emulator login servers that assign dynamic IDs.
  NOTE2: for live servers, like tunare and drinal for example, those really ARE the real shortnames so I use those.
         BUT for emu servers, I have no idea what their shortanmes are, sometimes they dont even use a "short name", but instead, they use like a really long one with
		 spaces in it and so on, so I HIGHLY recommend you stick to a short name with no spaces in it, especially IF you are using the new MQ2 login feature on
		 the tray icon because eqgame only accepts 30 character commandlines so having a really long "shortname" will definaltely break that type of login for you...
		 bottomline, the mq2 login feature doesn't really care if the shortname is fake or real, it will use whatever is in your profile when it look them up in the ini.
  NOTE3: for live and test servers, obviously the static id of those servers is still valid, and mq2autologin will still be able to look those up internally
  like it always have, this new ini setting is mainly for emu servers, but you can of course add any server u like, even live ones.
  so without further ado here is an:
    Example of a [Servers] section in mq2autologin.ini (note that I have no idea if these servers even allow mq2, this is just an example)
	[Servers]
	tunare=Tunare - The Seventh Hammer
	drinal=Drinal - Maelin Starpyre
	firiona=Firiona Vie (Roleplaying Preferred)
	peqtgc=[] [PEQ]The Grand Creation [legit-god]
	ezserv=[] EZ Server - Custom Zones, Vendors, Quests, Items, etc
	stormhav=[] Storm Haven - High-Quality Custom Content
	alkabor=[] The Al'Kabor Project [www.takproject.net]

25 Jul 2016 by eqmule
- THE BIG #pragma warnings SHOULD DIE patch...
- I have removed the #pragma warnings for depreciated string functions.
- This will absolutely break ALL your plugins.
- I am available on skype to help you fix every single one. eq.mule
- This is NOT going to be easy, but I have posted updated plugins
  on macroquest2.com in every thread that I had plugin source for.
- When you get WARNINGS while buidling this version, IT MEANS, you need a fix.
- DO NOT I REPEAT DO NOT ADD A PRAGMA TO FIX IT
- I'm seriously going to go ballistic if i see any more #pragma warnings
  If a #pragam warning is needed we are doing it wrong.

- So... the whambulance will be comming for sure when you update to this version.
  Sorry about that, but it was needed because I'm sick of all the buffer overflows
  that are crashing us randomly and I can never get a good call stack in order to fix them.
  This fix is years overdue, and I consider it crucial in order to move forward
  towards a 100% stable mq2.

- Anyway... I made a whole bunch of stuff stringsafe
  too much to list, if u have plugins that wont build
  post about it or message me and ill help u fix them.
  Here is a link to a post that has all my personal versions of the plugins I use, that I have fixed for this release:
- http://www.macroquest2.com/phpBB3/viewtopic.php?f=50&t=20053
- pMQ2Blech is no longer an export, create your own Blechs, cause hooking into that one is no longer an option.
  (this means mq2moveutils need to be updated see above link for updated plugins.)

13 Jul 2016
- Updated for LIVE
- Updated for TRUEBOX
  Yes... you can probably bypass my code thats in place to make a TRUEBOX version that
  has all the stuff the LIVE one has, but I am appealing to your decency now.
  Please dont. We have a good thing going with dbg now and I hate to see that ruined by someone
  for their own personal gain. -eqmule
- 
- To build a TRUEBOX version of mq2, uncomment //TRUEBOX in mq2main.
- If I find out that people are abusing this newfound power, I WILL have no other choice than
  moving more stuff into mq2ic, please dont make me do that. I like to keep mq2 as open
  as possible.

12 Jul 2016
- Updated for TEST
- winter is comming.

06 Jul 2016
- Updated for LIVE
- You can now enable/disable MQ2login from the tasktray menu.

02 Jul 2016
- Added a check for "You have a character logged into a world server as an OFFLINE TRADER from this account" to mq2autologin
- Added a check for "failed login attempts on your account since the last time you logged in."  to mq2autologin
- Added a check for "This login requires that the account be activated.  Please make sure your account is active in order to login"  to mq2autologin
- Added a check for "Error - A timeout occurred"  to mq2autologin

- Added a setting for the "Trade when you have something on the cursor and click on the name of the target in the target window" feature
  its in macroquest.ini as UseTradeOnTarget. default is 1. (on)

01 Jul 2016
- Updated for TEST
- The Create new Profile window no longer closes after u create a profile.
  you can close it on the [X] when you are done adding profiles, this was a requested feature.
- To celebrate that it looks like we are getting all our accounts back, I decided to comply with some users requests
  so I:
- Added a popupmenu to the Profilemenu on the trayicon
  you can now rightclick the profile and you will see Edit, Delete and Check/Uncheck
  The browse button is active now as well.
  Happy Boxing!, this should make it easier.

30 Jun 2016
- Updated for TEST
- Updated MQ2AutoLogin.cpp - cred: derple.
- Updated Blech - cred derple
  change was done to fix a crash in blech.
- Fixed Spell Dmg in MQ2ItemDisplay - cred: dewey2461
- Misc Stuff to improve stability.
- Changed the way Profile for Login works, you will need to recreate your profiles. -cred: dewey2461
  Im really sorry about that, but its better we get this done now than in 6 months
  when it will affect more people.
  This is new feature to me as well, and im doing my best to make it work the way people want it,
  based on the feedback I get.
  The good news is, next version will have a browse to path button (that works)
  an edit and a delete option for the profiles, this change lays the groundwork for that.

28 Jun 2016
- MQ2AutoLogin is now part of the core zip
- NEW FEATURE: Profiled Logins:
	Basically it's a new menu on the task icon called Profiles.
	The first time you click it you will see a Create New... menu item.
	You click it and a small window asking for 5 things will pop up.
	Server, login, pass, character name and path to eqgame.exe
	Once you have that filled in you click an OK button and your profile will be encrypted and saved in mq2autologin.ini
	You can save as many profiles as you want and they will sort per server on the menu.
	Each server profile has a Load/Unload All option so once you have added all your accounts for a server you just click the Load All and away it goes,
	it will login all of the characters under that server. (Well all that are check marked)

- Check marks: each character can be marked for loading by simply right clicking the character name to toggle it marked on or off.

- Loading individual accounts:
	You just left click on a character name and if it is check marked, it will load and the name will be changed to <Charname> (Loaded)

- Unloading individual accounts:
	If a char is loaded and has the text (Loaded) behind it you just left click it to unload.
	I kept this as simple as I possibly could so its a Toggle.

- I can add window positioning and stuff I guess but for now it's just a easy way to login a box team on a server.

- Batch Files and hotkeys:
	If you currently use batch files or hotkeys or whatever, those should still be usable if you don't want to click the menu.
	Example: (this example assumes you HAVE profiles created with "Create New..." in mq2autologin.ini)
	Batch file can launch your accounts by sending the server_charname to the eqgame client like this: <path to eqgame.exe> patchme /login:drinal_eqmule
	And that's really all there is to it... You would of course change the server and Charname to your server and your char (drinal and eqmule)

- Encryption:
	I strongly recommend getting this setup though, because it encrypts your password in a way that in "theory" makes it only decryptable on YOUR computer,
	this means that even if you accidently post your mq2autologin.ini somewhere, or someone gets hold of it, the information inside it will be useless to them.
-	Finally, no, you don't "HAVE" to use this feature, mq2autologin is backwards compatible to handle any old way you feel more comfortable with.


22 Jun 2016
- Updated for LIVE
- Updated for TEST
- BeepOnTells and FlashOnTells fixed to not beep and flash on pet tells.
- Added .ScreenMode to the EverQuest TLO, it returns the ScreenMode as a integer.
- Added a new command: /screenmode which sets the screenmode.
  Usage: /screenmode <#> Where 2 is Normal and 3 is No Windows
  This is experimental, I noticed you can decrease the memory footprint by setting it to 3 and then back to 2
  in 3 only the main window is drawn and I suspect memory gets freed then.

17 Jun 2016
- Added .PPriority to the EverQuest TLO, it returns the Process Priority as a string.
- Added a new command: /setprio which sets process priority (like in Task Manager)
  Usage: /setprio <1-6>
  Where 1 is Low 2 is below Normal 3 is Normal 4 is Above Normal 5 is High and 6 is RealTime
  Example: You need to build something quick in Visual Studio
  just do a /bcga //setprio 2 and it will zoom by real fast.
- Added .Corrupted and .Cursed to the Me. and Target. TLO's

16 Jun 2016
- Fixed the ISXEQ build errors.
- Fixed a few arrays related bugs:
- ${Me.Book[0]} will now return NULL again instead of assuming the macro author meant ${Me.Book[1]}.
  This fix should make macros and some plugins that relied on NULL returns for invalid tlo member usage work again.
  (hint: there is no such thing as ${Me.Book[0]} all macro arrays start at 1... but whatever...)
- Fixed a /unload crash in mq2autologin
  it has been posted here: http://www.macroquest2.com/phpBB3/viewtopic.php?f=50&t=16427

15 Jun 2016
- Updated for LIVE
- Added xtarhater to the spawnsearch tlo - Idea Cred: Maskoi
  Example usage:
   /if (${SpawnCount[npc xtarhater loc ${Target.X} ${Target.Y} radius ${Spell[Deadening Wave Rk. II].AERange}]} >= ${SpawnCount[npc loc ${Target.X} ${Target.Y} radius ${Spell[Deadening Wave Rk. II].AERange}]}) {
		/echo its ok to cast the aemez it wont aggro more mobs than whats on xtarget.
		/casting "Deadening Wave Rk. II"
   } else {
		/echo if you cast your aemez now, you will agro more mobs than are on your xtarget, which would be stupid.
		/casting "Bewilder Rk. II"
   }
- Fixed a bug in .RankName which would cause it to return the wrong spell.

10 Jun 2016
- .MyCastTime in the spell TLO is now a timestamptype (cause it is)
  OK FINE... LOOK THESE THINGS WILL BREAK "SOME" MACROS:
  Since I changed all these recast and cast timers and so on in the last few days
  A LOT of macros will break...
  Sorry about that but these timers should never have been floats in the first place
  and we better get this done now or it will cause problems down the road for us, when we add new stuff.
  TO DEAL WITH THIS I have Added .Raw to the timestamp TLO it will just output total milliseconds
  And IF you really need the old Float output I also added .Float
  this will allow you to still see things as floats if that's what you prefered.
  Example: /echo ${Me.Book[1].MyCastTime.Float}
  Output: 1.50

09 Jun 2016
- Updated for TEST (yes really)
- Added .DurationValue1 to the Spell TLO
- Changed the way /unload and re/inject works, those things are now part of the Processgame detour
  that should prevent some crashes related to us interfering with the window drawing.
  In fact direct calls to eqgame functions from mq2start or any other thread is asking for trouble.
  This change should minimize that behaviour.
- .CastTime in the spell TLO is now a timestamptype (cause it is)
- .RecoveryTime in the spell TLO is now a timestamptype (cause it is)
- .FizzleTime in the spell TLO is now a timestamptype (cause it is)

  See yesterdays changes for an example of usage using .RecastTime

09 Jun 2016 by SwiftyMUSE
- Additional updates for spell effects

08 Jun 2016
- Sorry TEST players this update is NOT for todays TEST patch. Expect one tomorrow.
- Added .IsSkill to the spell tlo
- Fixed a crash in Me.CombatAbility when doing ${Me.CombatAbility[0]}
- Fixed some potential crashes that could occur because of signed/unsigned integer misuse.
- Added .DoOpen and .DoClose Methods to the Window TLO
  Usage: /echo ${Window[somewindow].Child[somechild].DoOpen}
  Expected Result: it will echo TRUE and open it.
- Addded .NumGems to the character TLO it returns the number of spellgems you currently have.
  Usage: /echo ${Me.NumGems}
  Expected output for a level 1 character: 8
  Expected output for a level 105 character which has Mnemonic Retention AA at rank 4: 12
- .RecastTime in the spell TLO is now a timestamptype (cause it is)
  Usage: /echo ${Spell[Steadfast Stance Rk. II].RecastTime.TotalSeconds}
  Expected Output: 150

01 Jun 2016
- fixed a bug that would always return NULL instead of TRUE or FALSE
when doing ${AdvLoot.SList[x].AlwaysGreed} - cred hoosierbilly

25 May 2016
- Updated for TEST

24 May 2016
- Updated for TEST

23 May 2016
- Updated for TEST

22 May 2016
- Updated for TEST

18 May 2016
- Fixed a crash in MQ2itemDisplay
- Fixed a crash in merchinfo (/mac scribe)

18 May 2016
- Updated for LIVE
- /echo now accepts colorcodes -cred htw see http://www.macroquest2.com/phpBB3/viewtopic.php?f=47&t=17141&p=152508#p152508
- Fixed a few bugs related to aa indexes.
- Dont make a big thing out of this but:
- /caption now takes a new argument "anon"
  You can use this to anonymize your session.
  It was brought to my attention that there was an interest in recording/streaming video - cred: maskoi
  while at the same time protecting the privacy of the player as well as other players.
  NOTE 1: This is cosmetic and LOCAL only, in other words NOT AN ACTIVE HACK.
  NOTE 2: You are NOT anonymous to other players OR the server.
  NOTE 3: I recommend leaving this option OFF at all times unless you really need to use it, because it WILL use a lot of cpu time.
  NOTE 4: The mq2labels plugin need to be loaded for the "full anonymity effect".
  NOTE 5: Chat is NOT anonymized at all. Although if people want that, we can certainly make it happen in a future update.
  Usage: /caption anon on
- And finally see changes for test in changes below from 13 May 2016, they apply to LIVE now as well.

13 May 2016
- Updated for TEST
- Note that the following Values was removed from the ITEMINFO Struct in the TEST build:
  	.Accuracy
	.StrikeThrough
	.Avoidance
	.DoTShielding
	.SpellShield
	.StunResist
	.CombatEffects
	.Shielding
	.DamageShieldMitigation
	Its unlikely that these will return, but I will know in a few days when I have had more time to investigate this.
	I *MIGHT* create wrapper functions for these values like ((EQ_Item*)pItem)->GetAccuracy();.
	BUT IF YOU HAVE PLUGINS OR MACROS THAT USE THESE VALUES: //Comment them out for now...
	I will know more before this stuff gets pushed to the LIVE client next week...
- Updated for LIVE

12 May 2016 by SwiftyMUSE
- Finally... move the NetStatus indicator on the screen. You are no longer limited to the upper left corner.
  Using NetStatusXPos and NetStatusYPos these will be added the to default (0,0) coordinates to allow placement
  at other areas on the screen.
- Added commands /netstatusxpos, /netstatusypos to update the (x,y) screen coordinates for the NetStatus indicator.

10 May 2016
- Updated for TEST
  This will get u in game, but there are still some stuff that needs fixed, 
  the Caps needs calced for example.
  I just wont spend to much time on it now, since one or more repatches are likely.

08 May 2016
- Maintenance release PART II:
- Added .IsSwarmSpell to the Spell TLO, it return TRUE/FALSE if a spell is a swarmspell or not.
 Usage: /echo ${Spell[Chattering Bones].IsSwarmSpell}
 Output: TRUE
- Fixed the offset for EQ_PC__GetCombatAbilityTimer_x (again)
- Fixed another crash in mq2map.

06 May 2016
- Fixed a crash in mq2map. Thanks to everyone that sent in crash dumps.
- Fixed a /unload crash.

04 May 2016 by SwiftyMUSE
- Added to Zone TLO
  ZoneType, NoBind, Indoor, Outdoor, Dungeon
- Added to Spawn TLO
  EQLoc, MQLoc
- Added to Spell TLO
  Location

02 May 2016
- Maintenance release PART I: I highly recommend everyone update to this release.
- NEW STUFF:
- Added ${Me.ItemReady[xxx]} it returns a bool true or false, it was 10 years overdue, and yes i know we can check it with Item Timer but
  I like the consistency of having SpellReady, AltAbilityReady, CombatAbilityReady and now ItemReady
  it also makes it easier to remember to macro writers. -Idea cred: Maskoi
- Usage: /echo ${Me.ItemReady[=worn totem]}
- will look for an item name that exactly matches "worn totem" and return true if its ready to click/cast/use and false if not.
- Usage: /echo ${Me.ItemReady[drunkard]}
- will look for an item name that has the word "drunkard" in it and return true if its ready to click/cast/use and false if not.
- the item name is not case sensitive.

- CHANGES:
- MacroQuest2.exe should once again be winxp compatible.
- ${Me.AltAbilityTimer[xxxx]} does NOT return a pTickType anymore, its NOW a pTimeStampType, so update your macros.
- Changed the name of __bCommandEnabled_x to g_eqCommandStates_x (cause thats what it is)

- FIXES:
- Created a wrapper for ExecuteCmd cause it has 4 paramters now, and i didnt want to break plugins.
- This should fix multiple crashes as well as the "mash hotkeys too quickly crash". (yes that was likely us)
- Fixed the offset for EQ_PC__GetCombatAbilityTimer_x
- Corrected the _ZONEINFO struct(s)
- Corrected the function declaration for CSidlScreenWnd::GetChildItem note that it takes 2 arguments now.
- Corrected the function declaration for CXWnd::GetChildWndAt note that it takes 3 arguments now.
- Corrected the function declaration for CXWnd::Move (for the CXWnd__Move1_x offset).
- Corrected the function declaration for EQPlayer__DoAttack_x on EMU builds.

26 Apr 2016
- Updated for TEST
- Removed fancy progressbar message for now, it might return or not, dont know yet but im hunting a memory leak so... we'll see.

23 Apr 2016
- Fixed a crash in ${Merchant.Item[x]}

22 Apr 2016
- Updated for LIVE

20 Apr 2016
- Updated for LIVE

15 Apr 2016
- Fixed broken spell stuff for TEST - cred demonstar55
- Added support for specifying buildtype (TEST/LIVE/BETA/EMU) in the preprocessor.
- Updated Macroquest.exe to only inject in the right eqgame.
  Example: you have macroquest loaded in the tasktray from your
  Releast(test) directory it will not try to inject into a live eqgame session.
  if you have live macroquest running and start eqgame for test it will not try
  to inject into the live client.
  This means you can have 2 macroquest.exes running and they will only inject in
  the exe that mq2main.dll is built for. (it knows what dir it was started from).

14 Apr 2016
- Updated for TEST
- Fixed ${Me.AbilityReady[Taunt]} and other abilites not on hotkeys so they work even when not "hotkeyed"
  Thanks mwilliam for the bug report
- Added some more items to actordef.

12 Apr 2016
- Updated for TEST

11 Apr 2016
- Fixed /face to use pCharSpawn instead of pLocalPlayer
  this should make moving work while mounted again... sorry about that...

07 Apr 2016 by SwiftyMUSE
- Updated Charmed, Brells to correctly identify buffs on yourself.

07 Apr 2016
- Updated for TEST

06 Apr 2016
- Updated for TEST

02 Apr 2016
- Updated for TEST
- Added the missing members to the Spell struct. - demonstar55

01 Apr 2016
- Updated for TEST

31 Mar 2016
- Moved the charinfo pIllusionsArray cause it was in the wrong place.
  This prevented FindItem from finding items in the illusion keyring.

30 Mar 2016
- I think I got Advloot under control now, go for it, test it as hard as u can.
- Added a new Member .LootInProgress to the AdvLoot TLO
  use it or face imminent doom!
  Usage Example:
  [code]
  /if (!${AdvLoot.LootInProgress}) {
		/echo its safe to loot
		if (${AdvLoot.SCount}>=1) {
			/echo im going to give 1 ${AdvLoot.SList[1].Name} to myself
			/advloot shared 1 giveto ${Me.Name} 1
		}
  } else {
		/echo do something else, loot is in progress...
  }
  [/code]

29 Mar 2016
- Made some adjustments to make advloot more stable
- Made some adjustments to doors , thanks htw

25 Mar 2016
- Fixed GetFriendlyNameForGroundItem to support instanced zones
- Misc fixes

24 Mar 2016
- Fix for ISXEQ build, it will compile again, report any weirdness on the forum.
- Fix to make /itemtarget select the closest item first
- Update to /items and /doors so they sort by Distance3D
- Updated /doortarget let me know if it fails to target
- Updated /click left door let me know if u find a door it cant open.
- Added a .DoTarget Method to the Ground TLO
  Usage: /if (${Ground[egg].DoTarget.ID}) {
               /echo we just targeted a ${Ground[egg]}
         }
- Added a .DoFace Method to the Ground TLO
  Usage: /echo (${Ground[egg].Doface.Distance3D}) {
  Will face the closest item on the ground which has the word "egg" in it.
  and then echo the distance to it in the mq2 window.
  well if it finds an item with the word "egg" in it on the ground that is, otherwise it will just echo NULL
  .DoFace does NOT target the ground item, it just faces it.

- Changed how /items <filter> work, its now case insensitive and takes any part of a word into account
  Usage: /items egg will display all items on the ground that has the word "egg" in them.
- Changed how /doors <filter> work, its now case insensitive and takes any part of a word into account
  Usage: /doors pok will display all doors in the zone which has the word "pok" in them.


23 Mar 2016
- Updated for LIVE
- WARNING! Task TLO has changed, update your macros.
- Well, I was gonna release the new Task TLO in the next zip
  but then dbg decided to patch so you guys get whatever I could finish
  before I had to release the zip.
  It needs more documantation and definately more testing as well,
  but I can say this much for now:
  /echo Task 1 is ${Task[1]}
  Output: Task 1 is Hatching a Plan
  /echo The task with "hatch" in is name is called: ${Task[hatch]} 
  Output: The task with "hatch" in is name is called: Hatching a Plan
  /echo ${Task[hatch]} is listed as number ${Task[hatch].Index} in the tasklist.
  Output: Hatching a Plan is listed as number 1 in the tasklist.
  /echo The ${Task[hatch]} first objective is to ${Task[hatch].Objective[1].Instruction}
  Output: The Hatching a Plan first objective is to find where the eggs are being incubated
  /echo The ${Task[hatch]} first objective status is ${Task[hatch].Objective[1].Status} 
  Output: The Hatching a Plan first objective status is 0/1
  /echo The ${Task[hatch]} first objective should be completed in ${Task[hatch].Objective[1].Zone}
  Output: The Hatching a Plan first objective should be completed in Hatchery Wing
  /echo I should be working on ${Task[hatch].Step} in ${Task[hatch].Step.Zone}
  Output: I should be working on find where the eggs are being incubated in Hatchery Wing
- Added .Type to the Task TLO: it outputs a string Quest or Shared depending on the task:
  Usage: /echo ${Task[hatch].Type}
  Output: Shared
- The Task TLO also has a .Select "Method" (see below for an explaination of TLO methods.)
  .Select can select list items and combobox items.
  .Select returns TRUE if a selection was made and FALSE if not.
  Usage: /if (${Task[hatch].Select}) {
			/echo I just Selected a task that has the name "hatch" in it...
		} else {
			/echo I did not find a task that has the word "hatch" in it, so nothing was selected.
		}

- Fixed a racecondition crash in mq2bzsrch.
- Fixed a plugin unload/load crash
- Made some changes to mutex locks.
- Fixed the loot and the trade struct for the test build.
- Added a new command /invoke to invoke TLO Methods...
  Basically we have had TypeMethods in the source for years, but it was never finished.
  Consider these methods beta for now.
  So from the command line or hotbuttons you can do stuff like: /invoke ${Spawn[eqmule].DoTarget}
  and it will execute the DoTarget method of the Spawn TLO... (and /target eqmule IF it finds that spawn)
  In macros it should make things more simple but at the same time add more power
  because now you can do stuff that saves a few lines, like:
  /if (${Spawn[eqmule].DoTarget.ID}) {
		/echo i just targeted ${Target}
  }
  or
  /if (${Spawn[eqmule].DoFace.ID}) {
		/echo i just faced eqmule
  }
  the following Methods are available for use and testing as of this patch:
  For the Task TLO:
	.Select
  For the Spawn[]. TLO:
	.DoTarget
	.DoFace
	.DoAssist
	.LeftClick
	.RightClick
  For the Me. TLO:
	.Stand
	.Sit
	.Dismount
	.StopCast
  For the Me.Buff TLO Member:
	.Remove
  For the Switch TLO:
	.Toggle
  For the Ground TLO:
	.Grab
  For the Window TLO:
	.LeftMouseDown
	.LeftMouseUp
	.LeftMouseHeld
	.LeftMouseHeldUp
	.RightMouseDown
	.RightMouseUp
	.RightMouseHeld
	.RightMouseHeldUp
	.Select

- And finally, there seem to be some problem with /click left door
  I will have a look at that tomorrow.

17 Mar 2016
- Fixed a crash in the ${Merchant} TLO
- Fixed a crash in the ${Task} TLO

16 Mar 2016
- Updated for LIVE
- Added a new TLO: GroundItemCount
  usage: /echo There are ${GroundItemCount[apple]} Apples on the ground
  Output: There are 5 Apples on the ground
- usage: /echo There are ${GroundItemCount} items on the ground in this zone.
  Output: There are 12 items on the ground in this zone.
- Extended the Ground TLO to accept searches
  usage: /echo The closest ${Ground[brew].DisplayName} is ${Ground[brew].Distance3D} away from you.
  output: The closest Brew Barrel is 26.4 away from you.
  Note that both of the searchfunctions are case insensitive and are sorted by distance colosest to you.
  The only acceptale parameter in the search filter is by name or partial name.

- Added .Distance3D and .DisplayName to the Ground tlo
  DisplayName will display the actual name of the ground item, .Name will still display the actorname...
  ${Ground} now defaults to ${Ground.DisplayName} instead of ${Ground.ID}
- Doortargets as well as GroundTargets are now cleared when you do a /target clear

15 Mar 2016
- Maintenance Release, bunch of cleanups and stuff that should improve overall stability.

-Updated all vcxproj files and solutions to use build.props for easier administration - Cred: brainiac

- Fixed Me.Dar, Me.Counters, Buff Dar and Buff Counters - Cred: Demonstar55
- Community can provide input if we should separate them into their elements.
- For now they return combined, which might be useless.

- FRIENDLY DEV TIP OF THE DAY:
- Some people has been asking me how to run VS as admin by default in windows 8-10:
- There is a simple trick to it, and I recommend that everyone do this, but
- especially if you are going to debug MQ2 OR build ISXEQ because it needs
- to copy files to your InnerSpace directory and that is usually located
- under Program Files (which requires admin privs).
- Anyway... to do this, paste the following link in your browser:
- http://lmgtfy.com/?q=make+visual+studio+always+run+as+administrator
- When you have followed those steps, navigate to this directory:
- C:\Program Files (x86)\Common Files\Microsoft Shared\MSEnv
- Now locate the VSLauncher.exe in that dir, rightclick it, select properties
- Go to the compatability tab, and check the "Run this proram as an administrator" box.
- Click ok. That's it. From that point on, your VS will always start itself as admin.

12 Mar 2016
- Updated for TEST

09 Mar 2016
- Updated for TEST
- New SPA's added
- IsBodyType has been renamed to HasProperty (cause thats what it is)
- Bunch of changes to mq2windows, lets see if it works as intended.

- Added a new TLO Member to ${Me} .AssistComplete
. You can check it after you do a /assist. It will be true when the assist request has been completed.
.  Usage Example: /assist Eqmule
.                 /delay 5s ${Me.AssistComplete}==TRUE
.				  /if (${Target.ID}) {
.				      /echo EqMule wants me to help fighting ${Target}
.				  }
- Turned on Exception Handling (/EHsc) for all projects except mq2main
- when we move to the v140xp toolset we can use the noexcept keyword to turn it on for mq2main as well...

- --------------------> VERY IMPORTANT STUFF BEGIN <-------------------
- It's time to upgrade to Visual Studio 2013 Community or newer.
- From this version and onward we will not support older compilers.
- There just isn't any good reason now that Microsoft has free Community Editions
- which can build mq2 just fine.
- Therefor:
- All vcxproj files has been updated to use the vs2013 toolset (v120xp) (thanks Brainiac)
- We want to move to 2015, but we will have to wait until ISXDK supports that version.
- If you use 2015, just install the vs 2013 community edition if you want to build ISXEQ
- For mq2 it doesn't really matter, you can build it with 2015 toolset (v140 or v140xp)
- just let it upgrade if it asks for it.

- Older solution files has been removed:
- For building MQ2 use MacroQuest2.sln
- --------------------> VERY IMPORTANT STUFF END <---------------------

- If you have no interest in building ISXEQ you can stop reading now.

- For building ISXEQ use ISXEQ.sln PLEASE NOTE: --------------->
- The red headed stepchild ISXEQ has gotten some love this week.
- You might have noticed that the zip grew a bit in size this release
- the reason is that it now includes all files needed to build ISXEQ.
- So...
- This means that from now on, you can just open ISXEQ.sln and build it.
- DO NOT LET IT UPGRADE THE TOOLSET! it only works with the v120xp toolset.
- Having said that, No more additional downloads, googling for libs, headers, updating paths
- patching files, reading pages and pages of forum threads, and all that extra
- shiz that we all love to spend time on...
- In other words we made it easier to build ISXEQ "out of the box" (aka the zip)

24 Feb 2016
- Updated for TEST
- Changed how GroupAssistTarget and RaidAssistTarget works
  before this change you could get a return that was invalid when no mainassist was assigned.
  since I make sure there actually is a mainassist in the group or raid
  this is no longer possible.
- Fixed /pickzone so picks above 9 can be picked - cred: derple

19 feb 2016
- Added .BuffsPoplulated to ${Target}
-  Usage example:
-  /target pet
-  /delay 5s ${Target.ID}==${Pet.ID} && ${Target.BuffsPopulated}==TRUE
-  /echo ${Target} has ${Target.BuffCount} buffs on him.

- Trampoline following - cred: brainiac

18 Feb 2016 by SwiftyMUSE
- Updated to make GetNumSpellEffects inline.
- Updated MQ2Map to use layer 2 again.
- Updated more groundspawn names.

17 feb 2016
- Updated for LIVE
- I refer you all to the change message from 12 feb 2016
  the changes described in it, now applies for LIVE build as well.
- Fixed SpellReady so it's 111% reliable now.

14 feb 2016 HAPPY VALENTINES DAY!
- Removed most of the holes I punched in the source with #if defined(TEST) in the last version cred: brainiac
- Updated some stacking code cred: demonstar55
- Fixed SpellReady so it's 110% reliable now.
- minor fixes

12 feb 2016
- Fixed SpellReady so it's 100% reliable now.
- Other stuff
- Updated for TEST
- BELOW THIS LINE ARE TEST RELATED CHANGES, BUT LIVE BUILDERS SHOULD READ IT AS WELL (cause it is comming your way)

- Added CalcIndex to ${Spell} (on TEST)
- Added NumEffects to ${Spell} (on TEST)
-  Both of them SHOULD be used in macros that enumurate Base, Base2, Calc,Attrib and Max
-  Example: lets say your macro does this:
-		/for i 1 to 12
-			/echo Base ${i} is : ${Spell[Augmentation].Base[${i}]}
-		/next i
-	FROM NOW ON: IT SHOULD LOOK LIKE THIS: (or you will get errors running it)
-		/varcalc count ${Spell[Augmentation].NumEffects} + 1
-		/for i 1 to ${count}
-			/echo Base ${i} is : ${Spell[Augmentation].Base[${i}]}
-		/next i
-							

- Ok, listen PEOPLE WHO BUILD MQ2 FOR -> TEST <- : this is IMPORTANT!:
-  This patch punched a bunch of holes in mq2, and Im telling you folks right now:
-  IF YOU DONT UPDATE YOUR PLUGINS THEY WILL Fail to build.
-  ok and here is how to update them:
-  Search EVERY single plugin you have for references to ->Base[, ->Base2[, ->Calc[, ->Attrib[ and ->Max[
-  Replace EVERY result with a proper call to the corrosponding new APIs:
-	LONG GetSpellAttrib(PSPELL pSpell, int index);
-	LONG GetSpellBase(PSPELL pSpell, int index);
-	LONG GetSpellBase2(PSPELL pSpell, int index);
-	LONG GetSpellMax(PSPELL pSpell, int index);
-	LONG GetSpellCalc(PSPELL pSpell, int index);
-	Let me give and example: You do the search and you find this code:
-	for (int a = 0; a < 12; a++) {
-		switch (spell->Attrib[a])
-	YOU MUST replace that code... with this:
-	if (PSPELL spell = GetSpellByID(SpellID)) {
-		for (int a = 0; a < GetSpellNumEffects(spell); a++) {
-			switch (GetSpellAttrib(spell, a))

-	Notice what I did there? you CANNOT and SHOULD NOT use hardcoded "12" anymore
-	It just isn't how spell effects are stored anymore, they only store
-	the ACTUAL number of effects in memory, not all 12 slots...
-	So... the new Spell member function GetSpellNumEffects(x) SHOULD ALWAYS be used from now on.

-	Mkay? questions?, come talk to us on irc/skype/email whatever...
-	And finally, for the LIVE people... this is comming your way within a week or so when
-	they patch for LIVE, so get ready, cause I'm not going to repeat this info again.
-  This message will self destruct in 3...2...1...

28 Jan 2016
- The changes to the Task TLO from the Jan 14 patch has been reverted, they where not ready for production yet.
- Me.Pet has been fixed for TEST along with a bunch of other spawninfo offsets that where all off.
- Me.Trader has been fixed for LIVE
- Me.Buyer has been fixed for LIVE
- Added Poisoned and Diseased to ${Target}
- Added Poisoned and Diseased to ${Me}
- RewriteMQ2Plugins has been removed, it was a dangerous function that could set all plugins to 0 if you crashed while doing /plugin someunstableplugin unload
- RewriteMQ2Plugins has been replaced with SaveMQ2PluginLoadStatus
- Added Krono to ${Me}
- Added XTargetSlots to ${Me}
- Misc other fixes.
- Stuff

22 Jan 2016
- Updated for TEST
- Updated for LIVE

20 Jan 2016 by MacroQuest2.com Devs
- Updated for LIVE
- Fixes to the task tlo by dewey2461 see: http://www.macroquest2.com/phpBB3/viewtopic.php?f=30&t=19912
- New feature map highlights see http://www.macroquest2.com/phpBB3/viewtopic.php?f=17&t=19895
  code cred: JudgeD

17 Jan 2015 by MacroQuest2.com Devs
-Added CursorPlatinum,CursorGold,CursorSilver and CursorCopper to the ${Me} tlo

16 Jan 2016 by MacroQuest2.com Devs
- Fixed Open in the CONTENTS struct
- Added .Open to the itemtype, it works for containers. its a boolean.

14 Jan 2016 by MacroQuest2.com Devs
- Updated for TEST
- Added a new feature. cred: dewey2461
- Description: Extends the Task TLO with the TaskElementList's Objective[ ]

- The TaskElementList is a row,column address where column 0 is the text, 1 is the status, etc.

- Examples: 

- /echo ${Task.Objective} The first objective
- /echo ${Task.Objective[0]} The first objective
- /echo ${Task.Objective[0,1]} The first objective's status
- /echo ${Task.Objective[0,2]} The first objective's zone
- /echo ${Task.Objective[1]} The second objective

16 Dec 2015 by MacroQuest2.com Devs
- Updated for LIVE
- Change: LoreGroup and LinkDBValue in the CONTENTS struct has been renamed
  to GroupID and OrnamentationIcon (cause thats what they are)
  Make changes to your plugins if you use them.
- switches got some love - thanks brainiac.

14 Dec 2015 by SwiftyMUSE
- Added Slowed, Rooted, Mezzed, Crippled, Maloed, Tashed, Snared, Hasted, Aego,
	Skin, Focus, Regen, Symbol, Clarity, Pred, Strength, Brells, SV, SE,
	HybridHP, Growth, Shining, Beneficial, DSed, RevDSed, Charmed to ${Target}
- Added Aego, Skin, Focus, Regen, Symbol, Clarity, Pred, Strength, Brells, SV, SE,
	HybridHP, Growth, Shining, Beneficial, DSed, RevDSed, Charmed to ${Me}
- Updated MQ2Linkdb code to generate links for most all items (98.04% of lucy items)
- Added new groundspawns for MQ2Map

12 Dec 2015 by Eqmule
- Please don't use MQ2 for unattended gameplay (afk botting)
- Updated for TEST

09 Dec 2015 by Eqmule
- Please don't use MQ2 for unattended gameplay (afk botting)
- Updated for LIVE
- Dont try to use mq2 or any other third party tool on the Phinigel server.
  Consider this a friendly warning.

08 Dec 2015 by Eqmule
- Please don't use MQ2 for unattended gameplay (afk botting)
- Updated for TEST
- Misc Buffer Overflow fixes.

07 Dec 2015 by Eqmule
- Please don't use MQ2 for unattended gameplay (afk botting)
- Updated for TEST

05 Dec 2015 by Eqmule
- Please don't use MQ2 for unattended gameplay (afk botting)
- Updated for TEST

03 Dec 2015 by Devs
- Please don't use MQ2 for unattended gameplay (afk botting)
- Updated for TEST
- Updated mq2ic for isxeq, copy it to your extensions folder and isxeq will load it for you.

02 Dec 2015 by Devs
- Well... This is probably the most important update to MQ2 in years.
  Recent changes to the client released with the new Broken Mirror expansion
  added a new type of MQ2 detection which is meant to prevent mq2 usage on the new Phinigel server.
  We fully support the NO MQ2 policy on Phinigel, and we want to continue
  supporting that policy and backup DBG any way we can that’s within reason.
  We have therefor decided to add a new type of integrity checker to MQ2.
  We have placed the code in a MQ2 plugin that has been named MQ2Ic.dll. (MQ2 Integrity checker)
  We feel strongly that MQ2 is in a symbiosis with Everquest, and it’s important to us
  that all MQ2 users feel safe while they use MQ2.
  MQ2 users are an important part of the Everquest community and we wish to keep it that way.
  In short, we recommend you keep MQ2Ic.dll loaded while you are playing Everquest.
  It will protect your integrity on all servers EXCEPT Phinigel.
  It will be included in every zip from now on, and will be maintained by active mq2 devs.
  Its usage is optional though, and you can unload and load it like any other plugin, but it comes loaded by default.
  This plugin will also fix some recent plugin issues and crashes as well as improve the fps performance.
  All questions about this plugin should be directed to eqmule@hotmail.com

26 Nov 2015 by EqMule and Braniac
- HAPPY THANKSGIVING EDITION!
- Please don't use MQ2 for unattended gameplay (afk botting)
- Updated for TEST
- Fixed a few annoying issues with mq2 message wrapping multiple lines in tools like DebugView. -Brainiac
- Updated ITEMINFO. AugRestrictions was in the wrong place.
- Added code to ${Target.AggroHolder} so it returns yourself as well as other now.

23 Nov 2015 by EqMule
- Please don't use MQ2 for unattended gameplay (afk botting)
- Fixed some ISXEQ stuff
- The following commands now work in ISXEQ:
  - /beepontells
  - /flashontells
  - /timestamp
  - /click left door (remember to do /doortarget before u do that though)
  - /click left item (remember to do /itemtarget before u do that though)
  - /click left target
  - /click right target
  - /useitem "some item" (or partial name) or without the quotes... this one works for items in keyrings as well (illusions, mounts)

22 Nov 2015 by EqMule and Demonstar55
- Please don't use MQ2 for unattended gameplay (afk botting)
- Added .Index to the AltAbility TLO.
- Added .NextIndex to the AltAbility TLO.
- Added .CanTrain to the AltAbility TLO.
  Usage: /if (${AltAbility[Companion's Aegis].CanTrain}) /alt buy ${AltAbility[Companion's Aegis].NextIndex}  
- Added a few new APIs:
- AltAdvManager::CanSeeAbility
- AltAdvManager::CanTrainAbility
- PcZoneClient::HasAlternateAbility
- Added the /pick # command to the ISXEQ build.

20 Nov 2015 by EqMule
- Please don't use MQ2 for unattended gameplay (afk botting)
- Updated for TEST
- Updated for LIVE

19 Nov 2015 by EqMule
- Please don't use MQ2 for unattended gameplay (afk botting)
- Fixed the /ranged crash

18 Nov 2015 by EqMule
- Please don't use MQ2 for unattended gameplay (afk botting)
- Updated for LIVE
- Updated for TEST
- Change the MQ2MountType TLO has been renamed to MQ2KeyRingType
  it works exactly like the mount tlo would, but it also take illusions now
  so u can do:
  Usage: /echo ${Mount[1].Name}
  Outputs: [MQ2] Whirligig Flyer Control Device
  Usage: /echo ${Illusion[2].Name}
  Outputs: [MQ2] Polymorph Wand: Steam Suit
  Usage: /echo ${Illusion[Polymorph Wand: Steam Suit].Index}
  Outputs: [MQ2] 2
- New Feature: you can now use /useitem on illusion items even if they are in the keyring
  usage: /useitem Polymorph Wand: Steam Suit
- Change: there used to be a value in the itemstruct called CastTime
  I noticed it was actully FoodDuration, so it has been renamed.
  If you have any plugins that used "someitem->CastTime" from that struct,
  you need to change that to whatever you intend it to do, cause for whatever
  reason you have been using it up til this point, you have gotten FoodDuration back...
  Im guessing that was a bug, and you really wanted someitem->Clicky.CastTime instead...
  so adjust accordingly.

11 Nov 2015 by EqMule and Demonstar55
- Please don't use MQ2 for unattended gameplay (afk botting)
- BIG NEWS!
- After a really long time, messing with this on and off
  I'm proud to present support for splash spells in the cast command.
  You can now cast any splash spell as long as you have a target.
  If you dont have a target it will just cast it at your own location.
  There is no need for window in focus, or full screen or any of that stuff
  you dont even have to be facing the target.
  Basically the only requirement is that its in lineofsight and in range.
  The splash feature was brought to you as a joined effort
  with Demonstar55 as the main contributor, his tireless dissasembling
  and reverse engineering as well as updates on the progress on skype, irc etc
  was a major help in bringing this to you all, so give him a shoutout!
  I need to mention ctaylor22 as well for pushing me to work on it at all.
  Anyway... enjoy.
- Added a new member to the Spawn TLO: CanSplashLand, it returns true or false
  usage: /echo ${Target.CanSplashLand}
  I suggest you use this tlo member in your macros BEFORE you try to cast a splashspell
  there is no point in casting it if it wont land due to a line of sight problem.
  NOTE! This check is ONLY for line of sight to the targetindicator (red/green circle)
  its NOT a range check, you need to check range yourself like for every other spell
  before you cast it...
  
01 Nov 2015 by EqMule
- Please don't use MQ2 for unattended gameplay (afk botting)
- Updated for BETA

31 Oct 2015 by EqMule
- Please don't use MQ2 for unattended gameplay (afk botting)
- Updated for BETA

30 Oct 2015 by EqMule
- Please don't use MQ2 for unattended gameplay (afk botting)
- Updated for BETA
- Misc other stuff

29 Oct 2015 by EqMule
- Please don't use MQ2 for unattended gameplay (afk botting)
- Updated for BETA
- Fixed some ISXEQ code

 28 Oct 2015 by EqMule
- Please don't use MQ2 for unattended gameplay (afk botting)
- Updated for TEST
- Updated for BETA

26 Oct 2015 by EqMule
- Please don't use MQ2 for unattended gameplay (afk botting)
- Updated for LIVE
- Updated for BETA
- Misc other stuff

25 Oct 2015 by EqMule
- Please don't use MQ2 for unattended gameplay (afk botting)
- Updated for BETA
- Misc other stuff

24 Oct 2015 by EqMule
- Please don't use MQ2 for unattended gameplay (afk botting)
- Updated for TEST
- Updated for BETA
- Corrected address of AugRestrictions in the iteminfo struct

23 Oct 2015 by EqMule
- Please don't use MQ2 for unattended gameplay (afk botting)
- note that /useitem <some mount> doesnt work in the beta client yet, ill see what i can do...
- Added .SkillModMax to the ItemType TLO
- Fixed a crash in mq2map when doing /loadskin

21 Oct 2015 by EqMule
- Please don't use MQ2 for unattended gameplay (afk botting)
- Updated for LIVE
- Fixed and cleaned a bunch of small stuff but it is possible I broke some stuff as well,
 report if u find something that worked in last zip and not in this one.
- ${DisplayItem} now takes an index as an option parameter index can be 0-5
  you can still just do ${DsiplayItem} and it will just pick whatever you inspected last.
  Example: /echo ${DisplayItem[5]}
- Added a few new members to the DisplayItem TLO:
		Info = 1,
		WindowTitle = 2,
		AdvancedLore = 3,
		MadeBy = 4,
		Information = 5,
		DisplayIndex = 6
  There is a difference between .Info and .Information .Info contains for example:
  .Info can return text like; this item is placable in yards, guild yards blah blah , This item can be used in tradeskills
  .Information can return text like Item Information: Placing this augment into blah blah, this armor can only be used in blah blah

17 Oct 2015 by EqMule
- Please don't use MQ2 for unattended gameplay (afk botting)
- Updated for TEST
- Fixed a few VS 2015 compile warnings.

07 Oct 2015 by EqMule
- Please don't use MQ2 for unattended gameplay (afk botting)
- Added some stuff to the ALTABILITY struct, cred demonstar55
- Renamed AARankRequired to CurrentRank in the ALTABILITY struct
- Added .PointsSpent to the altbility TLO it returns points you spent on an AA
- Added .Rank to the altbility TLO it returns current rank of an AA
- Reminder: .MaxRank in the altbility TLO it returns max rank of an AA
- I'm sorry (not really) but in my ongoing efforts to clean up the API
  I had to rename a couple functions, so take notice and go over your plugins:
  mq2cast and mq2melee calls these for example. See below:
- Renamed GetAltAbility to GetAAById (cause thats what it is)
- Renamed GetAltAbilityIndex to GetAlternateAbilityId (cause thats what it is)

01 Oct 2015 by EqMule
- Please don't use MQ2 for unattended gameplay (afk botting)
- Fixed a bunch of POSIX stuff
- Made sure Target.Buff and Target.BuffDuration now works on spells without having to specify Rank
  example: /echo ${Target.BuffDuration[Pyromancy]} would FAIL prior to todays patch
  now it wont.
  example 2: /echo ${Target.Buff[Pyromancy]} would return NULL prior to todays patch
  now it returns the correct name including its rank: so Pyromancy XV for example...

30 Sep 2015 by EqMule (ALERTS AND MORE ALERTS AND STUFF)
- THIS IS A MACROBREAKING PATCH! (so read these notes)
- Please don't use MQ2 for unattended gameplay (afk botting)
- Fixed .Mercenary in the spawnstruct for TEST -cred demonstar55
- GetGuildIDByName now returns 0xFFFFFFFF and not 0x0000FFFF if a guild is NOT found, so if you use this function in a plugin adjust acordingly.
- Fixed a problem with searching through spawns for guild members
  This might break you macros so pay attention!:
  Prior to THIS patch there was a difference in CASE with guild/GUILD in spawn searches:
  IF you wanted to search for a spawn like this:
  /echo ${Spawn[radius 75 pc guild noalert 6]}
  THAT WOULD MAKE MQ2 THINK the guild you where looking for was called "noalert" 
  now if that was not your intention, you should have used UPPERCASE GUILD instead
  and it would just search for people in YOUR guild.
  In order to not use this confusing method of searching through spawns
  I have decided to rename lowercase guild to guildname
  so from this point and onward, you CAN specify guild OR GUILD and it will just pick your own guild
  in order to search for players of a specific guild use "guildname" and note that if there are spaces in the guildname you need encase with "".
  Example: ${Spawn[radius 75 pc guildname "Some Cool Guild" noalert 6]}
- Added a new TLO: ${Alert}
  it has 2 members: List which returns a AlertListType and Size which returns a IntType
  Usage Example 1: /alert add 1 ${Me.Name}
		 /echo ${Alert[1].List[0].Name}
		 Outputs: eqmule
		 /echo ${Alert[1].List[0].Spawn.Race}
		 Outputs: Dark Elf (or whatever my Class is)
  Usage Example 2: /alert add 1 id ${Me.ID}
         /echo ${Alert[1].List[0].SpawnID}
		 Output: 12345 (or whatever my spawnid is)
         /echo ${Alert[1].Size}
		 Output: 2 (or whatever size your alert list for 1 is)
  Usage Example 3: /alert remove 1 id ${Me.ID}
         removes the list entry from alert 1 that matches: id ${Me.ID}
- Added a new TLO Type: MQ2AlertListType which has the following members:
  well it has a crapload of members look at the source to list them but basically
  it has all the members SEARCHSPAWN has plus one extra that I call Spawn
  Spawn inherits the spawntype see the example above...
  Note that: .Spawn will only work if your alert has either .Name or .SpawnID set.
- Bunch of other stuff fixed/added/fightclub/updated/rewritten etc.
- ${Spell[some spell]} now looks through your aa list as well if it cant find a spell
  I did that to take the new ranks into account for example prior to this patch
  /echo ${Spell[Boastful Bellow].Range} would fail because the Boastful Bellow spell
  has been renamed to Boastful Bellow I
  anyway the fix is now in and it also means .RankName will return ranks for these kinds
  of alt abilities.

25 Sep 2015 by EqMule
- Please don't use MQ2 for unattended gameplay (afk botting)
- Updated for TEST again... (cmon man are u trying to kill me?!!, scowls at hludwolf ready to attack ;)
- So... when they patch at 8.30pm I have 2 choices:
  1. wait until the morning and go over it manually.
  2. run a quickpatch, cross fingers and release without proper testing.
  Well, I did 2. and went to bed, I guess it didnt work as intended
  uhm, so the structs has been corrected, castready and so on
  should be working again...

24 Sep 2015 #2 by EqMule
- Please don't use MQ2 for unattended gameplay (afk botting)
- Updated for LIVE

24 Sep 2015 by EqMule
- Please don't use MQ2 for unattended gameplay (afk botting)
- Updated for TEST
- Corrected the wwsCrashReportCheckForUploader_x offset and detour. :cred SwiftyMUSE

23 Sep 2015 by EqMule
- Please don't use MQ2 for unattended gameplay (afk botting)
- Updated for LIVE

19 Sep 2015 by EqMule
- Please don't use MQ2 for unattended gameplay (afk botting)
- Updated for TEST
- fixed a compile error in CustomPopup when building isxeq. 

19 Sep 2015 by SwiftyMUSE
- Updated autorun to allow for all toons instead of having to specify them individually.
  I did not change the /autorun command which is used to set the autorun value for the current
  toon.
  Eg., add ALL=<command> under [Autorun]
- Modified ground spawn detection to allow the value based on the actual zone.
- Updated pluginhandler to fix a timing issue with running zoned.cfg.

17 Sep 2015 by EqMule
- Please don't use MQ2 for unattended gameplay (afk botting)
- Updated for TEST
- DmgBonusType in the itemstruct has been renamed to ElementalFlag (because thats what it is)
- DmgBonusVal in the itemstruct has been renamed to ElementalDamage (because thats what it is)
  if you have plugins that refer to these make sure u rename as well.
- the size of the _AGGROINFO struct changed. Cred: demonstar55
- Added .Icon to the MQ2ItemType TLO
- Added Scroll to the mouseinfo struct. Thanks Brainiac,
- Fixed a crash in /windowstate that could happen when using a (bad) Custom UI. Thanks demonstar55
- since GetCombatAbilityTimer now accepts -1 as a timer, I have removed that check
  this means you should remove it from mq2melee as well for example:
  this line: if (EFFECT->ReuseTimerIndex && TYPE != AA && EFFECT->ReuseTimerIndex != -1)
  becomes this: if (EFFECT->ReuseTimerIndex!=0 && TYPE != AA)

26 Aug 2015 by EqMule
- Please don't use MQ2 for unattended gameplay (afk botting)
- Updated for TEST
- New feature: you can now search spawns by if they are aggresive or not
  for more info see this post by demonstar55 http://www.macroquest2.com/phpBB3/viewtopic.php?f=30&t=19813
- Added new command: /removepetbuff
  it will remove a pet buff by name or partial name.
  Usage: /removepetbuff Spirit of Wolf
  Feature requested by: standred
- New Commands: /popcustom and /popupecho
  for more info on these 2 commands see this post: http://www.macroquest2.com/phpBB3/viewtopic.php?f=30&t=15800&p=142608#p142608
  Cred: PMS
- Added new TLO member for the Character TLO: SpellInCooldown
  it returns TRUE if you have a spell in cooldown and FALSE when not.
  Cred:demonstar55 see this topic for more info: http://www.macroquest2.com/phpBB3/viewtopic.php?f=47&t=19689

21 Aug 2015 by EqMule
- Please don't use MQ2 for unattended gameplay (afk botting)
- Updated for TEST
- Updated for LIVE
- Made a few changes to how the zoned.cfg is processed
  hopefully that should fix a crash I have gotten reports about.
  *crossing fingers*

19 Aug 2015 by EqMule
- Please don't use MQ2 for unattended gameplay (afk botting)
- Updated for LIVE
- This is a heads up:
  In the near future I will restrict /target to a radius of 360
  I do this because its unreasonable to target stuff across zones.
  There is absolutely no scenario where you have a reason to target a mob
  until its within that range. So change your macros now if they do this.
  If you have line of sight to a mob there will be no radius restriction.

14 Aug 2015 by EqMule
- Please don't use MQ2 for unattended gameplay (afk botting)
- Updated for TEST

08 Aug 2015 by EqMule
- Please don't use MQ2 for unattended gameplay (afk botting)
- Updated for ninjapatch.
- Updated mkplugin.exe mkplugin.cpp and ISXEQ\PostBuild.bat with changes by D2U
  See http://www.macroquest2.com/phpBB3/viewtopic.php?f=30&t=19790
- Updated TelnetServer.cpp with changes by rmaxm
  See http://www.macroquest2.com/phpBB3/viewtopic.php?f=28&t=19793
- Updated the _LOOTITEM struct with addition by dewey2461
- Bugfix: ${Me.Inventory[someslot].Augs} now returns correct number of augslots the item has.
  example: /echo My gloves has ${Me.Inventory[Hands].Augs} augslots.
  NOTE: I dont know how this worked in the past, but this only counts how
  many augslots an item has, it doesnt check if there is actually an augment
  in the slot...
  Cred: Nytemyst for the report.
- Updated MQ2ItemDisplay.cpp with changes by dewey2461
  Added ${GearScore.UpgradeName}
  Added ${GearScore.UpgradeSlot}
  See http://www.macroquest2.com/phpBB3/viewtopic.php?f=30&t=19792

03 Aug 2015 by EqMule
- Please don't use MQ2 for unattended gameplay (afk botting)
- Fixed a 10 year old bug where GetSpellDuration would use pCharSpawn (which can be a level 30 mount)
  instad of the correct pLocalPlayer (which is actually your characters spawn with correct level)
  the impact of this would be that spells that scale their duration by the level of the caster
  would return a shorter duartion when on a mount...
  example: doing /echo ${Spell[Enticer's Command].Duration.Minutes} on a level 105 enc would return 4 when on a mount and 7 when not
  bug report: Maskoi

24 Jul 2015 by EqMule
- Please don't use MQ2 for unattended gameplay (afk botting)
- Updated for todays TEST ninja patch
- Fixed a struct that would crash eq if mq2hud was used.
- same struct messed up keypresses as well...
- /mouseto is back... and thats all I have to say about that at 
   this point, more on this some other time.

23 Jul 2015 by EqMule
- Please don't use MQ2 for unattended gameplay (afk botting)
- Updated for todays LIVE ninja patch

2 Jul 2015 by EqMule
- Please don't use MQ2 for unattended gameplay (afk botting)
- Updated for todays LIVE client

21 Jul 2015 by EqMule
- Please don't use MQ2 for unattended gameplay (afk botting)
- Updated for the TEST client
- Fixed a bug with finding items in bags for the test build.

16 Jul 2015 by EqMule
- Please don't use MQ2 for unattended gameplay (afk botting)
- Updated for TEST build.
- Removed SetForegroundWindow from the FlashOnTells feature.
  (it was not working as intended when using ISBoxer)
  It will still flash the window.

15 Jul 2015 by EqMule
- Please don't use MQ2 for unattended gameplay (afk botting)
- New Command: /flashontells
  You can use it to turn flashing of the eq window on or off when you recieve a tell.
  Usage:
  You either do /flashontells [on|off] or just /flashontells for a toggle.
  Or just set it in MacroQuest.ini to FlashOnTells=1 in the [MacroQuest] section.
  NOTE: You have to have tell windows enabled in options for this to work.
- TimeStampChat, BeepOnTells and FlashOnTells are now default ON if no setting is found in MacroQuest.ini.

14 Jul 2015 by EqMule
- Please don't use MQ2 for unattended gameplay (afk botting)
- Fixed a problem with combat abilities (thanks to William12 for the report)
  Before this change you could buy a rank 1 combatability, lets say Rest
  Then you bought Rest Rk. II
  At that point BOTH are saved in your combatabilities array...
  (I think thats a eq bug cause it sure isn't needed)
  Anyway... doing something like ${Spell[Rest].RankName}
  would then fail cause it would find "Rest" first...
  The fix is basically calling pCombatSkillsSelectWnd->ShouldDisplayThisSkill
   in every place NUM_COMBAT_ABILITIES is used...

06 Jul 2015 by SwiftyMUSE
- Updated to include new currencies (Fists of Bayle, Arx Energy Crystals, Pieces of Eight)
- Fixed ${Me.AltCurrency} to be able to use Medals of Heroism not Marks of Heroism

01 Jul 2015 by EqMule
- Please don't use MQ2 for unattended gameplay (afk botting)
- Updated for the LIVE Client
- Updated for the TEST Client
- Fixed ${Me.Drunk}
- Fixed ${Me.Trader}
- Fixed ${Me.Buyer}

25 Jun 2015 by EqMule
- Please don't use MQ2 for unattended gameplay (afk botting)
- Updated for the TEST Client

18 Jun 2015 by EqMule
- Please don't use MQ2 for unattended gameplay (afk botting)
- Fixed ${Me.UseAdvancedLooting} thanks to william12 for reporting it as broken.

17 Jun 2015 by EqMule
- Please don't use MQ2 for unattended gameplay (afk botting)
- Updated for today's LIVE patch
- GetCombatAbilityTimer for the LIVE build now takes 2 arguments pSpell->ReuseTimerIndex and pSpell->SpellGroup
  do a search for GetCombatAbilityTimer in your plugins and change accordingly.

11 Jun 2015 by EqMule
- Updated for the TEST build
- GetCombatAbilityTimer for the TEST build now takes 2 arguments pSpell->ReuseTimerIndex and pSpell->SpellGroup
  do a search for GetCombatAbilityTimer in your plugins and change accordingly.
  GetCombatAbilityTimer for the LIVE build has not changed. (but it will next patch.)
- Clicking on the name of someone in the targetwindow will now open a trade if you have coin (or an item) on the cursor.

08 Jun 2015 by EqMule
- Please don't use MQ2 for unattended gameplay (afk botting)
- Fixed /pickzone you can now do /pick 5 or whatever and it WILL send you to the 5 instance (if it exist)
  /pick 0 will just pick MAIN instance.

28 May 2015 by EqMule
- Please don't use MQ2 for unattended gameplay (afk botting)
- Updated LIVE build.
- Comming in next zip: /pickzone will take a instance number as an argument
  Usage: /pickzone 3 will pick instance 3 and zone you in (provided its valid)
  /pickzone 0 will select the main instance
  this might be buggy its a work in progress.
  NOTE: You should only use this in zones where /pickzone can be used.

23 May 2015 by EqMule
- Fixed ${Me.DSed} and ${Me.RevDSed} crashes thanks to klaarg for the bug report
- consolidated some other stuff and event related things

19 May 2015 by EqMule
- Updated for today's LIVE and BETA patches.

18 May 2015 by EqMule
- Added .NoDrop to the advlootitemtype tlo it returns TRUE if an item is NoDrop and FALSE if not.
  Usage: /echo ${AdvLoot.PList[1].NoDrop}
- Updated BETA build.

16 May 2015 by EqMule
- Updated TEST and BETA builds.
- Fixed an issue with the TEST build which prevented it from building correctly.
- Fixed a ctd in ${DisplayItem} if used after a /unload and reload but no item displayed. reporter: SwiftyMUSE
- Added ItemLink to the Item TLO it just prints the actual hexlink for an item (not clickable)
  this is useful for when creating hotbuttons with links in them manually...
  Usage: /echo ${Cursor.ItemLink}

15 May 2015 by SwiftyMUSE
- Updated GetItemLink to return a clickable or non-clickable link based on a parameter.

13 May 2015 by EqMule
- Added .IconID to the AdvlootItemType TLO it returns an int - cred randyleo
  usage: /echo ${AdvLoot.PList[1].IconID}
- Added .UseAdvancedLooting to the character TLO it returns TRUE if advanced looting is turned on otherwise FALSE -cred maskoi
  Usage: /echo ${Me.UseAdvancedLooting}

12 May 2015 by SwiftyMUSE
- Corrected GetSpellByID to return NULL when the spell is not found. (necessary to fix mq2cast, where it tries to cast
  an item that is not a clicky item and causes a CTD).

07 May 2015 by EqMule & demonstar55
- AltTimer in the _SKILL struct has been renamed to (the correct name) SkillCombatType (whatever that is...)
- Added .Stuck to the SpawnType TLO, i never seen it return TRUE, so more testing is needed...
- Added .PlayerState to the SpawnType TLO, it returns a mask as an inttype which has the following meaning:
  0=Idle 1=Open 2=WeaponSheathed 4=Aggressive 8=ForcedAggressive 0x10=InstrumentEquipped 0x20=Stunned
  0x40=PrimaryWeaponEquipped 0x80=SecondaryWeaponEquipped
  This too needs more testing.
- Added .Stunned to the spawntype TLO it returns TRUE or FALSE if a mob is stunned or not
  NOTE: .Stunned DID exist in the spawntype TLO before, but it only returned your character's Stunstate
  THIS MEANS IF YOU RELY ON THIS IN YOUR MACROS, use ${Me.Stunned} in your macros from now on instead
  when you need YOUR stunstate and the below examples when you need a SPAWNS stunstate, you have been warned...
  Usage: /echo ${Target.Stunned} or ${Spawn[npc somespawnname].Stunned}
- Added .Aggressive to the spawntype TLO it returns TRUE or FALSE if a mob is aggressive or not
- Cred .PlayerState and .Stuck: demonstar55
- Couple additions to /advloot
- /advloot shared # now accepts leave and giveto as arguments
  Usage:
  /advloot shared <#(index) or "item name"> giveto <name> <opt:qty> (qty is optional, if you leave it out it will give full stack)
  /advloot shared <#(index) or "item name"> leave
  Examples:
  Lets say there is a stack of 4 spiderling silks in the first list item of the shared lootwindow
  /advloot shared 1 giveto eqmule 1
  /advloot shared 1 giveto SwiftyMUSE
  Will give 1 spiderling silks to eqmule
  Will give the remaining 3 spiderling silk to SwiftyMUSE (we didnt specify qty, so it just gave the rest)
  /advloot shared "spiderling silk" leave
  Will just leave the first "spiderling silk" it finds in the shared list on the corpse...
  or /advloot shared 1 leave
  Will just leave whatever is in list index 1 in the shared list on the corpse... (in our example spiderling silk)

05 May 2015 by SwiftyMUSE
- Fixed bug with Me.AltAbility where it would not identify alt abilities that were granted but have
  no cost associated.
- Updated ItemDB.txt with new summoned items.

02 May 2015 by SwiftyMUSE
- Added .TankMercCount, .HealerMercCount, .MeleeMercCount, CasterMercCount to the Group TLO

30 Apr 2015 by SwiftyMUSE
- Fixed crash in MQ2Map when zoning with a custom filter

29 Apr 2015 by eqmule
- Updated for the latest LIVE client
- Fixed /bzsrch command
  this means it works again...
  Usage Example: see this post: http://www.macroquest2.com/phpBB3/viewtopic.php?f=17&t=19699&p=169467#p169467
- Fixed a crash that would happen if you logged all the way into the game
  then all the way out to server select, and back in again
  and at that point tried to call GetSpellByName or any
  of the TLO's that calls it.
- Added a few more members to the AdvLoot TLO: all return TRUE or FALSE if checkbox is checked
  .AutoRoll .Need .Greed .No .AlwaysNeed .AlwaysGreed .Never
  Usage Example: /if (${AdvLoot.SList[1].Need}==TRUE) item 1 in the shared list has Need checked. 
- Added PWantCount and SWantCount which counts the number of items in each list that has a checkmark
  in any of the need and greed boxes.
  Usage Example: /echo /if (${AdvLoot.SCount} && ${AdvLoot.SWantCount}) /advloot shared set ${Me.Name}

24 Apr 2015 by SwiftyMUSE
- Allow any case of NULL, TRUE, FALSE to be accurately calculated by our evaluation used in math.calc (and therefore
  in any IF condition.

23 Apr 2015 by SwiftyMUSE
- Fixed missing ground spawn names on the map

23 Apr 2015 by eqmule
- Updated for the LIVE client dated Apr 22 2015 15:38:04

22 Apr 2015 by SwiftyMUSE
- Added .MercenaryCount to the Group TLO

22 Apr 2015 by eqmule
- Updated for the latest LIVE client

21 Apr 2015 by SwiftyMUSE
- Removed unnecessary CleanName useage, as DisplayedName already has the cleaned up name
- Added LocYXZ to spawntype TLO

18 Apr 2015 by eqmule
- /itemnotify "${FindItem[${spellname}].Name}" rightmouseup
  will now actually mem spells...

17 Apr 2015 by eqmule
- Fixed GroupNumber in the raid TLO
  This means : /echo ${Raid.Member[xxxx].Group} will work again.
- Added MasterLooter as a member to the Raid TLO
  Usage: /echo ${Raid.MasterLooter}

16 Apr 2015 by eqmule
- Updated for latest TEST Client
- /notify now takes address as an argument (useful when a window have nested children and you cant find it by name...)
  Usage: /notify ${Window[SomeWindow].FirstChild.FirstChild.Next.Address} leftmouseup
  Usage: /notify ${Window[SomeWindow].Next.Child[Alist].Address} listselect 2

15 Apr 2015 by eqmule
- Added a new TLO for AdvLoot, this is a first draft, test it, report bugs, and so on to me.
  I need a volunteer to update the wiki with this new TLO and its usage/members
  It has a few members SList,PList,SCount and PCount
  /echo ${AdvLoot.PList[1].Name}
  Output: [MQ2] Bone Chips
  /echo there are ${AdvLoot.PCount} items in the personal loot list
  Output: [MQ2] there are 3 items in the personal lootlist
  /echo the item in index 1 has a StackSize of ${AdvLoot.PList[1].StackSize}
  Output: [MQ2] the item in index 1 has a StackSize of 2
  Alright at this point we know the item in index one is a stack of 2 bone chips
  Now we can decide to do something about it:
  /advloot personal/shared 1 leave
  That will click the leave button...
  /advloot personal/shared 1 ag
  That will click the ag checkbox
  And so on...
  Finally you can do
  /advloot shared set Eqmule 
  Or whatever other group member or Never or Leave on corpse or 
  any of all the other choices in the combobox for shared loot and it will set it...
- Added Support for the 6th Augslot in all TLO's dealing with Augs
  Thanks to demonstar55 for reminding me.
- Fixed multiple bugs where CleanName was used to clean names directly on pointers we werent supposed to modify.
  Thanks to Ceedopey for reporting the bug.

31 Mar 2015 by eqmule
- Updated for the latest TEST client
- Updated for the latest LIVE client

30 Mar 2015 by eqmule
- Fixed CSidlScreenWnd__CalculateVSBRange_x offset

28 Mar 2015 by eqmule
- Updated for the latest TEST client
- Updated for the latest LIVE client

27 Mar 2015 by eqmule
- Updated for the latest TEST client
- Updated for the latest LIVE client
- Spell.Dar is back in its full glory (Dar means DamageAbsorbRemaining) -cred demonstar55
  This is useful.
- Spell.Counter is back in its full glory -cred demonstar55
  This is useful for getting for example poisioncounters.

25 Mar 2015 by eqmule
- Updated for the latest LIVE client patch
- Added MarkNpc and MasterLooter to the groupmember TLO
- Fixed a potential crash in case FreeInventory: - cred htw

25 Mar 2015 by SwiftyMUSE
- Fix to /multiline command that would potentially cause incorrect parsing of the commands.

24 Mar 2015 by eqmule
- Fixed NewVardata cred: ctaylor22 
- Added a catch section to GetSpellByName to not try so hard to crash your eqgame(s)
- SwiftyMUSE added a fix from the future.

22 Mar 2015 by eqmule
- Updated for the latest TEST Client patch

19 Mar 2015 by eqmule
- Updated for the latest TEST Client patch
- Fixed Group.MainTank and the other roles

16 Mar 2015 by EqMule
- Added a sanitycheck for GetSpellByName - cred htw
- Misc Fixes
- HAPPY 16th EQ!

12 Mar 2015 by SwiftyMUSE
- Updated ${If[]} to allow one of two user-defined delimiters. The default delimiters are ',' and '~'.
  In the MacroQuest.ini file, you can change the delimiters using IfDelimiter and IfAltDelimiter values.

11 Mar 2015 by eqmule
- Updated for the latest TEST Client patch
- Updated for the latest LIVE Client patch
- Misc Fixes

07 Mar 2015 by eqmule
- Updated for the latest TEST Client patch
- the Alias TLO has been updated to be compatible with ISXEQ

04 Mar 2015 by eqmule & SwiftyMUSE
- made a few changes to how GetSpellByName works
  from now on I placed all of the spelldb in a map.
  the main reason for this is so we can pick spells that best matches our class
  and if it doesnt , at least pick a spell that is class usable.
  if both of those selections fails, we will just revert to old pick, which is to select whichever spell comes first
  in the db...
  Using this map has made spell lookup between 20-200 times faster than before.
  If you are interested in testing this, add a QueryPerformanceCounter before and after
  the call and you will see this for yourself.
- this also fixes problems with getting correct spells for .RankName
- Misc Fixes & Code cleanup
- ${Zone[xxxxx] if xxxxx is larger than MAX_ZONES no longer crashes the client.
- .RankName now returns the input spell if there is no rank found or if the character you do the query on doesnt have the spell.

27 Feb 2015 by eqmule
- Updated for the latest TEST Client patch

25 Feb 2015 by eqmule
- Updated for the latest LIVE Client patch

23 Feb 2015 by eqmule
- Added .Instance to the character TLO
  Usage: /echo ${Me.Instance} will return a int representing the instance ID
- ${Zone.ID} should now return the correct zone id even for instances and neighborhoods.
  as well as campfire zone id's and so on...
- Misc Fixes
- Fixed GROUPMEMBER struct for the test build
  This should fix a crash reported by dogstar, thanks for the reports buddy!


20 Feb 2015 by eqmule
- Updated for test client patch
- Changed all qsort calls to std::sort -Cred demonstar55
- Fixed /who sort guild (has it ever worked?)
  it will display all non guilded players first then sort the rest by guild.
- Fixed a bug where unloading mq2 while the ProcessGameEvents detour was in use would crash the game...
  This means using /unload should be safer than ever now.
- Misc fixes -Cred Htw and uploaders of minidumps.

13 Feb 2015 by eqmule
- Updated for the Test Client patch.

10 Feb 2015 by eqmule
- Updated for the Live Client patch.

07 Feb 2015 by eqmule
- Updated for the Test Client patch.

06 Feb 2015 by eqmule
- Fixed Task.Timer , it can now be trusted even when the task window is closed.
  ALSO TAKE NOTE: it returns a TimeStampType from now on. (used to be a TicksType)

03 Feb 2015 by eqmule
- Added new TLO Alias - Code by Cr4zyb4rd
  see this post for more info: http://www.macroquest2.com/phpBB3/viewtopic.php?f=30&t=19240&p=167005&hilit=alias#p167005
- Added IsActiveAA to the Spell TLO
  Usage: /echo ${Spell[Origin].IsActiveAA}
  returns: TRUE since Origin is a "Active" AltAbility as opposite to a Passive ability.
- Fixed the EQMisc__GetActiveFavorCost_x offset how long has it been broken?
- Added some stuff to make ISXEQ compile

02 Feb 2015 by eqmule
 - Added .Expansion to the Me.AltAbillity TLO it returns a inttype
 - Added .Flags to the Me.AltAbillity TLO it returns a inttype
 - Added .Passive to the Me.AltAbillity TLO it returns a booltype TRUE if its a passive ability and false if its an active.
 - Added a check for plugin unloading to not try to unload plugins that has already been unloaded...
   not exactly sure if it will help, but im trying to mitigate a crash i have seen when doing /unload
   time will tell.
- Added pcpet and npcpet to searchspawn
  This means you can do stuff like /who pcpet and see a list of all pets that belong to players
  OR /who npcpet and you only see a list of pets that belong to NPCs
  OR /echo ${SpawnCount[npcpet]} to get a count of all npc pets in a zone...
  just specifying pet works as it always have and returns all pets... npc and pc owned...
  Idea: Nytemyst
- Added /mercswitch functionality it will now accept Healer, Damage Caster, Melee Damage and Tank as arguments
  usage: /mercswitch Damage Caster
  and it will switch your merc to the Damage Caster (if you have one and its not already active
  which brings us to:
- Added Mercenary.Index which returns your mercenary's Current list index
- Added Me.MercListInfo which is used in the following ways:
  usage1: /echo ${Me.MercListInfo[1]} returns whatever mercenary type is in Index 1 (there are max 7) as a string and it can be : Healer, Damage Caster, Melee Damage or Tank
  usage2: /echo ${Me.MercListInfo[Healer]} returns the index to the first Healer it finds... as a IntType or 0 if not found.
  This is new code, so there might be some changes to it in the future depending on feedback.

29 Jan 2015 by eqmule
- Updated for test client
- New Command (Idea Cred:brihua) /removeaura
  Usage: /removeaura someaura
  It will take partial auranames as well.
- Added ${Macro.CurLine} Idea:Maskoi
  It will tell you what line you are on in your macro
  usage: /if (${something}) /echo blah blah something happened on Line ${Macro.CurLine}
- Updated Instructions: .Equipment[x].ID doesnt exist, see example below:
  .Equipment in the Spawn TLO returns a inttype, it takes numbers 0-8 or names: head chest arms wrists hands legs feet primary offhand
  Usage: /if (${Pet.Equipment[primary]}==12507) /echo my pet is holding a Frightforged Ragesword in his primary hand
  Usage: /if (${Group.Member[mymagesname].Pet.Equipment[primary]}==12507) /echo my mages pet is holding a Frightforged Ragesword in his primary hand

24 Jan 2015 by SwiftyMUSE
- Modified .RankName to handle spells and potions with the same name

23 Jan 2015 by eqmule
- Updated for today's live client patch

22 Jan 2015 by eqmule
- Removed a MacroError from the ini TLO (sigh)
- I need a vacation...

22 Jan 2015 by eqmule
- Fixed ${Ini (which I broke yesterday)
  It now reads sections and keys correctly again.
  Thanks for the reports.
- Fixed /alert clear #

21 Jan 2015 by eqmule
- Updated for live patch
- Made a change to the Ini TLO (Requester: TreeHuginDruid)
  it should be able to read Section names with commas in them now
  Let me know if this breaks any macros.

19 Jan 2015 by eqmule
- Updated for test server

18 Jan 2015 by eqmule
- Added a workaround for a wineq2 crash.
- Added CCustomMenu so we can create custom menus...
  This is still a work in progress and Ill have more
  to say about it in a later release.
- Stackchecks have been slightly modified to try to take higher level version override into account. -SwiftyMUSE
  Report any issues with this on the forum.

15 Jan 2015 by SwiftyMUSE
- added /break and /continue for /for loops.

14 Jan 2015 by eqmule
- Updated for test patch
- This is a pretty extensive patch, please do a FULL Rebuild.
- New Feature see: http://www.macroquest2.com/phpBB3/viewtopic.php?f=17&t=19610
  you can now have your pet attack a mob without having to target the mob first.
  Usage: /pet attack/qattack # where # is the spawnid of the mob u want the pet to attack
  Example: /pet attack ${Spawn[npc targetable los radius 200 range 1 20].ID}
- Changed the way crashreports are handled.
  You will get an option to break into debugger now.
  I also added some info to the crash detected messagebox
  that lets you know where you can find a copy of the crashdump.
  Not every crash is related to mq2, but if you have a call stack
  where you see mq2main.dll, mail the .dmp to me.
- Added .InInstance to the character TLO
  it returns true if you are in an instance.
  Credit: PeteSampras
- Added a line of code to prevent a ctd in chatwindow
- Added .Offline to the Group.Member TLO
  Usage: /echo ${Group.Member[x].Offline}
  will return a Bool TRUE if offline and FALSE if online
- Added .OtherZone to the Group.Member TLO
  Usage: /echo ${Group.Member[x].OtherZone}
  will return a Bool TRUE if online but in another zone and FALSE if online and in same zone as you.
- Added .AnyoneMissing to the Group TLO
  Usage: /echo ${Group.AnyoneMissing}
  returns TRUE if someone is missing in group, offline, in other zone or simply just dead...
- Rewrote /Alerts again, I wasn't happy with the last version
  lets see if this one is better.

31 Dec 2014 Happy New Year Edition by eqmule
- New Feature see: http://www.macroquest2.com/phpBB3/viewtopic.php?f=17&t=19608
  if you have an item on your cursor and click the name on the targetwindow
  a trade will be initiated and the tradewindow will open.
  Good for tradeing stuff quickly in crowded places like raids or guildhall
- Added a new argument to the /Alerts command [remove]
  it just removes an alert from a list
  Example: /Alert remove 1 npc los
  will remove a previously added alert from list 1 that has is alert on npc and los
  Also alerts are now in a std::list, let me know if there are any problems with this.
  I really hope this wont break any macros, cause code seems to execute a bit faster...

31 Dec 2014 by SwiftyMUSE
- Updated spell stacking (stacks, stackspet, stackswith, willstack)
  Allow stacking of spells that have a greater effect over a lesser one. Used with damage absorption, spell haste, aggro multiplier.
  The change should not break anything existing as I have just put the triggered effects override in the stackswith/willstack code.
  Only updated the stackswith code, willstack is using the old code for comparison purposes. Once we determine the fix doesn't break
  anything, the willstack code will be converted to the new code.
- Added .Hour12 to Time TLO
  returns a string of the format ## AM/PM.
- Change: included "told you," in chat events.

29 Dec 2014 by eqmule
- Botauthors, you can stop summoning pet weapons when its not needed:
- Added .Primary and .Secondary to the Spawn TLO
  both return a inttype which is the idfile id for whatever the spawn is holding in his primary or secondary slot.
- Added .Equipment to the Spawn TLO
  it returns a inttype, it takes numbers 0-8 or names: head chest arms wrists hands legs feet primary offhand
  Usage: /if (${Pet.Equipment[primary]}==12507) /echo my pet is holding a Frightforged Ragesword in his primary hand
  Usage: /if (${Group.Member[mymagesname].Pet.Equipment[primary]}==12507) /echo my mages pet is holding a Frightforged Ragesword in his primary hand
- Change: spawn tlo member .Holding is now a booltype.
  it will return 0 of spawn is not holding anything and 1 if it is.
- BugFix: InitializeMQ2Commands is now called before InitializeMQ2Pulse so we wont end up with a race condition in HideDoCommand...
  the only reason this has worked mostly? fine the last 10 years or whenever it was added in this order
  is cause computers where slower back in the day...
  Anyway if the gCommandCS Critical Section is not initialized when used in HideDoCommand ( CAutoLock DoCommandLock(&gCommandCS);)
  we will hang... (Also changed EnterCriticalSection to a TryEnterCriticalSection, cause there is no reason to get stuck if its the same thread calling it, or is there?
  I'm prepared to revisit this topic if any weird problems arises, let me know...)
- Fix/New Feature: /notify QuantityWnd QTYW_slider newvalue # works now/again (did it ever?) Thanks to nytemyst for the report.
- /windows open now only returns actual open and visible windows.
  I dont know if we need to make an adjustment to this, lets see what people who use that command think.

27 Dec 2014 by SwiftyMUSE
- Fix for /sellitem, the offset was wrong.

24 Dec 2014 Christmas Edition by Santa
- I finally managed to bring perfect LineOfSight to MQ2
  This means no more false positives... Ever...
  Now, poeple ask me, why did it take you 10 years to fix this when it was
  such a simple fix? Well, I actually had to write 1000 lines of code to know which 999 to throw away...
  Anyway Enjoy it, Please see:
  http://www.macroquest2.com/phpBB3/viewtopic.php?f=35&t=19601

  -Usage ${Target.LineOfSight} or ${LineOfSight[${Me.Y},${Me.X},${Me.Z}:${Target.Y},${Target.X},${Target.Z}]}
   Example: /echo there are ${SpawnCount[npc los radius 200 range 100 110]} mobs within a radius of 200 that i can see between level 100 and 110
   Ouptut there are 3 mobs within a radius of 200 that i can see between level 100 and 110

- Splitted ${Target.Maloed} and ${Target.Tashed}
  Maloed only returns a spelltype if the mob actually has a resist debuff casted by a mage or a shaman
  and Tashed only returns a spelltype if the mob actually has a resist debuff casted by a enchanter.

11 Dec 2014 by eqmule
- Updated for patch
- /useitem now works for mounts in the mount key ring.
  Please see change message from the 09 Dec 2014
  for more info on this.

09 Dec 2014 by eqmule
- Added Feature:
  /useitem now works for mounts in the mount key ring.
  /useitem now accepts both quoted and unquoted arguments.
  /useitem now accepts partial arguments.
  Example: /useitem 1 0 or /useitem "Abyssal Steed" or /useitem Abyssal Steed or /useitem Abyssal
  NOTE: if you enclose the argument with quotes, it WILL expect that whats inside the quotes is
  an exact name, so /useitem "Abyssal" wont work, but /useitem Abyssal will...
  also, its not case sensitive, so /useitem abyssal will work as well.
- Added Feature:
  ${FindItem[blah blah]} now finds mounts that are in the mount keyring as well.
- Added MQ2MountType TLO for now it only have 2 members, Index and Name
  Usage: /echo ${Mount[1].Name}
  Outputs: [MQ2] Whirligig Flyer Control Device
  Usage: /echo ${Mount[2].Name}
  Outputs: [MQ2] Abyssal Steed
  Usage: /echo ${Mount[Abyssal Steed].Index}
  Outputs: [MQ2] 2

03 Dec 2014 by eqmule
- Updated for Test patch
- Fixed a problem with /setwintitle
  it wasnt checking for windowclass which would result in
  title not being set for the correct window at all times.

22 Nov 2014 by eqmule
- Added a fix (to a eqbug) which affects Target.Beneficial.
  the player buffs "leak" and shows up briefly in the target buff window
  you can see this if you make target buff window large enough.
  Of course the best fix would be if the eqdevs just made sure player buffs
  dont show up in the targetbuff window, but I dont know if they
  see this a bug or a feature, or even if they are aware.

19 Nov 2014 by eqmule
-Updated for patch
- Added Me.DSed and Me.RevDSed, both return a spelltype
  Usage:
  /if (${Bool[${Me.DSed.ID}]}==TRUE) {
		/echo I have a Damage Shield on its: ${Me.DSed}.
  }
  /if (${Bool[${Me.RevDSed.ID}]}==TRUE) {
		/echo I have a Reverse Damage Shield on its: ${Me.RevDSed}.
  }
- Changes since last zip where made to the following file(s):
	EQData.h
	eqgame.h
	EQUIStructs.h
	MQ2DataTypes.cpp
	MQ2DataTypes.h
	MQ2Utilities.h

13 Nov 2014 by eqmule
- Fixed QuestItem in the Iteminfo struct, it was off by four bytes.
- Added .Quest and .Expendable to the Item TLO.
  both return a pBoolType
  Usage:
  /echo ${FindItem[Drachnid Carapace].Quest}
  Outputs: [MQ2] TRUE
- Changes since last zip where made to the following file(s):
	EQData.h
	MQ2DataTypes.cpp
	MQ2DataTypes.h

12 Nov 2014 by eqmule
- Added Target.Beneficial, Target.DSed and Target.RevDSed
  they all return spelltype
  Usage:
  /if (${Bool[${Target.Beneficial.ID}]}==TRUE) {
		/echo need to debuff cause the target has ${Target.Beneficial} on.
  }
  /if (${Bool[${Target.DSed.ID}]}==TRUE) {
		/echo the target has a Damage Shield on its: ${Target.DSed}.
  }
  /if (${Bool[${Target.RevDSed.ID}]}==TRUE) {
		/echo the target has a Reverse Damage Shield on its: ${Target.RevDSed}.
  }
- Added Spell[somespell].Beneficial
  Usage:
  /echo ${Spell[Skin Like Wood].Beneficial}
  Outputs: TRUE
- Changes since last zip where made to the following file(s):
	MQ2DataTypes.cpp
	MQ2DataTypes.h
	MQ2Utilities.cpp

07 Nov 2014 by eqmule
- Fixed a few Buffer Overflow bugs in our somethingsomething(char* szFormat, ...) functions...
  was long overdue...
- Fixed /buyitem and /sellitem
- Changes since last zip where made to the following file(s):
	eqgame.h
	MQ2Commands.cpp
	MQ2DataVars.cpp
	MQ2PluginHandler.cpp
	MQ2Utilities.cpp

06 Nov 2014 by eqmule
- Changed NUM_BOOK_SLOTS to 0x320 (yes really this time)
  this will fix any problems with the charinfo2 struct...
- Changes since last zip where made to the following file(s):
	EQData.h

04 Nov 2014 by eqmule
- Changed NUM_BOOK_SLOTS to 0x320
  Thanks to woobs for reporting this bug
  This should also fix .RankName
  Thanks to Gnits for reporting that bug.

31 October 2014 by eqmule
- Added Heirloom, Collectible and NoDestroy to the Item TLO.
  They all return pBoolType.
  Been on my todo list forever, so it was long overdue.
- Changes since last zip where made to the following file(s):
	EQData.h
	EQUIStructs.h
	MQ2DataTypes.cpp
	MQ2DataTypes.h

30 October 2014 by eqmule
- Updated for the patch
- Changes since last zip where made to the following file(s):
	eqgame.h

29 October 2014 by eqmule
- Fixed an ISXEQ bug thanks to Kannkor for reporting it.
- Fixed Me.Shrouded thanks to dewey2461 for reporting it.
- Fixed Merchant.Item thanks to Fry for reporting it.
- Added Support for Test Server compile
- Changes since last zip where made to the following file(s):
	EQData.h
	EQUIStructs.h
	MQ2DataTypes.cpp
	MQ2DataTypes.h
	MQ2Main.h
	zipit.lst

28 October 2014 by eqmule
- Updated for the patch
- Fixed offset for __ProcessGameEvents_x
  I dont think there is much of a difference but it was
  pointing to __ProcessMouseEvent_x before this change
  I have no idea if that was intentional or not...
- Changes since last zip where made to the following file(s):
	EQData.h
	eqgame.h
	EQUIStructs.h
	MQ2Main.cpp
	MQ2Main.h
	MQ2DataTypes.cpp
	MQ2DataTypes.h
	MQ2Internal.h
	MQ2Benchmarks.cpp

15 October 2014 by eqmule
- Change: struct _MQBENCH Count member is now a ULONGLONG

01 October 2014 by eqmule
- Added .Endurance to the Item TLO it returns IntType
- Added .PctMana to the Spawn TLO it returns IntType
- Added .Zoning to the Character TLO it returns BoolType TRUE if Zoning FALSE if not.

27 September 2014 by eqmule
-Added support for beta server compile

26 September 2014 by eqmule
- Added a new member to the MQ2FloatType TLO: .Raw it returns a pIntType
  Usage: /echo My heading is: ${Me.Heading.Degrees.Raw.Hex} (${Me.Heading.Degrees})
  Outputs: [MQ2] My heading is: 0x43334C00 (179.30)
- The format for all .Hex members are now "0x%X" instead of "%x"
  Let me know if this has any adverse effects on your MQ2 usage.

19 September 2014 by eqmule
- Updated for the patch for the patch for the patch.
- Fixed a couple ISXEQ bugs, see post:
  http://www.macroquest2.com/phpBB3/viewtopic.php?f=48&t=19538
- Changes where made to the following file(s):
	EQData.h
	eqgame.h
	EQUIStructs.h
	MQ2ChatHook.cpp
	MQ2Template\ISXEQTemplate.cpp

17 September 2014 by eqmule
- Updated for the patch for the patch
- Changes where made to the following file(s):
	eqgame.h

17 September 2014 by eqmule
- Updated for the patch
- Support for the new alt currency "Noble" is hereby announced.
  (it was added on the 12th of Sep)
- Changes where made to the following file(s):
	EQData.h
	eqgame.h
	EQUIStructs.h

13 September 2014 by eqmule
- Fixed ${Me.Fellowship.CampfireZone.ShortName}
- Added BuffDuration to the Pet TLO, it returns a pTimeStampType
  Usage: /echo My pets haste will fade in ${Pet.BuffDuration[Hastening of Sviir Rk. II].TotalSeconds} seconds.
  Outputs: [MQ2] My pets haste will fade in 3200 seconds.
- Added support for getting Duration on Songs.
  See notes (below) from 12 September 2014 updates.

12 September 2014 by eqmule
- WARNING!!! MACRO BREAKING CHANGES!
- I have continued my effort to get a higher resolution on timers in MQ2...
  I just can't do them all at once cause it will
  wreak to much havoc in your macros...
- I have updated the following TLOs:
  MQ2TargetBuffType and MQ2BuffType
  The BuffDuration and Duration members.
  They NO longer return a pTicksType.
  Both return a pTimeStampType now.
  This means you can get a higher resolution since default return is milliseconds.
  BUT IT ALSO MEANS ALL MACROS THAT EXPECT TICKS WILL BREAK...
  So go through all you macros and search for ".Duration"
  and ".BuffDuration" and make sure they are working.
  Usage examples:
  /echo ${Target.Hasted.Duration.TotalSeconds}
  returns: 3668
  /echo ${Target.BuffDuration[Hastening of Sviir Rk. II].TotalSeconds}
  returns: 3537
  /echo ${Me.Buff[Hastening of Sviir Rk. II].Duration.TotalSeconds}
  returns: 3432
- Changes where made to the following file(s):
	EQData.h
	EQUIStructs.h
	MQ2DataTypes.cpp
	MQ2DataTypes.h
	MQ2Main.h
	MQ2Utilities.cpp

08 September 2014 by eqmule
- Added support for clicking Sell in barter window.
  Usage: /notify BarterSearchWnd BuyLineList listselect 2
         /notify BarterSearchWnd Sellbutton leftmouseup
- Added support for clicking Buy in bazaar window.
  Usage: /notify BazaarSearchWnd BZR_ItemList listselect 17
         /notify BazaarSearchWnd BZR_BuyButton leftmouseup
- Changes where made to the following file(s):
	MQ2Windows.cpp

25 August 2014 by eqmule
- Updated for patch.
- Added Maloed and Tashed to the Target TLO
  they both return a pTargetBuffType TLO which has 3 members:
  Address (pIntType), Index (pIntType) and Duration (pTicksType).
  It also inherits pSpellType.
  This means that you can to stuff like:
  /if (${Bool[${Target.Tashed]}==TRUE) /echo ${Target.Tashed.Name} will fade in ${Target.Tashed.Duration.TotalSeconds}s
  [MQ2] Tashania will fade in 114s
 
21 Aug 2014 by eqmule
- Added .Slowed.Rooted.Mezzed.Snared and .Hasted to the Character TLO.
  it returns a pBuffType
	Usage: /echo ${Me.Snared}
	Output: [MQ2] Ensnare
- Changes where made to the following file(s):
	MQ2DataTypes.cpp
	MQ2DataTypes.h
	MQ2KeyBinds.cpp
	MQ2Main.h
	MQ2Utilities.cpp

20 August 2014 by eqmule
- Updated for patch.

05 August 2014 by eqmule
- Updated for patch.

30 July 2014 by eqmule
- Added MercID to the spawn TLO it returns an inttype
  if the spawn is player and has a merc up this is it's spawn ID
  Usage: /echo Eqmule has a merc up, it's a ${Spawn[${Spawn[=Eqmule].MercID}].Class} named ${Spawn[${Spawn[=Eqmule].MercID}].Name}
  Output: [MQ2] Eqmule has a merc up, it's a Cleric named kandrella_012345

- Added ContractorID to the spawn TLO it returns an inttype
  if the spawn is a merc this is its contractor's spawn ID
  Usage: /echo My target (${Target.Name}) is contracted by ${Spawn[${Target.ContractorID}].Name}
  Output: [MQ2] My target (kandrella_012345) is contracted by Eqmule

24 July 2014 by eqmule
- Attempting to fix charselect crashes when macros are running there.
- Changes where made to the following file(s):
	eqgame.h
	MQ2Commands.cpp
	MQ2Globals.cpp
	MQ2Globals.h
	MQ2Mouse.cpp

22 July 2014 by eqmule
- Fixed the CListWnd__Sort_x offset
- Changes where made to the following file(s):
	EQData.h
	eqgame.h
	MQ2DataTypes.cpp
	MQ2DataTypes.h
	MQ2KeyBinds.cpp
	MQ2Main.cpp

21 July 2014 by eqmule
- Added FirstFreeSlot to the Item TLO, it returns an Int.
  Usage:
  /echo ${FindItem[Spell Research Kit].FirstFreeSlot}
  [MQ2] 5
- Added SlotsUsedByItem to the Item TLO, it returns an Int.
  NOTE: it only works for containers and checks only each slot of the container
  this means you CAN have a stack of 100 water flask in slot 1 of the container
  it will still just return 1 cause it counts only how many slots that has "Water Flask"
  in them not the actual stacksize of the item.
  Usage:
  /echo My Spell Research Kit has ${FindItem[Spell Research Kit].SlotsUsedByItem[Water Flask]}} slots that has Water Flask(s) in them.
  [MQ2] My Spell Research Kit has 4 slots that has Water Flask(s) in them.

19 July 2014 by eqmule
- Fix for missing offset

18 July 2014 by eqmule
- Updated for friday night ninja patch...
- Added 2H Piercing to skill definitions.

16 July 2014 by eqmule
- Updated for patch
- NUM_SPELL_SETS is now 30
- /useitem now searches for items by exact name.
  Example: /useitem "Philter of the Wolf V"
  will uee that potion
  /useitem "Philter of the Wolf VI"
  will use that one...
  prior to this patch doing a /useitem "Philter of the Wolf VI"
  would use "Philter of the Wolf V" if it found that one first...

30 June 2014 by eqmule
- Added new command: /removebuff
  it will remove a buff or a song by name or partial name.
  Usage: /removebuff Summon Drogmor
- Added new command: /makemevisible
  it will make you visible.
  Usage: /makemevisible

26 June 2014 by eqmule
- Fixed MercAAExp,MercAAPoints and MercAAPointsSpent
  this means /echo ${Mercenary.AAPoints} works again.
- Added Leader to the Task TLO it returns a pStringType
  Usage: /echo The task leader is ${Task.Leader}
  Outputs: The task leader is eqmule

23 Jun 2014 by SwiftyMUSE
- Corrected several CTD bugs when a character did not have anything in
  their bank and/or shared bank.

21 Jun 2014 by SwiftyMUSE
- Fixed a bug with pMacroQuestType where pEverQuestType members wouldn't
  inherit correctly. All old ${MacroQuest.} members should work correctly
  now again.

20 Jun 2014 by eqmule
- Updated for patch
- Fixed a problem with writing plugins to MacroQuest.ini when ReadOnly.
  Bug Reported by: Xath
  See: http://www.macroquest2.com/phpBB3/viewtopic.php?f=47&t=19458

19 Jun 2014 by eqmule
- Added back Windows XP Support for GetTickCount64()
  Plugins should change all calls from GetTickCount64()
  to GetTickCount642() which detects if its on winxp
  and calls the old function instead of the new one.
  As a sidenote, if you are still using winxp, know that right this
  moment you have already been pwned and with 100% certainty you are part
  of someones botnet. If you are lucky they wont steal you eqlogin
  just use your computer to click ads or something...
- Fixed a bug with .RankName where two different spells
  can belong to same spellgroup.
  The solution was to compare by SpellGroup AND the spellname.
  Bug Reported by: MacQ
  See http://www.macroquest2.com/phpBB3/viewtopic.php?f=48&t=19455

18 Jun 2014 by eqmule
- Updated for patch.
- The Spell TLO member .RankName now works for combatabilities as well
  Example: /echo My version of Rest is: ${Spell[Rest].RankName}
  Outputs: [MQ2] My version of Rest is: Rest Rk. II

17 Jun 2014 by eqmule
- ${Me.PID} ha been moved to the EverQuest TLO
  so it is now ${EverQuest.PID}
- ${Me.WinTitle} has been moved to the EverQuest TLO
  so it is now ${EverQuest.WinTitle}
- New TLO: EverQuest - Cred: Cybertech
  it has basically the same members as the old MacroQuest TLO
  but I think most of them are more fitting under the EverQuest TLO.
  MacroQuest TLO will inherit EverQuest TLO so backward compatibility is maintained
  BUT new macros should use EverQuest instead.
- Added SpellGroup and SubSpellGroup to the Spell TLO
- Added RankName to the Spell TLO - Cred: petesampras,htw,maskoi
  it returns a pSpellType rather than a pStringType, but since default is the .Name
  and I think thats how most people will use it, its called "RankName"
  Usage: /echo I have the ${Spell[Certitude].RankName} version of Certitude its ID is: ${Spell[Certitude].RankName.ID}
  Output:
  [MQ2] I have the Certitude Rk. II version of Ceritude its ID is:
  Second example: Lets say you have Vinespur Rk. II in your spellbook (and memmed)
  then doing a /cast "${Spell[Vinespur].RankName}" in your macro will cast it, since its
  going to be resolved as /cast "Vinespur Rk. II"
  This should decrease the edititing of inifiles everytime you buy a new rank of a spell.

Friday the 13th!! (of June 2014 by eqmule)
- Added Rank to the Spell TLO, it returns a pIntType thats either 1, 2 or 3 for spells
  and 4-30 for clickys and potions. - Cred: petesampras
  This represents the spell rank, i.e a Rk. II Spell will return a 2.
  Usage: /echo ${Spell[Certitude Rk. II].Rank}
  Outputs: [MQ2] 2
- Added 3 new members to the Character TLO: (a while ago, just forgot to mention it.)
    ZoneBoundX, ZoneBoundY, ZoneBoundZ
	they return a pFloatType
- ${Me.Name}, ${Me.Surname} ${Me.Level} ${Me.ID} now works at charselect as well.
  There is no good reason to duplicate them, so from now on they are fetched from
  LocalPlayer instead since that one exist at charselect, but pCharInfo does not.
- Removed the follow since they are no longer in the client:
	TypeMember(GroupLeaderExp);
	TypeMember(RaidLeaderExp);
	TypeMember(GroupLeaderPoints);
	TypeMember(RaidLeaderPoints);
	TypeMember(PctGroupLeaderExp);
	TypeMember(PctRaidLeaderExp);

10 Jun 2014 by eqmule
- Since someone asked me this:
  -Q: Can you make the /setwintitle set it each time u zone?
  -A: Yes, create a file called zoned.cfg into your Release\Configs Folder
  and paste for example: /SetWinTitle EverQuest - ${Me.Name} (${Zone.ShortName})
  into it.
- Fixed a problem with Auras being detected as a Named spawn. Cred Maskoi.
- Fixed a bug in SearchSpawn where it would return Untargetable mobs
  even though the untargetable flag wasnt set.
  This means ${Spawn[npc radius 100]} wont return Arcane Distillect anymore,
  but ${Spawn[npc untargetable radius 100]} will. (if one is in radius)
- IsInGroup and IsInRaid now checks for Player's corpse as well as Player
  (as long as you specify [pccorpse] in the spawnsearch.)
  This means you can now do stuff like:
  /echo ${SpawnCount[pccorpse Group zradius 50 radius 110]}
  /echo ${SpawnCount[pccorpse Raid zradius 50 radius 110]}

09 Jun 2014 by eqmule
- Fixed? /while
  Feel free to test it and report any bugs.
- Added /GetWinTitle and /SetWinTitle Commands
- Added WinTitle to the Character TLO: it returns a pStringType
- Added PID (Process ID) to the Character TLO: it returns a pIntType
  Usage:
  /SetWinTitle [${EverQuest.PID}] EverQuest - ${Me.Name} (Lvl:${Me.Level} ${Me.Class})
  /echo ${EverQuest.WinTitle}
  [MQ2] [2319] EverQuest - Eqmule (Lvl:100 Shadow Knight)

01 Jun 2014 by eqmule
- Added three new MQ2Type(s): MQ2TimeStampType, MQ2Int64Type and MQ2DoubleType
  MQ2TimeStampType has the same submembers as pTicksType
  with the difference being that the default return value is milliseconds.

- MACRO-BREAKING CHANGE! (if your macro uses Me.GemTimer)
  Look, for years we relied on updating stuff every 6 seconds (1 tick)...
  I had to make this change since the client updates more often nowadays.
  Which is why:
  ${Me.GemTimer[x]} now returns a pTimeStamp.
  The default return is milliseconds until gem is refreshed.
  Usage Example: /echo ${Me.GemTimer[5].TotalSeconds}
  Outputs: [MQ2] 25

- All references to GetTickCount() have been replaced with GetTickCount64()
  This will fix problems related to all timers for people who dont do a complete
  shutdown of their computer earlier or on every 49.7th day.
  Plugin authors should replace all references to GetTickCount() in their plugins
  with GetTickCount64() as well.
- ${Macro.Runtime} now returns a pInt64Type to be able to hold the return of GetTickCount64
  if you are using ${Macro.Runtime} in your macro, make sure it works as intended. 

23 May 2014 by eqmule
- Fixed a fix...
  Sorry but I was in the middle of testing stuff yesterday and today they patched so
  in order to get everything out quick for x2 weekend
  I missed a bug in GetSpellByID, its fixed now (again)

23 May 2014 by eqmule
- Updated for patch

22 May 2014 by eqmule
- Secured a few functions that calls GetSpellByID against buffer overflows.

21 May 2014 by eqmule
- Updated for patch

15 May 2014 by eqmule
- Updated for patch

14 May 2014 by eqmule
- Updated for patch

12 May 2014 by eqmule
- Added nogroup to searchspawn - cred htw
  This means you can do stuff like /echo ${Bool[${NearestSpawn[1, nogroup pc radius 300]}]}
  it will return TRUE if there is at least 1 player within 300 radius of you thats NOT in your group.
- Added case Range: to ItemType

08 May 2014 by SwiftyMUSE
- Update of SpellSlotInfo for SPA's 157 to format as a ranged value
- Added MaxBuffSlots, changed FreeBuffSlots to use the new function that gets the max buff slots

29 Apr 2014 by eqmule
- Updated for patch

26 Apr 2014 by eqmule
- If using an old ItemDB.txt you will now see a message asking you to update it.

24 Apr 2014 by SwiftyMUSE
- Fix for reuse timer in spell slot information
- Fix for random CTD on some spell display
- Fix for CTD when item missing in ItemDB
- Added command /SpellSlotInfo [#|"spell name"]. You can use this to see the spell slot
  information for any spell without having to right-click display through the MQ2ItemDisplay plugin.
- Ground spawn updates

18 Apr 2014 by eqmule
- Fixed a bug in GetSpellByID that would make it return "Unknown Spell" when it 
  should just return 0
  This means macros like scribe.mac will work again.

16 Apr 2014 by eqmule
- Fixed the EQRAIDWINDOW struct
  This means caption classcolors for raidmembers will again work as intended.
- Changed how plugins are loaded from MacroQuest.ini
  I don't think this will affect anyone, but from now on
  when a plugin is unloaded the [Plugins] section will not be erased
  The old mq2plugin=mq2plugin is still valid, but eventually
  you will end up with a list of plugins where the entries
  will look like mq2plugin=1 or mq2plugin=0
  I did this because I'm preparing the loader for being able to unload/load
  plugins directly from its iconmenu.

13 Apr 2014 by SwiftyMUSE
- Added GemIcon, HateGenerated, PvPCalc, Unknown182, Unknown222, Unknown223 to the SPELL struct
- Added HateGenerated to MQ2ItemDisplay output

11 Apr 2014 by SwiftyMUSE
- Merged the MQ2GearScore logic into the base code for MQ2ItemDisplay. This means that MQ2GearScore
  is no longer necessary and MQ2Bzsrch will work correctly for those that want scores.
  In order to use the new functionality, rename your old ini file to MQ2ItemDisplay.ini to get all
  the same values. You can stop using MQ2GearScore and go back to use the base code MQ2ItemDisplay

10 Apr 2014 by SwiftyMUSE
- Update of SpellSlotInfo for SPA's 124/125/132 to format as a ranged percent and specify that SPA 132
  is a # of tick(s)

08 Apr 2014 by SwiftyMUSE
- Rewrite of SpellSlotInfo, uses new function ParseSpellEffect. Pass a pSpell structure, slot number,
  character buffer and it will return a character buffer with the spell effect information
- Fixed issue with MQ2ItemDisplay that would sometimes display the wrong usable classes

08 Apr 2014 by SwiftyMUSE, eqmule
- Corrected datatype refactor to allow for correct type inheritence in MQ2 parser

08 Apr 2014 by eqmule
- Added MaxTargets to the SPELL struct
  This means we can check how many targets a spell will affect, 12 for example.
- Added SpellGroup to the SPELL struct
  This is used to display the spell family for the "Limit: SpellGroup"

06 Apr 2014 by SwiftyMUSE
- Fixed issues with GetSpellNameByID and GetSpellbyID that would cause undefined results or CTD

05 Apr 2014 by eqmule
- Fixed a crash in GetSpellEffectName
- MacroQuest2.exe should work on windows 8.x now

04 Apr 2014 by eqmule
- Update for patch

02 Apr 2014 by SwiftyMUSE
- TEMPORARY fix for C2065 compiler issue on vs2008

02 Apr 2014 by eqmule
- Update for patch
- MacroQuest.ini is now created (from the _default template) if it doesnt exist.
- The item and spelldisplay plugin should display more correct info now
  SwiftyMUSE did most of that grunt work, big props to him for taking it on.
  We will carefully monitor this code and add more fixes as we go to make stacking
  and spell/iteminfo 100% perfect.

30 Mar 2014 by SwiftyMUSE
- Added CreateMQ2NewsWindow for Macroquest.ini file to turn on/off the creation of
  the news window
- Updated stacking checking to ignore bard songs and song window illusions
- Removed the stat change portion of the additional checks for stacking introduced
  on 23 Mar 2014

30 Mar 2014 by eqmule
- Fixed /lootall
- Added Caster to the Spell TLO
  returns a pStringType of the caster of a buff
  Usage: /echo ${Target.Buff[Ancient Flames].Caster}
  [MQ2] eqmule

27 Mar 2014 by CyberTech
- Refactor datatype definitions for MQ2 and ISEQ code
    All datatypes are declared in one file (DataTypeList.h), one time, for both ISXEQ and MQ2.
    Inheritance and Persistence are defined at the same time and location.
    This will avoid the ISXEQ build breaking or falling behind when new datatypes are added to MQ2.
    Additionally, it simplifies the code required for a new MQ2 datatype -- 1 line of code instead of 4

26 Mar 2014 by eqmule
- Fixed Spell[some spell].Description
  it now returns the correct string.
- Added a Slowed,Rooted,Mezzed,Crippled,Snared and Hasted
  to the TargetType TLO.
  they all return a pTargetBuffType TLO which has 3 members:
  Address (pIntType), Index (pIntType) and Duration (pTicksType).
  It also inherits pSpellType.
  This means that you can to stuff like:
  /echo ${Target.Slowed.Name} will fade in ${Target.Slowed.Duration.TotalSeconds}s
  [MQ2] Tepid Deeds will fade in 114s
  /echo ${Target} will break mezz in ${Target.Mezzed.Duration.TotalSeconds}s
  [MQ2] a_pyre_beetle48 will break mezz in 66s

24 Mar 2014 by eqmule
- Added exact match option to spawn searches (Suggested by: petesampras)
 example: /echo ${Spawn[=eqmule]} will find eqmule but not eqmulee.
- Fixed GroupMemberTargeted (this means /target clear works again)
- Added new TLO Member 'Inviter' to the character TLO. (its a pStringType)
 You can check ${Me.Invited} to see if you have a
 group invitation so I figured it would be useful
 to know who actually sent the invite:
 Usage: /echo ${Me.Inviter} just invited me to join their group
 Output: [MQ2] uberplayer00 just invited me to join their group

23 Mar 2014 by SwiftyMUSE
- Corrected itemdisplay to show useable classes for the spell when over level 70
- Corrected to make sure cfg files are executed during refresh injections
- Additional checks for spell stacking.
  (Buffs/Songs will stack (both land) if they are benefical spells and it's some type
  of stat change that was currently causing it to fail)

22 Mar 2014 by SwiftyMUSE
- Corrected useable class name in itemdisplay extension.
- Additional updates for spell effects
- Updates for spell stacking. Added .StacksWith as an alias
  for .WillStack

22 Mar 2014 by eqmule
-NOTE, THIS UPDATE WILL BREAK PLUGINS. (but not that much see below)
 SPELL struct member Level is now ClassLevel
 this was done cause i want you to know which plugins to update.
 ANY place that refers to Level-1 muct be changed to ClassLevel
 do NOT forget to remove the -1
-Updated the launcher.
-Injecting is now faster, it will happen even when eq is not in focus.
 This means injecting will no longer attach to any process it feels like.
 it will only attach to eqgame.exe.
 This is a good thing, (cause it means you wont have to kill the tasktray icon)
 if you need to /unload to do a rebuild for example.
 Also, since mq2main only attaches to eqgame, launchpad will now
 run just fine without dying even when the tasktray icon is up...
 If you /unload you can "reload" from the tasktray icon by selecting
 "Refresh Injections"
 If you start a new session of eqgame.exe mq2main.dll will be autoinjected.
 "Refresh Injections" will only reattach to eqgame.exe(s) that doesn't already
 have a mq2main.dll loaded in its address-space. 
 If one is loaded already it will move on to the next eqgame.exe it finds and try there
 until it has made sure all running eqgame.exe has mq loaded...

18 Mar 2014 by SwiftyMUSE
- Added CountSongs
- Changed .Stacks and .StacksPet to allow the comparison of the songs too
- Added MercType to the list of PlayerClasses
- Added the ability to allow custom offsets for those that need that (See the new privates files, MQ2Globals-private.cpp/.h)
- Added an actordef list to define the names for the various groundspawns.
  (If you find any missing (there are some), please post and they can be added.) Use "/items drop" to see
  the value that needs to be added. I removed the use of weapons.h and grounds.h. They were merged into
  the actordef list.
- Added some missing expansion names
- Added additional spelltype members (thanks PeteSampras)

18 Mar 2014 by eqmule
-IMPORTANT: MacroQuest.ini has been renamed to MacroQuest_default.ini
 I did this because I got tired of that unzipping would overwrite
 mine (which has custom settings in it) everytime there was a new zip.
 New Users that never run MacroQuest2.exe before
 SHOULD remove the _default extension on that file before they start MacroQues2.exe.
 (I want to make MacroQuest2.exe automatically do that at some point if no ini exist,
 but for now its a manual thing)
-Fixed a ctd when you did a /echo ${FindItemBankCount[blah]} with an empty shared bank...
-Fixed EQRAID struct (again)
-Added all known SPAs (458 of them), this means you should not get any more Unknown Spell Effects
 in the Spell Display. (You will get "Please Check" instead but thats for me
 so I know which ones I need to look closer at, dont worry about that for now.
-Added Spell restrictions as well to the spell display info - cred htw

-This is mainly a maintenance release, which means, it has code i am going to finetune later
 as well as some code that is now redundant and will be removed at a later point so we can avoid bloat.
 Hopefully releasing this now, will give those of you that maintain your own versions enough time
 to merge in the new stuff with your own builds before next patch...

-The Readme.chm file is back! (Click ReadMe on the macroquest2 icon...)
 it has compile instructions for VS 2012...

 more can be done to update other sections of it, but we need to start somewhere.
 contact me if you are interested in helping out with that.

16 Mar 2014 by eqmule
-Fixed EQRAIDMEMBER struct
 This means /echo ${Raid.Member[${Me}].Class} (and the likes) will work again.
-Fixed a bug with pRaidType where pSpawnType members wouldn't inherit correctly.
 This means things like /echo ${Raid.Member[${Me}].Race} will work properly (again)... (did it ever work?)

15 Mar 2014 by eqmule
-Fixed the EQRAID struct 
 This means, things like /echo ${Raid.Members} will work again.

13 Mar 2014 by eqmule
-Updated for patch
-Fixed a problem with MQ2Labels showing up as Unknown

12 Mar 2014 by eqmule
-Updated for patch
-The MQ2Type destructor is now virtual Cred: TypePun

09 Mar 2014 by eqmule
-Added Distance3D float member to the Switch TLO
-/click left item is back!! (in all its old days glory...)
 To use: first /itemtarget then /click left item
 Yes you can pick up stuff from the ground without facing it.
 Yes you can open a tradeskill container without facing it.
 BUT make sure you are in range. (20)
 Even though you do not have to be facing the item I still recommend
 you do a /face item (for appearances) before you issue a click left item...
 Please dont abuse this.

01 Mar 2014 by eqmule
-Fixed InvitedToGroup (it was in the wrong place in the struct)

26 Feb 2014 by eqmule
-Made some preparations for future updates related to Custom Help Windows
 Not a critical update unless you are a hardcore plugin author.

23 Feb 2014 by eqmule
-Corrected some offsets that where wrong.
 This should fix a couple ctd's reported on the forum (hopefully)
 Sorry about any downtime this may have caused to your crews...
-CampfireZone wont ctd in neigboirhoods or greater guild halls anymore
 however it wont return anything either until I figure out where that info is located.
-Updated /beepontells and /timestamp to take on AND off as arguments.
 no argument will just toggle, just like before this change.
 This is also saved to macroquest.ini from now on.

21 Feb 2014 by SwiftyMUSE, eqmule
- Updated for patch

20 Feb 2014 by eqmule
-Fixed EQRAID struct 
 This means, things like /echo ${Raid.Members} will again work.

19 Feb 2014 by eqmule
-Updated for patch
-Added LoreGroup and LinkDBValue to CONTENTS struct
 It is used in the linkdb plugin. Cred: SwiftyMUSE

-Added a new TLO Member for Song/Buff, HitCount which will return a pIntType of how many hits a song/buff has left before it fades.
 Usage /echo ${Me.Song[Lich Sting Recourse].HitCount}

-made some adjustments to /itemnotify
 Im not really finished with it, more testing is needed
 but now it can select items when merchantwindow is open.

 and /ctrl /itemnotify should pick up single items as well... *should*
 more to come on this, its complicated... I know the code looks like a complete mess
 but I will clean it up when I know exactly how I want it to work...

05 Feb 2014 by eqmule
-Changed /ini to work in the following way (see below), apperantly there was a bug in my understanding
 of how people wanted it to work.
//	/ini "someini.ini" "the section" "NULL" "NULL"
//	adds a key named NULL and a value named NULL under the [the section]:
//	to remove the key named NULL:
//	/ini "someini.ini" "the section" "NULL" NULL
//	OR /ini "someini.ini" "the section" "NULL"
//	to remove section "the section":
//	/ini "someini.ini" "the section" NULL
//	OR /ini "someini.ini" "the section"
//
//	Basically leaving the third and/or fourth parameter blank will be interpreted as NULL
//	enclosing NULL in quotes will interpret it as an actual string "NULL"

29 Jan 2014 by eqmule
-Fixed a bug in MQ2DataVars.cpp
 itemlinks now works as intended. (again)
-Added some support for ISXEQ and some new commands(/beepoontell,/timestamp) + a lineofsight code change
 cred: Red-One

28 Jan 2014 by eqmule
-Updated for patch

27 Jan 2014 by eqmule
-New Feature: /useitem "item name here"
-New Feature: /itemnotify "item name here" left/rightmouseup
 This means no more need to figure out which slot an item is in, as long as its in our inventory
 it will be "clicked".
 For obvious reasons, rightmouseup only works on clicky items...

-NOTE! MACRO AUTHORS:
Keeping with my modus operandi of "breaking things that are'nt fixed" (properly)
I have made changes to the following:
Macro breaking changes: (please dont panic, its easy to adjust)
1. TLO ${Me.XTarget[x].Type} is now ${Me.XTarget[x].TargetType}
 Reason: XTarget inherits Spawn and since that already contains a .Type member, it was necasary to change it.

2. Ok , so I noticed that everquest sometimes mark chat as SPAM
and in order to do that, they "tag" say,tell, and the rest of the chat if it orignates from another player.
This messes up our eventhandling, and I believe it has for several years.
So, its well overdue for a change, I am sorry about this though, cause this WILL
break some macros (and possibly plugins) that "fixes" this internally...
Here is an example of how a macro would deal with this:

#event healme "#1# says,#*#heal me#*#"

Sub Event_healme(line, Sender)
	/varset Sender ${Sender.Right[-2].Left[-1]}
	/if (${Sender.Equal[eqmule]}) {
		/echo eqmule needs a heal
		/varset healneeded 1
	}
/return

As you can see, unless we "strip" ${Sender} it will never be equal to "eqmule"
cause "eqmule" is actually "\x12\x31eqmule\x12"

Now, the fix for this obviously should be taken care of by core mq, and not your individial macros.
So I have done precicely that.
After building this version of mq, the new event should look like this instead:
Sub Event_tagged(line, Sender)
	/if (${Sender.Equal[eqmule]}) {
		/echo eqmule needs a heal
		/varset healneeded 1
	}
/return

Ok? questions? post on the forum, im releasing this version a month or so before next patch, 
so u should all have plently of time to adjust to this change.

22 Jan 2014 by eqmule
-Updated for patch

21 Jan 2014 by eqmule
-Added two new features
-New Command: /beepontells which is a toggle, can be set in MacroQuest.ini BeepOnTells=1 in the [MacroQuest] section.
 well... thats what it does, u get a tell... it beeps...
-New Command: /timestamp which is a toggle, can be set in MacroQuest.ini TimeStampChat=1 in the [MacroQuest] section.
 Basically it timestamps all chat when its on...
 NOTE: The timestamp takes place AFTER chatevents are handled, so at least in theory
 this should NOT have any adverse effects when turned on.

20 Jan 2014 by eqmule
-pinstCTaskWnd is back, dont know when it got lost...
-Added new TLO "Task" its useful for shared tasks(quests).
 it has the following members:
 -Title returns a pStringType of the shared task.
 -Timer returns a pTicksType of the amount of time left before task expires.
 -Members returns a pIntType of how many members the task has.
 -Member returns a pTaskMemberType
  pTaskMemberType has the following members:
  -Name returns a pStringType
  -Leader returns a pBoolType of TRUE or FALSE if the member is the task leader or not
  -Index returns a pIntType of the members taskindex, i.e where in the list it is... 1-6
Usage:
       /if (${Task.Member[Eqmule].Leader}) {
              /echo I am the leader of ${Task.Title} which expires in ${Task.Timer.TotalMinutes}...
	   }
	   /echo Task Member 2 is ${Task.Member[2]}
Output:
      [MQ2] I am the leader of Hatching a Plan which expires in 243 minutes...
      [MQ2] Task Member 2 is Eluidiaan

-XTarget now inherits pSpawnType
 this means that you can now do stuff like:
 /echo ${Me.XTarget[1].PctHPs}
 [MQ2] 93
 /echo ${Me.XTarget[8].Level}
 [MQ2] 16
 NOTE: max XTarget is 10... I dont think doing /echo ${Me.XTarget[11].Level} will turn out good for anyone...

 Please update ALL macros that targets mobs around you *when fighting* to check their HP to use XTarget[x].PctHPs instead.
 HINT: This is not a suggestion, its a very strong recommendation/borderline order.
 The reason for this is that:
 1. Targeting multiple mobs over and over just to check their HP, SLAMS the eq servers with targetpackets.
 2. It is BAD practice and it slows down YOUR macro, as well as the eq servers.
 3. For your own good, detecting botters are extremely easy by just watching how your character targets.
    no "real" player will target 50 mobs around him in a couple seconds, just to select the one with the lowest HP.

04 Jan 2014 by eqmule
-Added ActiveDisc to the Character TLO, it returns a pSpellType if a discipline is active. (otherwise NULL)

 usage: /if (${Me.ActiveDisc.ID}) {
			/echo Yes I am using a Discipline, and its ${Me.ActiveDisc.Name}, the spell id is ${Me.ActiveDisc.ID}
		}
 
02 Jan 2014 by eqmule

								HAPPY NEW YEAR!!!
We have had a good 2013, I expect to add some exciting new things as well as continue
work on updating and making MQ2 better and better this year.
Stay tuned, and thank you for all of your support!

-This is NOT a critical update (no need to update unless you really need the following:)
-Added GetCurrencyIDByName
-Added new Character TLO Member AltCurrency which returns a pIntType
 usage: /echo ${Me.AltCurrency[Marks of Valor]}
        /echo ${Me.AltCurrency[31]}
 Cred: desgn
-Added ZoneFlags to the pZoneType TLO, it returns a pIntType
-Added Category and Subcategory Members to the Spell TLO, they return pStringType
-Fixed a CTD in ${DisplayItem.StackSize}
-Added delete functionality to the /ini command
 usage: NULL required: http://www.macroquest2.com/phpBB3/viewtopic.php?t=12574&highlight=delete
       no NULL needed: http://www.macroquest2.com/phpBB3/viewtopic.php?f=28&t=18467

 Both approaches are valid and will work for backward compatability.

15 Dec 2013 by eqmule
-This is NOT a critical update (no need to update unless you really need the following:)
 I just added FindItemByID and renamed FindItem to FindItemByName
-Updated ${Mercenary.State} to return "NOMERC" if you dont have a merc.

-There is a /while command in right now (has been for a while -pun intended)
 I just wasnt ready to announce it earlier, look, this is extremely beta.
 IF you are gonna try it, you cannot expect it to work perfectly
 I basically only tried:
 /while (${Target.ID}) {
	/delay 1s <--- IMPORTANT
	/echo Hi there we have a target
 }
 You can NOT do:
 /while (something) /echo hi there
 
 right now it NEEDS the {} enclosure...
 and please unless you want your cpu to freak out... use a "/delay something" within that closure...
 see my example above (the <-- IMPORTANT)

11 Dec 2013 by eqmule
-Updated for patch
-Updated AltAdvManager::GetAltAbility with second parameter, I dont know what it is yet, rank? level?
-Fix for SpawnInfo->Trader and SpawnInfo->Buyer

06 Dec 2013 by eqmule
-Fixed void CTabWnd::SetPage(int,bool,bool);
(this means aapurchase and the likes works again...)
your're welcome...

05 Dec 2013 by eqmule
-Updated for patch

27 Nov 2013 by SwiftyMUSE
-Added AAPointsAssigned to Me TLO

16 Nov 2013 by EqMule
-Fix for ${Target.AggroHolder} it now properly return Pets and Mercenary SpawnTypes as well as Players.
 There is still some work to do on this TLO, for example it wont return
 yourself, this is not intentional, its on my todo list.

-Added support for /itemnotify with bags closed for bank and shared bank as well.

-Fixed a bug where if you sent a /itemnotify in <pack> <slot> leftmouseup 
 and you had the item on a hotbutton, instead of picking it up, it would activate it.
 This means that from now on, if you issue a /itemnotify leftmouseup command... you can be 100% sure
 it WILL pick up the item, not activate it...

14 Nov 2013 by EqMule
-Updated for patch
-"/itemnotify in" changed to work even if bags are closed.
 example: /itemnotify in pack1 1 leftmouseup ( Will pick up the item in pack1 slot 1 even if the bag is closed...)

 Note: that this is pretty much untested right now, let me know of any issues.

10 Nov 2013 by SwiftyMUSE
- added MaxLevel to Spell TLO
  the purpose was to allow autobot to get the max mezz level automatically
  and avoid hardcoding it in the macro itself.

07 Nov 2013 by EqMule
-Fix for Contents.Power
-Added a manifest to MacroQuest2.exe so it will requireAdmin automatically.
-Updated all visual studio vcxproj files to use the v110xp toolset.

its time for you guys to update to vs2012 sp3 or newer if you want to use the vs2012 .sln
For the rest of you, this shouldnt have an impact, just use old MacroQuest2.sln

as for the strcpy_s error, this is intentional, upgrade your visual studio to a version released after 2006.
you cannot use vs 6.0 anymore (unless you change them all back to strcpy)

06 Nov 2013 by EqMule
-Updated for patch
- Changed top #turbo to 80, still defaults to 20
-Brought back an old friend from the dead... /click left door
 You do not *HAVE* to face the door to "click" it but I still recommend that you do, your char doesn't need the attention...
Usage:
Sub OpenDoor
:retrydoortarget
	/doortarget DOOR1
	/delay 1
	/if (!${Switch.ID}) {
		/goto :retrydoortarget
	}
	/face door nolook
	/delay 1
:retryopendoor
	/if (!${Switch.Open}) {
		/click left door
		/delay 1s
		/goto :retryopendoor
	}
/return

29 Oct 2013 by EqMule
-Cast item works on items in bags now if you have VoA or higher expansion.
cred to desgn for code/suggestion

26 Oct 2013 by EqMule
-Added a new member to the Target TLO:
${Target.AggroHolder} it returns a pSpawnType of whoever your target is most angry with and currently attacking, 
i.e they guy that has the most aggro.
This can be used for ANY Target, you dont even have to have aggro yourself or even be in group with them.
You can run by someone fighting, select their target and this will return whoever its most angry with...
/echo ${Target.AggroHolder}
[MQ2] EqMule

***OK THE NEXT FIX "might" break some macros, BUT, this is how it is meant to work for consistency, so... deal with it please.***
-Fixed ${Group.Member[<thename>].PctAggro and ${Group.Member[x].PctAggro
/echo ${Group.Member[eqmule].Index}
[MQ2] 3			<-- im groupmember 3
/echo ${Group.Member[3].Name}
[MQ2] Eqmule	<-- see?
/echo ${Group.Member[3].PctAggro	<-- it works with the number
[MQ2] 54		<-- my aggro
/echo ${Group.Member[Eqmule].PctAggro	<-- as well as the name
[MQ2] 54		<-- my aggro

23 Oct 2013 by EqMule
-NOTE TO: Macroauthors, Macro breaking CHANGE!

 Look, to prepare for a PctAggro fix, I needed to make a change to how ${Group.Member[<TheName>]} works
 This will most likely BREAK some people macros
 BUT it is going to be consistant with how other TLO's work that deal with Names and so on.
 so in the end you will thank me for making this change.
 From Now On: ${Group.Member[<TheName>} returns a pGroupMemberType NOT a pIntType
 SO IF you need the Index of a GroupMember, I have added a new member called: Index
 Example of how it worked BEFORE THIS PATCH:
 /echo ${Group.Member[${Me.Name}]}
 [MQ2] 0
 Example of how it works AFTER THIS PATCH:
 /echo ${Group.Member[${Me.Name}]}
 [MQ2] Soandso
 BECAUSE the new type is a pGroupMemberType, it also inherits pSpawnType which is why you can also do:
 /echo ${Group.Member[${Me.Name}].Class}
 [MQ2] Wizard
 I hope you all can see the benefit of being able to directly access the pSpawnType in this way...
 But, to get back to the index:
 To actually get the index do a:
 /echo ${Group.Member[${Me.Name}].Index}
 [MQ2] 0

 We good?

21 Oct 2013 by EqMule
-Fixed ${Pet.Body.ID} and ${Mercenary.Body.ID} crashes (when no pet/mercenary was up)

20 Oct 2013 by EqMule
-Added Prestige to the Item TLO:
usage: /echo ${Cursor.Prestige} returns a pBoolType TRUE if its a Prestige item otherwise FALSE

19 Oct 2013 by EqMule
-Added Subscription to the Character TLO:
usage: /echo ${Me.Subscription} returns a pStringType "UNKNOWN","FREE","SILVER" or "GOLD"

15 Oct 2013 by EqMule
-Added EnduranceCost to the Spell TLO:
usage: /echo ${Spell[Malarian Mantle].EnduranceCost} returns a pIntType
-Added PctPower to Item TLO:
usage /echo ${Me.Inventory[powersource].PctPower} returns a pFloatType

14 Oct 2013 by EqMule
-Added 2 new Members to the Character TLO:
${Me.PctMercAAExp} which returns a float of the current percent of exp your mercenary has.
and
${Me.MercAAExp} which returns the actual pIntType

13 Oct 2013 by EqMule
-Fix For macros not loading...

13 Oct 2013 by EqMule
-Fix for ${Group.Member[x].Pet}

12 Oct 2013 by EqMule
-Added Support for CustomPlugins.ini
 it only have 2 sections and in the Macroquest Section only DebugSpewToFile is valid
 in the Plugins section you can add as many plugins as u like...
 /plugin unload on a custom plugin will unload it (as it should), but it will NOT write the change to the CustomPlugins.ini.
 That behaviour is by design. If you dont want a plugin to be loaded, you should manually remove it from the list.
 Example of what my CustomPlugins.ini looks like:
 [MacroQuest]
 DebugSpewToFile=1

 [Plugins]
 mq2AutoLogin=mq2AutoLogin

12 Oct 2013 by EqMule
-Fix for a crash in the "Clearing A Path" instance in Dead Hills
 this will most likely fix other instance crashes as well in the new zones.
 however i couldnt log in game to test, so report in bugs forum if u still crash
 when zoning in.

12 Oct 2013 by EqMule
-Fix for ${Me.Pet.Following} and ${Me.Mercenary.Following}
-Todo: Fix ${Me.Inventory[powersource].Power}

11 Oct 2013 by EqMule
-Removed PetTarget and PetCombat
-Added new TLO members for ${Me.Pet}
- Buff		example: /echo ${Me.Pet.Buff[1]} returns a pSpellType
			example: /echo ${Me.Pet.Buff[Spirit of Wolf]} returns a pIntType (The slot the buff is in)
- Combat	example: /echo ${Me.Pet.Combat} returns a pBoolType TRUE or FALSE (on/off)
- GHold		example: /echo ${Me.Pet.GHold} returns a pBoolType TRUE or FALSE (on/off)
- Hold		example: /echo ${Me.Pet.Hold} returns a pBoolType TRUE or FALSE (on/off)
- ReGroup	example: /echo ${Me.Pet.ReGroup} returns a pBoolType TRUE or FALSE (on/off)
- Stance	example: /echo ${Me.Pet.Stance} returns a pStringType "FOLLOW" or "GUARD"
- Stop		example: /echo ${Me.Pet.Stop} returns a pBoolType TRUE or FALSE (on/off)
- Target	example: /echo ${Me.Pet.Target} returns a pSpawnType of the pets current target
- Taunt		example: /echo ${Me.Pet.Taunt} returns a pBoolType TRUE or FALSE (on/off)

10 Oct 2013 by EqMule
-Updated for patch
-Added new TLO ${Mercenary}
It returns a SpawnType so you have access to all spawnmembers.
As well as these four new ones:
${Mercenary.State} (stringtype) which returns strings: "DEAD" "SUSPENDED" "ACTIVE" or "UNKNOWN";
${Mercenary.StateID} (int) which returns the state as a number (mostly good for debugging)
${Mercenary.Stance} (stringtype) which return the Stance as a string
${Mercenary.AAPoints} (int) returns how many unspent mercenary AA you have.
I Plan to add more stuff later if needed. Those are the most useful for now...

09 Oct 2013 by EqMule
-Fix for Bank and SharedBank members in CHARINFO struct
(thanks to Drakhhen for making me aware of this bug)

08 Oct 2013 by EqMule
- Updated for Oct 7-8 2013 patch
- Shared Bank now has 4 slots
- I will add a TLO for the new mercenary AA
 but I need more time to look into it, unless someone beats me to it.
 For now use the UI...
- Added a couple new TLO's
 /echo ${Me.PetTarget}
 will return the spawn your pet has targeted.
 so you can do /echo ${Me.PetTarget.ID} and so on to get more info out... 
- /echo ${Me.PetCombat}
 is the pet attacking something? 
 returns TRUE or FALSE 

Im pretty sure these 2 can use some more work, but should work in most situations I think...

22 Sep 2013 by EqMule
- Added Me.ZoneBound which returns Zone information for the zone you are bound in
  Usage:
	/if (${Zone.ID}==${Me.ZoneBound.ID}) {
		/echo crap im back at bindpoint, did I die?
	}
18 Sep 2013 by EqMule
- Updated for patch
21 Aug 2013 by EqMule
- Updated for patch
18 July 2013 by EqMule
- Added support for /useitem
  Example: /useitem ${FindItem[=worn totem].ItemSlot} ${FindItem[=worn totem].ItemSlot2}
  Note: you need VOA expansion or newer for /useitem to work, its a soe, not an mq2 command
- Fixed listselect *
	Example: /notify MMTW_MerchantWnd SubtypeListBox listselect 10
			 Will select the Tier V Healer listitem in the Mercenary Merchant Window.
	
	*listselect wasnt able to actually "select" items, it only "highlighted" them prior to this fix.
17 July 2013 by EqMule
- Added comboselect*
	Example: /notify MMTW_MerchantWnd TypeComboBox comboselect 2
			 Will select Journeyman Mercenaries in the Mercenary Merchant Window.
	
	*listselect still works when you just need to "set" an item in a combobox
	but when you want it to actually do the "select" use comboselect.

16 July 2013 by EqMule
- Updated for Jul 16 patch
- Added Item.Damage (thanks to nod77)
- Added new TLO GetCurSel (thanks to Dewey2461) see http://www.macroquest2.com/phpBB3/viewtopic.php?f=30&t=18947
- report bugs to me on irc or on the forum

22 June 2013 by ieatacid
- Fixed window.Enabled

20 June 2013 by EqMule, ieatacid
- Updated for Jun 19th patch

2 June 2013 by ieatacid
- MacroQuest.GameState now returns 'PRECHARSELECT' when applicable

17 May 2013 by EqMule, ieatacid
- Updated for May 14th patch

21 April 2013 by ieatacid
- MQ2Map fixed

21 April 2013 by ieatacid, EqMule
- Updated for April 17th patch

21 March 2013 by ieatacid
- Fixed keybind issues (?)

16 March 2013 by ieatacid
- Updated for March 13th/14th patch

16 February 2013 by ieatacid
- Updated for Feb. 13th/14th patch

20 January 2013 by ieatacid
- Fixed _CXWND.pParentWindow crash
- Fixed MQ2ItemDisplay crash

19 January 2013 by ieatacid
- Fixed MQ2ItemDisplay
- Fix corpse crashes
- Fixed a couple inventory struct members that were off -- item.stack and some others should work correctly now
- Fixed Me.Pet

18 January 2013 by ieatacid
- Updated for January 16/17 patch

4 January 2013 by ieatacid
- Fixed _ITEMINFO.Clairvoyance
- Fixed HasExpansion function

24 December 2012 by ieatacid
- MQ2ItemDisplay: fixed duplicate spell data being displayed

13 December 2012 by ieatacid
- Updated for December 12th patch
- FIXED OLD COMPILER WARNINGS

9 December 2012 by ieatacid
- Added ability to check if your account has a specific expansion enabled
... bool character.HaveExpansion[n]: Check if you have an expansion by number
... bool character.HaveExpansion[name]: Check if you have an expansion by name (full name not abbreviation)
... Added function for checking expansion availability. See HasExpansion function in MQ2Utilities.cpp for more info
- Added access to aggro data
... int character.PctAggro: Your aggro percentage
... int character.SecondaryPctAggro: Secondary aggro percentage
... spawn character.SecondaryAggroPlayer: spawninfo for secondary aggro player
... spawn character.AggroLock: spawninfo for aggro lock player
... int target.PctAggro: target's aggro percentage on you (same as character.PctAggro)
... int target.SecondaryPctAggro: target's secondary aggro percent (same as character.SecondaryPctAggro)
... spawn target.SecondaryAggroPlayer: spawninfo for target's secondary aggro player (same as character.SecondaryAggroPlayer)
... int groupmember.PctAggro: group member's aggro percentage
... int xtarget.PctAggro: xtarget's aggro percentage

3 December 2012 by ieatacid
- Fixed MQ2Bzsrch.  bazaaritem.Value has been removed because it's no longer sent with the item data

29 November 2012 by ieatacid
- Fixed alternate ability bug
- Fixed Me.CombatState
- MQ2Bzsrch is still broken, don't load it

28 November 2012 by ieatacid
- Updated for today's patch

23 November 2012 by ieatacid
- Fixed MQ2FPS (it once again stops rendering)

15 November 2012 by ieatacid
- Fixed custom chat channel join/leave messages not firing

12 November 2012 by ieatacid
- Fixed UI crashes

10 November 2012 by ieatacid
- Fixed alt ability bug

9 November 2012 by ieatacid
- Updated for November 7th patch
- Due to the introduction of ASLR into the client, offset names in eqgame.h have been changed as it was the easiest route to take in adapting the code base
- A function has been added to MQ2Inlines.h for plugins that need to adjust their own offsets for ASLR: DWORD FixOffset(DWORD nOffset);
... It takes the offset as a parameter and returns the recalculated offset

18 September 2012 by ieatacid
- Updated for patch on the 16th

25 September 2012 by ieatacid
- Updated for patch

19 September 2012 by ieatacid
- Updated for patch

16 August 2012 by ieatacid
- Updated for patch

19 July 2012 by dkaa, ieatacid
- Updated for patch

27 June 2012 by ieatacid
- Updated for patch

13 April 2012 by ieatacid
- Updated for patch

31a March 2012 by dkaa
-- Fixed DeleteAll, which was crashing MQ2Tracking...

31 March 2012 by dkaa
-- Fixed MyTradeReady, etc
-- Fixed various window crashes
-- Broke all the plugins that create their own window.  While consolidating some code, I ran into the problem that Show is both member data and function.  Do the data member changed to dShow, which means plugins like MQ2BagWnd have to change too.

23 March 2012 by ieatacid, dkaa
- Updated for March 22nd patch
- Added mapfilter TargetPath
... when enabled, right-clicking a spawn on the map will make it your target and draw a path to it on the map and in the world
... off by default

03 February 2012 by dkaa
- Kill launchpad if we are injected.  Launchpad is snooping into all processes.

15 January 2012 by dkaa
- Updated to fix /lootall

17 December 2011 by ieatacid
- Updated for today's patch

15 December 2011 by ieatacid
- Fixed spell manager crash

14 December 2011 by ieatacid
- Updated for today's patch

23 November 2011 by ieatacid
- Fixed _EQINVSLOTWND struct
- Added Me.GemTimer to retrieve the refresh time on spell gems, returns ticks type

18 November 2011 by ieatacid
- Updated for November 15th patch

11 October 2011 by ieatacid
- Fixed Me.TributeTimer

15 September 2011 by ieatacid
- Updated for today's patch

19 August 2011 by ieatacid
- Fixed some campfire stuff

30 June 2011 by ieatacid, dkaa
- Updated for today's patch

28 April 2011 by dkaa
- updated for the patch

20 April 2011 by dkaa
- fix for XTarget -- thanks, drkrain

19 April 2011 by dkaa
- added Me.SkillCap

14 April 2011 by ieatacid
- Updated for April 13th patch

6 April 2011 by ieatacid
- Added Me.MercenaryStance -- returns current active mercenary stance as a string, default is NULL

23 March 2011 by dkaa
- Fixed GetSTMLText -- you need the new eqbcs
- Fixed SetSTMLText -- you need the new eqbcs
- Fixed AppendSTMLText -- you need the new eqbcs
- Added a constant for the chat font offset so the /bcfont will work again
- Added the class CXStr &  CXStr::operator=(class CXStr const &) offset.
- This is all brainiac's fault.

17 March 2011 by dkaa
-  Jaysus, a patch on Paddy's day.

9 March 2011 by ieatacid
- Updated for today's patch

5 March 2011 by dkaa
- Fixed window.Enabled

19 February 2011 by ieatacid
- Me.Aura now returns the effect name as a string instead of a spell type.  If you need access to the spell data, look it up using the Spell TLO

17 February 2011 by ieatacid
- Updated for today's patch

15 February 2011 by dkaa
- fixed NoDrop again

13 February 2011 by ieatacid
- Fixed item.NoDrop
- Me.Aura now returns the name of the effect in the aura window if it can't find the matching spell
- _FELLOWSHIPINFO fix (thanks, Drakhhen)
- Fixed CListWnd::DeleteAll function offset (thanks, brainiac)

12 February 2011 by ieatacid, dkaa
- Updated for February 9th and 11th patches

16 January 2011 by dkaa
- Fixed IsNamed for some of the newer zone.  Thanks, el_nene.

16 January 2011 by ieatacid
- Fixed spawn.Levitate
- Fixed Me.FreeInventory

13 January 2011 by ieatacid
- Updated for today's patch

8 December 2010 by ieatacid
- Updated for today's patch

7 December 2010 by ieatacid
- Fixed "/click left" crash

4 December 2010 by ieatacid
- Added Me.Haste which reports total haste as it appears in the stats tab of the inventory window
- Changed EQ_Character::DoCombatAbility to return bool instead of void, as it is in the client

16 November 2010 by ieatacid
- Fixed for Me.FreeInventory

10 November 2010 by ieatacid
- Updated for today's patch

9 November 2010 by ieatacid
- Fixed /lootall crash

5 November 2010 by dkaa
- Fixed RightClickedOnPlayer
- Fixed item.Stacks, item.FreeStacks, and item.StackCount

1 November 2010 by ieatacid
- Fixed GetFullZone and GetShortZone crashes

29 October 2010 by dkaa
- Fixed SelectedItem and some crashes

26 October 2010 by ieatacid
- Updated for today's patch

23 October 2010 by dkaa
- Fixed the loot window and looting

22 October 2010 by dkaa
- Fixed the VC6 compile issue.
- Fixed some crashes.
- Fixed FindItem so it returns the correct slot.

21 October 2010 by ieatacid, dkaa
- Updated for today's patch
- Bug fixes and code changes for the October 16th patch

16 October 2010 by ieatacid, dkaa
- Updated for October 12th patch

15 September 2010 by ieatacid, dkaa
- Updated for today's patch

8 September 2010 by ieatacid, dkaa
- Updated for today's patch

18 August 2010 by ieatacid
- Updated for today's patch

29 July 2010 by dkaa
- Fixed a problem with Dar.  Thanks, Minymezz

28 July 2010 by ieatacid
- Updated for today's patch
- Adjusted /doability to look for your abilities in a similar way the client does, further eliminating it relying on abilities being mapped to action window buttons

14 July 2010 by ieatacid, dkaa
- Updated for today's patch

9 June 2010 by ieatacid
- Updated for today's patch

13 May 2010 by dkaa
- made the chat window history a constant to promote harmony

13 May 2010 by ieatacid
- Updated for today's patch
- Fixed Me.Dar and Me.Buff.Dar

12 May 2010 by ieatacid
- Updated for today's patch

10 May 2010 by ieatacid
- Fixed the 'listselect' window notification so you no longer need to 'leftmouse' and 'leftmouseup' after. Macros will need to be adjusted accordingly

14 April 2010 by ieatacid
- Updated for today's patch

10 March 2010 by ieatacid
- Updated for today's patch

13 January 2010 by ieatacid
- Updated for today's patch

7 January 2010 by dkaa
- Fixed the buff count to 30, song count to 20

24 December 2009 by ieatacid
- Added Me.XTarget.  See wiki for details: http://www.macroquest2.com/wiki/index.php/DataType:xtarget

18 December 2009 by SwiftyMUSE
- Updated for today's patch

15 December 2009 by SwiftyMUSE
- Updated for today's patch

14 December 2009 by dkaa
- Fix for AltAblity and Underfoot

8 December 2009 by ieatacid, SwiftyMUSE
- Updated for today's patch

19 November 2009 by ieatacid
- Updated for today's patch

18 November 2009 by dkaa
- added npccorpse and pccorpse to the spawn search filters

14 November 2009 by ieatacid
- Fix for EQMERCHWINDOW struct which will fix various things that reference it

14 November 2009 by dkaa
- Fix for labels -- added CLABELWND which is not, in fact, a CSIDLWND

13 November 2009 by dkaa
- Fix for inventory problems (corrected InvSlotWnd)

12 November 2009 by ieatacid, dkaa, SwiftyMUSE
- Updated for November 11th patch

21 October 2009 by ieatacid
- Updated for today's patch

8 October 2009 by ieatacid
- Updated for today's patch

21 September 2009 by ieatacid
- FindItemCount TLO now searches for augs on items

15 September 2009 by SwiftyMUSE
- Updated for today's patch

6 September 2009 by dkaa
- added el_nene's FromData changes

6 September 2009 by ieatacid
- Added spawn.Following which returns the spawn that a player is /following, or your pet's target

31 August 2009 by ieatacid
- Fixed _SPELL struct that changed in July
- Changed GAMESTATE_PRECHARSELECT from '6' to '-1'

19 August 2009 by ieatacid
- Updated offsets for today's patch

17 August 2009 by ieatacid
- Mouse_Aux3, Mouse_Aux4, Mouse_Aux5 added to dikeys.h

16 August 2009 by ieatacid
- Added mouse buttons to dikeys.h (Mouse_Mid, Mouse_Aux1, Mouse_Aux2).  This should let you /bind them now and eliminate associated crashes

14 August 2009 by pms
- fix for shownames
  http://www.macroquest2.com/phpBB2/viewtopic.php?t=16365

14 August 2009 by brainiac, dkaa
- Updated for the 08/12 patch

15 July 2009 by SwiftyMUSE
- Updated for today's patch

14 July 2009 by SwiftyMUSE
- Changed NUM_SPELL_GEMS to reflect the additional 2 added by the devs.

3 July 2009 by ieatacid
- Fixed /loadspells and other functions that rely on the _SPELLFAVORITE struct
- Updated MQ2ItemDisplay -- it now shows our extra item info when the modified/unmodified button is pressed (thanks pms for the idea)

29 June 2009 by ieatacid
- gGameState now gets set correctly when camping to desktop or server-select screen

24 June 2009 by ieatacid
- Reverted changes to CleanUI detour to fix MQ2ChatWnd crash when reloading the UI
- Changed tooltip handling in MQItemdisplay to work more efficiently and fix a bug with the left ear slot

24 June 2009 by SwiftyMUSE
- Updated for today's patch

21 June 2009 by ieatacid
- Fixed suffix display bug in captions (the error was in _SPAWNINFO)

20 June 2009 by SwiftyMUSE
- Backed out bug fix for MQ captions.
- Generate correct gGameState when camping (server/desktop).  This should fix random crashes in plugins when they think they are still "INGAME" but are really at server select screen.

18 June 2009 by SwiftyMUSE, ieatacid
- Updated for today's patch
- Added NUM_BUFF_SLOTS to handle the everchanging number of buffs in the target and pet windows.

17 June 2009 by SwiftyMUSE
- Added the command history functionality to MQ2ChatWnd (thanks PMS)

15 June 2009 by dkaa
- Fixed bug NoDrop on items on FV and other special servers

15 June 2009 by SwiftyMUSE
- Fixed bug with flashing MQ captions.
- Fixed bug with tooltips.  If you had a clicky item equipped in the left ear, the target window (and possibly others) would show tooltips baseed on "item name(ready)" instead of "buff name (time remaining)".
- Added filtering of macro ended messages.
- Added additional functionality to MQ2ChatWnd (thanks PMS)
   The window will redraw right away when you reload your UI in game, rather than waiting for the first text output request to recreate itself. 
   AutoScroll - on by default/normal behavior 
   NoCharSelect - off by default/normal behavior 
   SaveByChar - on by default/normal behavior 

12 June 2009 by SwiftyMUSE
- Updated for today's patch

11 June 2009 by ieatacid
- Fixed /unload crash on Windows 7 (and Vista?)

11 June 2009 by SwiftyMUSE, dkaa
- Fixed target.buff

10 June 2009 by ieatacid, SwiftyMUSE
- Updated for today's patch

21 May 2009 by SwiftyMUSE
- Updated for today's patch

15 May 2009 by ieatacid, dkaa
- Fixed guild struct and related functions
- Fixed pet window struct
- Removed MAX_GUILDS as it is no longer used

14 May 2009 by SwiftyMUSE
- Updated for today's patch

6 May 2009 by ieatacid
- Added spawn.Owner which returns a spawn type for a mercenary's owner

26 April 2009 by ieatacid
- Fixed group role issues

08 April 2009 by ieatacid
- TOTAL_SPELL_COUNT fix

07 April 2009 by SwiftyMUSE, dkaa, ieatacid
- Updated for today's patch

29 March 2009 by ieatacid
- Added Me.Mercenary which returns one of the following: SUSPEND, ACTIVE, NULL, UNKNOWN

21 March 2009 by ieatacid
- Me.CombatAbilityTimer and Me.CombatAbilityReady should now function correctly

19 March 2009 by SwiftyMUSE
- Updated for today's patch

15 March 2009 by ieatacid
- Fix for active leadership abilities
- Fix for GetCombatAbilityTimer crash (dkaa)

12 March 2009 by ieatacid, SwiftyMUSE
- Updated for today's patch

09 March 2009 by SwiftyMUSE
- Fixed aura (by name).  You can determine if an aura is active with Me.Aura[#aura name effect].ID
- Fix for buff stacking issue
- Cleaned up merc names for Group.Member[#]

12 February 2009 by dkaa, ieatacid, SwiftyMUSE
- Fixed pet buff window information/stackspet
- Fixed NPCCorpse mapfilter toggle

12 February 2009 by ieatacid, SwiftyMUSE
- Updated for the patch on the 11th

9 February 2009 by SwiftyMUSE
- Added exact match option to spawn searchs (use a "=" immediately preceeding the name being searched for)
- Updated named mob identification.  Named mobs will not exist in non-combat zones and warders, familiars, etc. have been demoted from their named status.
- Added /mapfilter option for named spawns (will toggle between named/normal npcs when npc filtering is active)
- Updated /mapfilter corpse as a master toggle for PC/NPC corpses.  When active, you can toggle PC/NPC filtering using PCCorpse/NPCCorpse respectively.
- Added Faycites, Chronobines as additional alternate currencies

31 January 2009 by dkaa
- added "targetable" as a spawn search modifier

20 January 2009 by ieatacid, dkaa
- Updated for today's patch

18 January 2009 by ieatacid
- Adjusted spawn types for banners.  The client lists the following races as banners: 500, 553-557, 586

17 January 2009 by ieatacid
- Added "/mqclear" command to MQ2ChatWnd which, you guessed it, clears the MQ2 chat window.  This does it the right way and removes all text from the window, unlike some plugins I've seen that just add 11ty new lines (\n) to the chat window
- Fixed "/setautorun".  It was saving incorrectly so AutoRun ini entries would never be processed (thanks pms)
- The "/dosocial" command should now work properly

11 January 2009 by ieatacid, SwiftyMUSE
- Events will once again trigger on "You have entered <zone name>."
- Completed formatting corrections for using spaces vs. tabs
- Corrected bug with spawnsearch.  Spawn[id 0] WILL NO LONGER return the same values as ${Me}.  You have been warned.
- Corrected spell stacking bug with some new spells (.Stacks/.WillStack)

29 December 2008 by dkaa
- added params to the /exec command (thanks three-p-o)

11 December 2008 by dkaa
- fixed a bug in the pet window with BuffFadeETA
- turned of macro error logging by default because it causes crashes if the log file is unwriteable

11 December 2008 by SwiftyMUSE
- updated for today's patch

10 December 2008 by SwiftyMUSE, ieatacid, dkaa
- updated for today's patch

10 December 2008 by dkaa
- Macro errors are now logged to a file

29 November 2008 by ieatacid
- Removed window manager drawing of the cursor on each pulse while in screen mode 3 (UI hidden) -- not needed since EQ switched to using Windows' cursor

05 November 2008 by ieatacid
- Fixed caption crash that happened on some untargetables
- Added "Flyer" spawn type for spawns that appear in some zones with NaN location data, which will filter them from NPC spawns
- Fixed Me.Aura bug when passing a number to it

03 November 2008 by dkaa
- added Triple Attack to skills.h

29 October 2008 by SwiftyMUSE
- Updated for today's patch

27 October 2008 by ieatacid
- Removed BuffUpdate from the target type. It's no longer cleared when you switch/release targets and, as such, serves no real purpose

22 October 2008 by ieatacid
- Added mercenary as a spawn type and map filter option
- Added bool mercenary to groupmember type
- Me.Aura now can now receive an index to access more than one aura (no index defaults to the first aura)

21 October 2008 by SwiftyMUSE
- Updated for October 21st patch

19 October 2008 by dkaa
- fixed the problem with the first line of macro not being run if /macro 
    was invoke within a macro.

17 October 2008 by SwiftyMUSE
- Added Spawn.Loc and .LocYX.  Loc is a float formatted string, LocYX is an int formatted string.
- Display permanent buff timers as "Perm" not "-0:18"
- Misc source cleanup

12 October 2008 by ieatacid
- Added BuffDuration to target type. It takes the buff name or number as a parameter and returns a ticks type.
- Added to Group TLO: string MainTank, string MainAssist, string Puller
- Added to groupmember type: bool MainTank, bool MainAssist, bool Puller

11 October 2008 by SwiftyMUSE
- Update mappable commands with all correct values, looks like it was not done in initial patch
- Update for Me.State.  If you are on a mount it will return "MOUNT" instead of continuing on and returning "STAND"

11 October 2008 by dkaa
- Fix for mappable commands -- thanks, brainiac
- Fix for class type 71, merc liaison.

10 October 2008 by dkaa
- Fix for VC6 compile problems.

09 October 2008 by ieatacid
- Changed target TLO. It now uses the new TargetType which inherits the spawn type.  The TargetType contains the following members:
   Buff (access to spell type): returns the target's spell by index (${Target.Buff[n]}) or name (${Target.Buff[name]}).  If no index is given (${Target.Buff}) it returns the first spell name or "NULL" if the target has no buffs
   BuffCount: returns the number of buffs on the target
   BuffUpdate: since there's a delay between when you target a spawn and when you get their buff data, this lets you know if the buff data is available
      
09 October 2008 by ieatacid, dkaa, SwiftyMUSE
- Updated for October 7th patch
- Added spawn type members: CurrentMana, MaxMana, Current Endurance, MaxEndurance -- these behave like CurrentHPs (only updated when you target a spawn)

08 September 2008 by ieatacid
- Added Level to groupmember type

07 September 2008 by SwiftyMUSE, ieatacid
- Fixed Group.Member[x].Name and .Leader 

06 September 2008 by SwiftyMUSE
- Fixed Group.Member[x].Name

05 September 2008 by SwiftyMUSE
- Fixes for group CTD issues
- Added Group.GroupSize back in... it's in the html manual but wasn't in the source

05 September 2008 by SwiftyMUSE, dkaa
- Fix for v6 compiles

05 September 2008 by ieatacid, SwiftyMUSE, dkaa
- Updated for today's patch

21 August 2008 by dkaa
- Add Tradeskills to TLO Item courtesy of brainiac

20 August 2008 by ieatacid
- Added Counters to the character type (total number of detrimental counters you have) and Counter to the buff type (counters per buff)

11 August 2008 by ieatacid
- Updated for today's patch

17 July 2008 by ieatacid, SwiftyMUSE
- Updated for today's patch
- Added a bunch of stat bonus stuff to the character type (differentiation).  See this thread for more info: http://macroquest2.com/phpBB2/viewtopic.php?t=15646

14 July 2008 by ieatacid
- Added "PCCorpse" map filter to MQ2Map, "Corpse" filter now just works on NPC corpses. Default color is the same as default NPC corpse color.

14 July 2008 by dkaa
- Fixed the pet info wnd struct

9 July 2008 by ieatacid, SwiftyMUSE
- Updated for today's patch

19 June 2008 by dkaa
- added augs to item TLO -- thanks dewey2461

19 June 2008 by dkaa
- HeroicWIZ is now HeroicWIS -- thanks dewey2461

09 June 2008 by ieatacid
- Added raidmember Raid.MainAssist
- Added function EQPlayer *GetSpawnByName(char *spawnName)
- Changed some stuff that used map::SpawnByName to use GetSpawnByName (should fix other stuff)

29 May 2008 by ieatacid, dkaa, SwiftyMUSE
- Updated for today's patch

23 May 2008 by SwiftyMUSE
- Updated class descriptions (DoN Merchants / Fellowship Registrar)

22 May 2008 by SwiftyMUSE, ieatacid
- Updated for today's patch

22 May 2008 by SwiftyMUSE
- Added dead, stunned, hovering to Spawn TLO
- Fixes to getspellduration

12 May 2008 by dkaa
- Added Friends TLO

7 May 2008 by SwiftyMUSE, ieatacid
- Updated for today's patch

24 April 2008 by SwiftyMUSE, ieatacid
- Updated for today's patch

17 April 2008 by SwiftyMUSE, ieatacid, dkaa
- Updated for today's patch

1 April 2008 by ieatacid, dkaa
- Updated for today's patch

17 March 2008 by ieatacid
- Redid item tooltip timers to just use one hook.  This also allows timers to be displayed when all bag tooltips are displayed (i.e., <alt>+<mouse over> a bag)

10 March 2008 by dkaa
- Fix for #XXXXXX color processing. Thanks QuestionTheAnswers.

7 March 2008 by ieatacid
- "some dev please do a new zip and be sure it contains the new ISXEQ.NET folder, thx (Lax)"

28 February 2008 by SwiftyMUSE, ieatacid
- Updated for today's patch

7 February 2008 by ieatacid
- Fixed /buyitem and /sellitem to work with stacks of up to 100 -- includes a sanity check so you don't request a stack size from the server that's greater than what's allowed for that item (so, theoretically, you can do "/buyitem 100" on everything to always buy the max stack size of the selected item)

6 February 2008 by ieatacid, SwiftyMUSE
- Updated for today's patch

26 January 2008 by ieatacid
- Added ticks type Me.Downtime (the time left on your combat timer)
- Added to the item TLO: EnduranceRegen, HealAmount, Clairvoyance,
  DamageShieldMitigation, SpellDamage, and all the Heroic stats

21 January 2008 by dkaa
- Added a list of actor defs for ground items.

19 January 2008 by SwiftyMUSE
- Fixed /lootall command

18 January 2008 by SwiftyMUSE
- Added Macro.Paused, Spawn.StandState

17 January 2008 by ieatacid, SwiftyMUSE, dkaa
- Updated for latest patch

2 January 2008 by ieatacid
- Changed "/cast item" so that it should now work on all items

24 December 2007 by ieatacid
- Added adjustable HUD font size (off by default)
   To enable it set "UseFontSize=on" in the [MQ2HUD] section
   in MQ2HUD.ini and edit each HUD line to match this format:
      TYPE,SIZE,X,Y,RED,GREEN,BLUE,TEXT
   Example:
      LastTell=3,2,401,0,255,0,LastTell:  ${MacroQuest.LastTell}
   becomes this with a font size of 4:
      LastTell=3,4,2,401,0,255,0,LastTell:  ${MacroQuest.LastTell}
   * Valid sizes are 0-11.

17 December 2007 by dkaa
- Added brainiac's /mqfont fix

12 December 2007 by ieatacid, dkaa
- Updated for today's patch

7 December 2007 by SwiftyMUSE
- added new /lootall command
- removed rk. II/III spell handling... use exact spell names
- fixed /zonehud command and hud zone processing
- added MQ2 crash detection processing back in

5 December 2007 by ieatacid
- Updated for today's patch

25 November 2007 by ieatacid
- "/shift /click right target" will now loot all items on a corpse

20 November 2007 by SwiftyMUSE, ieatacid
- Updated for today's patch

17 November 2007 by dkaa
- fixed SPELLFAVORITE
- fixed the crappy Rk. II/III handling
- fixed a crash on zoning

14 November 2007 by ieatacid, SwiftyMUSE, dkaa
- Updated for November 13th patch

8 November 2007 by SwiftyMUSE, ieatacid
- Updated for today's patch

30 October 2007 by ieatacid, SwiftyMUSE
- Updated for today's patch

08 October 2007 by dkaa
- fixed calc where '...) - <expr>' was treated as negate instead of subtract

27 September 2007 by dkaa
- fixed /next

17 September 2007 by ieatacid
- Added Me.Fellowship
  * fellowship  type members:
      int ID: fellowship ID
      string Leader: leader's name
      string MotD: message of the day
      int Members: number of members in fellowship
      fellowshipmember Member: member info by index (1-9) or name
      ticks CampfireDuration: how much time is left on campfire
      float CampfireY: self explanatory
      float CampfireX: "
      float CampfireZ: "
      zone CampfireZone: zoneinfo for the campfire
      bool Campfire: TRUE if campfire is up, FALSE if not
      to string: TRUE or FALSE
  * fellowshipmember type members:
      zone Zone: zoneinfo for this player
      int Level: this player's level
      class Class: class info for this player
      ticks LastOn: when this player was last online
      to string: player name

7 September 2007 by ieatacid
- Updated for patch

6 September 2007 by ieatacid
- Updated for patch

15 August 2007 by ieatacid, SwiftyMUSE, dkaa
- Updated for patch(es)

25 July 2007 by ieatacid, dkaa
- Updated for today's patch

23 July 2007 by SwiftyMUSE
- Added Campfires to spawn searchs and mapfilters

16 July 2007 by dkaa
- fixed NearestSpawn to work correctly with loc

12 July 2007 by ieatacid
- Updated for Today's patch
- Wrote our own version of EQ's get_melee_range function (thanks Purple for the help with fcomp flags!).
- Added more stuff to item TLO

6 July 2007 by ieatacid, SwiftyMUSE
- Updated for July 5th patch
- Some of the text coloring was removed from MQ2ItemDisplay since EQ now colors the item name green or red if you can or can't use the item (EQ also handles this text differently now).

17 June 2007 by ieatacid
- '/click left <x> <y>' works again.  It's now possible to
  click tradeskill containers and ground spawns.  This only
  works on the actual game play environment.  It does not
  work on UI windows (there are existing commands for that)
  or anything out of the viewport area.
- Added '/click left center' to click the center of the viewport area
- Added the following to the macroquest TLO:
  * ViewportX - left edge of the viewport area
  * ViewportY - top edge of the viewport area
  * ViewportXMax - right edge of the viewport area
  * ViewportYMax - bottom edge of the viewport are
  * ViewportXCenter - center of the viewport area going from left to right
  * ViewportYCenter - center of the viewport area going from top to bottom
  * LClickedObject - successfully clicking a ground spawn, TS container,
    NPC, or PC (using '/click left center|<x> <y>') will set this to TRUE
- Removed the /mouseto command since it no longer did anything

10 June 2007 by SwiftyMUSE, dkaa
- Added clicking links with /notify.  Use /notify ChatWindow CW_ChatOutput link <link structure>
  The link structure consists of 44 characters of the link starting with the 2nd character of the item id (ie, drop the leading 0).

9 June 2007 by ieatacid
- Tell windows will now trigger events and '#chat tell'

6 June 2007 by ieatacid
- Updated for today's patch

28 May 2007 by ieatacid
- Added character TLO members Doubloons, Orux, Phosphenes and Phosphites (alternate currencies)

20 May 2007 by ieatacid
- Added item TLO members Power and MaxPower (both for power sources) and Purity

19 May 2007 by dkaa
- added a bunch more stuff to the item TLO

18 May 2007 by dkaa
- added AC, HP, STR, STA, AGI, DEX, CHA, INT, WIS, Mana for items.  thanks equser2002.

17 May 2007 by dkaa
- Fixed the chat wnd

16 May 2007 by ieatacid
- Updated for today's patch

20 April 2007 by ieatacid
- Updated for today's patch

19 April 2007 by dkaa, ieatacid, eqmule
- fix for opcode detection to restore plugin zoning functions
- outgoing messages via SendEQMessage are disabled.  this means
    /click left item, /bzsrch, and /pricecheck are not functional

18 April 2007 by ieatacid, dkaa
- Updated for today's patch
- Updated MQ2EQBugFix to stop a crash that occurs when going from character select to server select (thanks cronic).  This may only be WinEQ2-related, but it's there should you want to use it.

6 April 2007 by SwiftyMUSE
- Added Banners to spawn searchs and mapfilters
- Spell stacking changes are back...
.. Stacking of spells with themselves will occur again.  For .Stacks and .StacksPet they take
.. a new parameter [###].  This will check the duration left on the spell, if the duration left is
.. less then the parameter value the spell will show it stacks with itself.  To retain old behavior
.. use [0] for the parameter (.Stacks[0] and .StacksPet[0] retain old behavior)
.. example - .Stacks[4] will return TRUE when less then 4 ticks remain on the spell buff in question

5 April 2007 by ieatacid
- Updated for today's patch

15 March 2007 by ieatacid, dkaa
- Updated for March 14th patch

21 February 2007 by ieatacid
- Updated for today's patch

19 February 2007 by SwiftyMUSE
- Fix for campfire objects
- Fix for short buffs
- Fix for label of last target on map

17 February 2007 by ieatacid
- Fixed _SPAWNINFO.Mount

17 February 2007 by ieatacid
- Fixed item Clicky/Proc/Worn/Focus stuff not working
- Added dkaa's _EQLOOTWINDOW fix (${Corpse.Item} stuff should now work correctly)

17 February 2007 by dkaa
- changed the EQ_END_ZONE to the correct value
- changed the bag slot numbers to start at 262 from 251.  See: http://www.eqinterface.com/forums/showthread.php?p=94698&highlight=262#post94698

16 February 2007 by ieatacid, dkaa
- Updated for The Buried Sea expansion.  New "Power Source" item slot means slot changes:
 * Slots charm through waist are the same (0-20), "Power Source" is 21, 22 is ammo, 23 - 30 are inventory (bag) slots

17 January 2007 by ieatacid
- Updated for today's patch

14 January 2007 by SwiftyMUSE
- Fix for zone translocate spell information crash displaying items
- Changes to spell stacking (spells will say they stack with themselves)

12 January 2007 by ieatacid
- Fix for Me.Aura for Monk auras (spelling error on SoE's part :o)
- dkaa told me about an AuraMgr struct and how it relates to AuraInfo -.-
- Added charinfo svChromatic, svPrismatic (Charisa)

2 January 2007 by SwiftyMUSE
- Fix for npcs and objects

30 December 2006 by ieatacid
- Added DynamicZone TLO which has the following members
.. string Name
.. int Members
.. int MaxMembers
.. dzmember Member (number or string as a parameter)
.. dzmember Leader
.. to string - same as Name
- Added dzmember type, with members:
.. string Name
.. string Status - returns: Unknown, Online, Offline, In Dynamic Zone (no idea what this
   is, it's in the exe), Link Dead
.. to string - same as Name

23 December 2006 by SwiftyMUSE
- Updates for GetSpellEffectName, ShowSpellSlotInfo (differentiation, pinkfloydx33)
- Updates for Counters in datatypes (pinkfloydx33)

14 December 2006 by ieatacid
- Updated for today's patch

7 December 2006 by dkaa
- Fix for NoDrop & NoRent

6 December 2006 by ieatacid, dkaa
- Fixed for Dec 5th patch

7 November 2006 by ieatacid
- MQ2ChatWnd should now remain visible while in hover state

31 October 2006 by ieatacid
- Fix for Halloween crash

25 October 2006 by ieatacid, SwiftyMUSE
- Updated for today's patch

23 October 2006 by ieatacid
- Added Spell.MyRange.  This is YOUR actual cast range, including extended range from focus effects.

10 October 2006 by ieatacid
- Added "HOVER" for use with Me.State
- Added bool InHoverState() to MQ2Utilities.cpp

4 October 2006 by SwiftyMUSE
- Updated for today's patch

2 October 2006 by ieatacid
- Added "object" to /mapfilter. Objects are things like catapults, tents, practice dummies, etc.

27 September 2006 by ieatacid
- Updated for today's patch

23 September 2006 by dkaa, ieatacid
- fix for gbInZone, Me.FreeBuffSlots, AA-related stuff, MQ2EQIM compile errors

19 September 2006 by ieatacid
- Updated for Serpent's Spine expansion release. Many new changes - the important stuff is listed below
- Skill members SkillCapPre50, SkillCapPre65 and SkillCapPre70 were removed and replaced with int SkillCap.  This returns the skill cap based on your class and current level
- New character members:
    1) string CombatState - returns one of the following: COMBAT, DEBUFFED, COOLDOWN, ACTIVE, RESTING.  The same as the new icon in the player info window
    2) int svCorruption - character's Corruption resist
- Added Prismatic and Corruption to spell ResistType
- MQ2ItemDisplay now shows corruption resist
- "GREY" added to spawn.ConColor
- Plugin authors:
  * Skill stuff has been changed
      Lines like this:
        if(SkillDict[EQADDR_DOABILITYLIST[nSkill]]->AltTimer==2)
      Need to be changed to this:
        if(pSkillMgr->pSkill[EQADDR_DOABILITYLIST[nSkill]]->AltTimer==2)

3 September 2006 by ieatacid
- Changed the way we handle con-colors.  We now use EQ's function rather than calculate it ourselves.

30 Aug 2006 by dkaa
- incorporate change from Ceghkmv and teabag to fix the xml file stuff

28 August 2006 by ieatacid
- Changed spawninfo's pCharInfo member to 'void *pCharInfo_vtable2' since it points to vtable2 in charinfo and made changes where necessary to reflect this.
  Now things like "/itemnotify in bank1 1 leftmouseup" should work properly.
- Added spawn.Buyer

25 Aug 2006 by dkaa
- duel->dual
- aura fix for when you don't have an aura

15 August 2006 by ieatacid
- Added Me.ActiveFavorCost

5 August 2006 by Amadeus
* Added a new member to the 'string' datatype.
  1. Replace[ToReplace,ReplaceWith]
     a. This member will return a string replacing every instance of
        'ToReplace' with 'ReplaceWith'.  It will work for both strings 
        and individual characters.  IT IS CASE SENSITIVE.   
     ~ Example: echo ${Me.Name.Replace["Amadeus","Maestro"]}
                echo ${Me.Name.Replace[",","."]}  
* Added a custom 'label' that you can put in your macros -- ":OnExit".
  Anything included after that label will be called whenever an /endmacro
  command is issued.  To use this feature, the label must be at the end 
  of your 'Sub Main' function and end with a /return.  Please note that 
  this is NOT required of macros, so no macros will have to be altered 
  unless you wish to take advantage of this feature.  (See my posting
  on the messageboards for an example of how to use this.)

25 July 2006 by ieatacid
- Added leadership ability members to character type that return
  the ability level of *active* leader abilities.
  ** LAMarkNPC, LANPCHealth, LADelegateMA, LADelegateMarkNPC,
     LAInspectBuffs, LASpellAwareness, LAOffenseEnhancement,
     LAManaEnhancement, LAHealthEnhancement, LAHealthRegen,
     LAFindPathPC, LAHoTT.

20 July 2006 by dkaa
- Fix for the 7/18 patch
- Fix to the ITEMINFO size 

17 July 2006 by ieatacid
- Added spell Me.Aura (this applies to your self-aura that is shown in the aura window)

13 July 2006 by ieatacid
- Added to item type: Evolving which has the following members
      ExpPct
      ExpOn
      Level
      MaxLevel
    Example: ${FindItem[some evolving item].Evolving.ExpPct} 
- Some UI struct fixes
- /windowstate now works without screwing up the UI state

8 July 2006 by Amadeus
- Updated ISXEQ to compile a bit better with Visual Studio 2005
- Added ISXEQ project/solution file(s) for Visual Studio 2005.
  1. Double-click on "MQ2Auth.exe" (duh)
  2. Open Visual Studio 2005
  3. Click on File->Open->Project/Solution ..and select "ISXEQ-VS2005"
  4. Build All.
  5. The DLL files will be built in a directory in your primary MQ folder 
     called "ISXEQ Release Files".  Simply move all of the DLL files from
     that directory to your /InnerSpace/Extensions directory.
  ** You will get a few warnings; however, if your library/headers are set  
     up correctly and the ISXDK is installed properly, you should be able
     to compile out-of-the-box.
- Updated the VS2003 solution file ("ISXEQ") to include only ISXEQ projects
  and disable compilation of ISXEQLegacy (since it is currently broken).
- Please note that these VS2005 project files are only for ISXEQ.  If you
  still use MQ2, you can ignore this.



5 July 2006 by ieatacid
- added Me.Language (ex. ${Me.Language[1]} returns "Common Tongue"; ${Me.Language[Common Tongue]} returns 1)
- fixed zoned.cfg to load properly after zoning, also .cfg files that use zone short names

29 June 2006 by ieatacid
- added int MacroQuest.ChatChannels (returns number of channels currently joined)
- added MacroQuest.ChatChannel (ex. ${MacroQuest.ChatChannel[MQChat]} returns true if the channel "MQChat" is joined (bool); ${MacroQuest.ChatChannel[1]} returns the name of chat channel 1 (string))

28 June 2006 by SwiftyMUSE, ieatacid
- fix for 6/28 patch
- fix for gbInZone on initial load

27 June 2006 by ieatacid
- added bool Me.AutoFire

16 June 2006 by SwiftyMUSE, dkaa, ieatacid, and others...
- fix for 6/16 patch

10 June 2006 by SwiftyMUSE
- added Aura to spawn searches and mapfilter
- added spellradius to map for a second radius circle on the map

1 May 2006 by dkaa
- fix the previous fix

30 Apr 2006 by SwiftyMUSE
- added Me.TributeTimer, Me.RadiantCrystals, Me.EbonCrystals
- added Me.Shrouded, UseSkill, LoH/HT Ready (ieatacid)

20 Apr 2006 by SwiftyMUSE
- fix for isxeq compile issue

19 Apr 2006 by dkaa, SwiftyMUSE
- updated for 4/19 patch
- added spawn.IsNamed
- added personal tribute and radiant/ebon crystals to CHARINFO

31a Mar 2006 by dkaa
- fixed the VS6 build

31 Mar 2006 by dkaa
- Added stuff to item type
    Classes
    Class
    Races
    Race
    Deities
    Deity
    RequiredLevel
- Added DisplayItem TLO as item type to mq2itemdisplay
- Added /ireset to reset DisplayItem ID 

29 Mar 2006 by dkaa
- Fixed /sellitem

27 Mar 2006 by dkaa
- Fixed the CSidlScreenWnd struct

24 Mar 2006 by dkaa
- Fix the container manager struct

23 Mar 2006 by SwiftyMUSE
- Various cleanup from PoR patch
- Access to the 8 new bank slots

22 Mar 2006 by dkaa
- Added a message box for plugin load failure

16 Mar 2006 by Lax
- Various ISXEQ-related updates
- Blech updated to fix Feed reentrancy issue (not a problem in MQ2 macros, but with
  plugins it would have introduced crashes)

14 Mar 2006 by dkaa
- Added MacroQuest.Ping from ieatacid

04 Mar 2006 by Lax
- Various ISXEQ-related fixes.  Removed the &s from EzDetour to be consistent, and
  added the &s manually where required

03 Mar 2006 by dkaa
- fixed the loading screen captions
- fixed crash on right click on map on ground item

late Feb 2006 by lots of people
- stuff to get up and running after expansion
    
29 Jan 2006 by SwiftyMUSE
- Fix to spawninfo struct from merge

29 Jan 2006 by SwiftyMUSE
- Fix to re-add class based cfg file loading upon entering game
- Added global bool for telling if you are zoning or not (gbInZone)
- Added .GroupSize
- Fix to allow non-stackable items to return counts in .Stacks, .StackCount, .FreeStack
- Added LoS parameter to spawn searches

18 Jan 2006 by SwiftyMUSE
- Updated for 01/18 patch

05 Jan 2006 by dkaa
- Fixed the crash on re-entering the game

20 December 2005 by SwiftyMUSE
- Fixed to compile in VC++ 6.0

19 December 2005 by SwiftyMUSE
- Corrected offset comments in several structures
- Fixed Item.Timer issue for insta-click/instant refresh items
- Added item timers to potion belt window tooltips
- Added Item.StackSize, .Stacks, .StackCount, .FreeStack, .TimerReady
- Added class based cfg file loading upon entering game

16 December 2005 by dkaa
- Fix for Merchant.BuyPrice

15 December 2005 by SwiftyMUSE
- Fix for MaxMana, MaxEndurance

15 December 2005 by SwiftyMUSE, dkaa
- Fix for MaxHPs
- Fix for Item.timer

15 December 2005 by SwiftyMUSE
- Updated for 12/15 patch
- Fixes Item.Timer returning 0 too early
- Added Merchant.Full (thanks cronic)

13 December 2005 by SwiftyMUSE
- Fixed SWho display of primary/offhand for spawns
- Fixed blocking issue in .Stacks for heal conversion type spells
- Located more missing fields from 12/07 patch
- Added MQ2LoadingMsg to macroquest2.ini to allow you to configure 
  the MQ2 evolution in action message to be displayed or not.

12 December 2005 by SwiftyMUSE
- Fixed Me.Levitating

11 December 2005 by SwiftyMUSE
- Corrected offset comments in several structures
- Added /classhud and /zonehud commands. Automatically load [class] or [zonename] huds.
- Added SpeedMultiplier into spawninfo
- Fixed Item.Stack
- Fixed /doors command (_DOORS and _EQSWITCH structures changed). Other switches may have
  been effected and fixed with this also.

10 December 2005 by SwiftyMUSE, dkaa
- Updated for 12/07 patch
- PACTORINFO was removed, _ACTORINFO fields were merged into _SPAWNINFO
- Changed item.timer to a ticks type

5 December 2005 by SwiftyMUSE
- More cleanup of several class function declarations
- Another fix to .Stacks/.WillStack to not fail if the same slot is a blocking slot
- Added endurancecost to SPELL (thanks s0rCieR)
- Added item timer to tooltips (thanks ieatacid)

30 November 2005 by SwiftyMUSE
- Clean up of several class function declarations
- Cleanup of CombatAbilility, CombatAbilityReady and CombatAbilityTimer. They are now using
  the EQ functions. Cleanup of several functions to use EQ function GetAltAbilityIndex
  instead of accessing the charinfo structs directly.
- Fixed Me.State so it recognizes "STUN" correctly
- Fixed GetAAIndexByName, GetAAIndexByID
- Fixed Me.FreeBuffSlots to include the additional slot you get when you get either the
  "Embrace of the Keepers" or "Embrace of the Dark Reign" aa's.
- Fixed bounds issues on RequiresAbility, GetAANameByIndex, GetAAIndexByName, and GetAAIndexByID
- Fixed .Stacks/.WillStack to allow self buffs (with a healing component) to stack correctly
- Added: Spawn.Fleeing
    Currently this works with your target that is engaged in combat. If it turns to flee
    this flag is set for use in macros. It checks to see if the heading of the spawn is
    facing in a direction that is not in an arc of 120 degrees facing you.
- If you are crashing on switching toons at character select,
  you can comment out the autorun (per character) section in
  MQ2Pulse.cpp. This is only needed if you want to automatically
  process commands upon initial entering of world for a
  character. If you don't use the feature commenting it out will
  not cause any lose of functionality for you. Please post any CTD
  crash dumps to assist with locating this bug.

22 November 2005 by SwiftyMUSE
- Added Item.ItemDelay
- Config files can contain comment lines. Use ";" as the first character on the line to make it a comment.
- Updated resistadj location in _SPELL struct

18 November 2005 by SwiftyMUSE
- Fixed resists bug

18 November 2005 by dkaa
- Added TLOs DoorTarget and ItemTarget

17 November 2005 by Lax
- Separated functionality from do_ranged command for use from plugins.  Do this for any case where
  DoCommand has been used, and submit code changes.  This example has been done for you.

17 November 2005 by dkaa
- Added Cr4zyb4rd's hud extensions

16 November 2005 by SwiftyMUSE
- updated offset for 11/16 patch
- updated changes to charinfo struct for 11/16 patch

15 November 2005 by Lax
- Turned MacroQuest into swiss cheese with some more #ifdef blocks to support new ISXEQ functionality
  that allows it to run legacy MQ2 "macros"

11 November 2005 by dkaa
- remove the ability to use "fake" targets (door & items)
- added item timers to itemdisplay

01 November 2005 by dkaa
- updated offset for 11/01 patch
- /caption <list|type <value>|update #|MQCaptions <on|off>>

19 October 2005 by dkaa
- added item timers from ieatacid
- added stacks from pinkfloydx33

4 August 2005 by Lax
- Optimized stristr routine in Blech.h, resulting in a little bit of improved performance from Blech

31 Jul 2005 by Lax
- Nobody reported that Select didnt work until now, but the AddMQ2Data line is now added so it
  will work ;)

16 Jul 2005 by dkaa
- further fixes for else 

12 Jul 2005 by Lax
- Added Top-Level Object:
  * int Select[value,...]
    This replaces ${String[ x y z ].Find[ ${Stuff} ]}, like so: ${Select[${Stuff},x,y,z]}
    The result will be 0 for none, 1 for the first, 2 for the second, ad infinitum (no limit)
 
11 Jul 2005 by dkaa
- fixed the AltAbilityTimer members
- fixed else processing if there is not a "{" on the else line

05 Jul 2005 by dkaa
- fixed the AltAbilityReady and AltAbility members

04 Jul 2005 by dkaa
- prototypes for CListWnd::AddString changed (fixes mq2tracking)
- SwiftyMUSE change to XMLRead

03 Jul 2005 by dkaa
- prototypes for CSidlManager::FindScreenPieceTemplate and CComboWnd::InsertChoice changed

02 Jul 2005 by dkaa
- /aa list all should work now -- fixing AAs in progress
- CCustomWnd actually works with char * param in constructor

02 Jul 2005 by dkaa
- opcodes updated for zoning

02 Jul 2005 by dkaa
- String is still out
- fixed the AA stuff in CHARINFO
- CCustomWnd constructor now takes char * or CXStr *

26 May 2005 by Lax
- Fixed negation math operator, which was rounding the value negated

26 May 2005 by DKAA
- Plugins must have compile time later than mq2main.dll or they won't load

25 May 2005 by Amadeus
- Added Me.CombatAbilityReady and Me.CombatAbilityTimer
- Added:  /doability <combat ability>
- Added Me.Running 
- Added the command "/inote" for those running the ItemDisplay plugin,
  which is most everyone :)
- Currently AltAbilityReady returns TRUE when you inquire about 
  aa's you have not yet purchased. MQ2 now changes that behavior 
  to verify that you own the aa prior to saying its READY. 
- Fixed Me.SpellReady

21 May 2005 by Amadeus
- The MQ command known as '/charinfo' is now known as '/char'.  This allows
  for players to use both the EQ and MQ commands seperately.
- Fixed various structs
- Returned Me.Underwater and Me.FeetWet
  
13 May 2005 by DKAA
- Added optional param to Windows.List[...] to indicate column

11 May 2005 by Amadeus/DKAA
- Updated MQ2 to work with the 5/11/2005 patch
- Fixed Mapwindow structure
- Fixed Spellbuff structure
- Fixed Actorinfo structure
- Lots of other little fixes 

20 April 2005 by Amadeus
- Added some new offsets to eqgame.h including
  * pinstCGuildTributeMasterWnd
  * pinstCVoiceMacroWnd	
  * pinstCLFGuildWnd
  * pinstCGuildBankWnd
  * pinstCBarterWnd	
  * pinstCBarterMerchantWnd	
  * pinstCBarterSearchWnd
  * pinstCTicketWnd	
  * pinstCTicketCommentWnd]
  * pinstLargeDialogWnd	
  * pinstCTaskWnd
  * pinstCTaskSelectWnd	
  * pinstCPointMerchantWnd
  * pinstCPvpLeaderboardWnd	
  * pinstCTitleWnd	
  * pinstCPvpStatsWnd
  * pinstCMailWnd
  * pinstCMailCompositionWnd
  
4 May 2005 by Lax
- Fixed calculation bugs

17 April 2005 by Amadeus
- Added "Suffix" information to structs
- Added ${Me.Suffix} and ${Target.Suffix} 

8 March 2005 by Lax
- Blech 1.6.8 - fixes a crash

23 March 2005 by Lax
- Fixed this group member bug nonsense.  Now uses correct group structure.
- Fixed redundancy in GetSpawnType

11 March 2005 by Lax
- item.Spell fixed for scroll, proc, focus, and worn (previously did only clicky)

10 March 2005 by Lax
- CHARINFO update from htw, fixes the new Group stuff

9 March 2005 by dkaa
- refix the include file issue

8 March 2005 by Lax
- Fixed /itemslots
- Fixed problem with group.Leader when you are the leader and the group has members
- Added ISXEQ client templates to mkplugin

7 March 2005 by Lax
- Fixed the new group data types. Also added To String values:
  groupmember: Same as Name
  group: Same as Members

7 March 2005 by dkaa
- Fixed the Buff and Song ID members

6 March 2005 by Lax
- Added group datatype. members are as follows:
  * groupmember Member[n]: n is 1 to 5 (0 gives self)
  * int Member[name]: Gives the number, as used above
  * int Members: Total group members, excluding self
  * groupmember Leader: The leader of the group
- Added groupmember datatype. inherits spawn. members are as follows:
  * string Name: Name of the group member.  Should work regardless of whether they are in zone
  * spawn Spawn: Direct access to the group member's spawn type
  * bool Leader: Is this the group leader?
- Dropped GroupLeader TLO, now you should use Group.Leader
- Dropped GroupLeaderName TLO, now you should use Group.Leader.Name
- Group TLO now gives group datatype

3 March 2005 by Lax
- Fixed character.CurrentHPS, character.MaxHPS, character.PctHPS to use the "stable" versions..
- Added character members STR, STA, AGI, DEX, WIS, INT, CHA, svMagic, svFire, svCold, svPoison, 
  svDisease, CurrentWeight .. all of them ints
- Fixed buff slot counts

27 February 2005 by Lax
- Fixed INI bug in /mapnames
- Fixed bug in /mapfilter with "help"

26 February 2005 by Lax
- Optimized some stuff with the buff data type

25 February 2005 by Lax
- Removed bmpwad8.s3d file which was no longer being used, but was 33% of the size of the zip
- ISXEQ-related changes not affecting MQ2

23 February 2005 by Lax
- Cleaned up a bunch utility functions from MQ2Commands.cpp, they are now in MQ2Utilities.cpp

22 February 2005 by Lax
- Fix a Blech bug.

18 February 2005 by dkaa
- Update the ground interaction opcode

15 February 2005 by Amadeus
- Adjusted MQ2 to work properly with the new expansion
- Fixed some very small things

12 February 2005 by dkaa
- Fix an issue with /emote

11 February 2005 by Amadeus
- Added/Fixed some more spell slot information (item/spell display)
- Fixed the OnZoning callbacks in the Detour API
- Updated MAX_GUILDS (should fix guild name display problems)
- Updated MAX_ZONES in preparation for next expansion

8 February 2005 by Amadeus
- Fixed MQ2 to work with the latest patch
- Added spell information to the item display plugin
- There is now a file in the /release folder called "Changes-ISXEQ.txt", which will
  contain patch notes for the InnerSpace extension that is now included with MQ2.

31 January 2005 by Amadeus
- Fixed MQ2 to work with the latest patch
- The format of eqgame.h has CHANGED.  Be sure to get this zip. [SwiftyMuse]
- Browsing the wares of an adventure merchant still crashes EQ.  MQ2 is not to blame.

29 January 2005 by dkaa
- Fixed the map crash on /loadskin

29 January 2005 by Lax
- Split MQ2Main.h into a couple extra header files
- Added second project (ISXEQ.vcproj, no .dsp file at this time) to MQ2Main folder for 
  adaptation to Inner Space.  This project builds ISXEQ.dll and does NOT currently link (it
  compiles, then gives linker errors. some things need to be done before it will link)
  ISXEQ project needs separate implementations of each command, datatype, and top-level object.
- Added a lot of "#ifndef ISXEQ" to various files

26-28 January 2005 by Amadeus
- Once over, formatting/syntax check, re-package
- Fixed structs and offsets to be compatable with the new patch
- Fixed a variety of other small things to be compatable with the new patch
- Added a few little things from the boards as well as original work

4 January 2005 by Lax
- Updated copyright notices for 2005
- Updated Blech to 1.6.4, which fixed a tree traversal bug.  The bug prevented some 
  events from firing

31 December 2004 by Amadeus/DKAA 
- Fixed a line that was causing compile problems with VC++ 6.0 

30 December 2004 by Amadeus
-  Lots of little fixes
-  Fixed DOOR struct (which was causing some bugs with door related macro commands)
~  User Submitted Fixes (from message boards)
   * Added 'Me.FreeBuffSlots' to MQ2. [cr4zyb4rd]
   * Fixed Item "Stackable" flag [Valerian]
   * (Changed 'SpellReady' so SpellReady[] returns true when Gems are fading back 
     in from the disabled state. [Brettido]
   * Fixed 'MyCastTime' [cr4zyb4rd]
   * Added 'BuildDate' to the MacroQuest data members. [cr4zyb4rd]

19 December 2004 by Amadeus
- Cr4azyb4rd's code for the new item stuff, outlined in this thread:
  http://www.macroquest2.com/phpBB2/viewtopic.php?t=10270
- The Item Datatype 'Stackable' seems to be broken at the moment.  We will be looking
  into it over the next few days.
- Added "GuildFavor" to the ItemDisplay plugin (Ziggy)
- Added Ziggy's /mapshow patch
- Added Cronic's new Plugin API additions: OnBeginZone() and OnEndZone().  Folks may want
  to bookmark http://www.macroquest2.com/phpBB2/viewtopic.php?t=9959 as an example of how
  to add features to the plugin API.  (Hopefully this thread/example will make it in the 
  manual.)
- Added ${Me.EnduranceRegen} (submitted by Pooz).  It returns returns the amount of 
  endurance gained in the last tick. 

18 December 2004 by Amadeus
- Various structs/offsets taken from the boards to make MQ2 compatable
  with the latest patch
- Fixed keybinds
- Various small things from the boards over the past couple months
- Fixed spawninfo and actorinfo
** Note:  This is an initial zip release to get MQ up and running.  Expect another
          release in the next couple of days to resolve all remaining issues and
          to add code submitted on the boards. **

13 December 2004 by Lax
- Blech updated to version 1.6.3 which solves a new issue

8 December 2004 by Lax
- Blech updated to version 1.6.1 which solves remaining known Blech issues

22 November 2004 by Lax
- Blech updated to version 1.6 which solves parsing problems such as the one
  described here: http://www.macroquest2.com/phpBB2/viewtopic.php?p=75390#75390
- MQ2CustomBinds updated to solve a race condition issue, which also appears in
  older MQ2MoveUtils versions.  The race condition causes a crash when starting
  EQ via WinEQ 2.0
- The MQ2 initialization process now has a short delay to help alleviate the
  race condition issue for people who have not updated MQ2MoveUtils

25 October 2004 by Amadeus
- ${Me.AltAbility[]} is now back!   However, with one change.  Instead of 
  returning the 'rank', it now returns the total number of points you have
  spent in that ability.  Therefore, to determine if a player has bought an
  ability, all you have to do is check if the value is greater than zero.
- Added AALIST struct to eqdata.h and AA information to CHARINFO
- Fixed "/aa list xx" to stop showing multiple versions of the same AAs
- Fixed "/aa list timers" to only show AAs you have bought
- Added some new utility functions to the source (C++, NOT MACRO CODE)
  * bool PlayerHasAAAbility (PCHARINFO pChar, DWORD AAIndex);
  * PCHAR GetAANameByIndex(DWORD AAIndex)
  * DWORD GetAAIndexByName(PCHAR AAName)
  * DWORD GetAAIndexByID(DWORD ID)
~ User Submitted Fixes (from message boards)
  *  Add a "noauto" flag to your '/plugin' command to prevent 
     updating the macroquest.ini when a plugin is loaded/unloaded. 
  *  Added some more USERCOLOR_* definitions to eqdata.h
  *  Small fix to '/loadspells list'
  *  Added more spell information to the spell information display
  *  Added CastOnYou, CastOnAnother, and WearOff to the MQ2SpellType class
  *  Major upgrades to MQ2Irc plugin, see this thread for more information 
     http://www.macroquest2.com/phpBB2/viewtopic.php?p=73390#73390
     
14 October 2004 by Amadeus
- Removed the BuildData datatype for the moment.  The code, as it was originally 
  conceived was causing compile problems on Visual Studio 6.0.  Moreover, it was 
  determined that it was not reliable on all partition types.   It may be added
  again at some point in the future after rigorous testing across different
  partition types and both vs 6.0 and vs.net compilers.

13 October 2004 by Amadeus
- [*LAX*]  New Memcheck0 routine
- [*DKAA*] New Memcheck4 routine (the routine previously known as memcheck4 
           is now memchecks)
- New offsets/structs for latest patch
- Con Colors should be working properly to lvl 70
- spawn.CleanName should now return the name without the '#' symbol
- More work on mq2map ...it's still in heavy testing and needs more work though
- Added 'BuildDate' to the MacroQuest data members.  Returns an int representing
  the date in which the current MQ2Main.dll was built.
- Added a short message to warn you of a running macro when /camping.

23 September 2004 by Amadeus
- Fixed the MacroQuest2.exe to have correct links and added a few new links!
- Offsets fixed for recent patch
- Couple more spell gem 9 fixes

19 September 2004 by Amadeus
- Fixes related to the extra buff slots and extra spell gem for Omens of War.

17 September 2004 by Amadeus
- MQ2Map has issues and is being debugged in house.  I suggest turning it
  off until it officially fixed if you are having problems.
- Added ${xxx.Attuneable} for items ..returns TRUE if item is Attuneable, 
  FALSE if it is not.
- Added some code to MQ2MapApi.cpp in the debugging stage.  Most of it is
  redundant code hoping to cut down on problems.
- Miscellanous fixes throughout the source

14 September 2004 by Amadeus
- All the fixes needed to make MQ2 work with Omens of War
- The way that EQ handles the initial splash screen has changed dramatically.
  MQ's custom SplashScreen is disabled.
- Almost all structs were modified/fixed.
- Removed the offset CEverQuest__GetTitleDesc
- Added Title to spawninfo structure
- Added ${xxx.Title} ..it returns a string that is your title.  Please note that 
  ${xxx.AATitle} will return the same thing.  I'm leaving both in for backwards
  compatability of macros although "Title" should be used in the future since 
  Titles are no longer exclusively AA based.
- updated TOTAL_SPELL_COUNT 
- Added TOTAL_SPELLS_ALLOCATED
- EQ_Character__Max_Mana removed ...it's a virtual function now (This means that 
  the MaxMana and PctMana datatypes are disabled for now)

26 August 2004 by Amadeus 
- Fixed /filter name on/off to work correctly [Efudd]

20 August 2004 by Amadeus
- Removed ${Me.GroupMember[]} and ${Me.GroupLeader} since it is already in as 
  ${Group[n].Name} and ${GroupLeaderName}.  Even though the information is stored in
  two locations, it was causing confusion.
- Tweaked ${Me.Grouped} some more ...I think I have it fixed now.

19 August 2004 by Amadeus
- Fixed ${Me.AltAbilityReady[]}
- Fixed ${Me.AltAbilityTimer[]}
- Added ${AltAbility[].MyReuseTime}  (proper reuse time if you hastened AA abilties)
- Added NEW COMMAND:  /aa
*** Syntax ***
/aa list all            -- lists all of your AA abilities in format [ID : name]
/aa list timers         -- lists just the AA you have that have timers
/aa info [ability name] -- gives information about a particular AA ability
/aa act [ability name]  -- works like "/alt act ##", but takes the name instead of ##
   (note:  You will notice a fraction of a second delay using this method vs.
           the /alt act ## method.)
***
(Note:  Yes, they do not list in any particular order (No, I don't know why).  No, 
I do not know why some abilities are duplicated.  Yes, it may have bugs 
that need testing.)
- Slight tweak to code to make it compile on Vc++ 6.0 cleanly
- Fixed GetSpellDuration (per corrections posted on the messageboard)
- Added an offset to eqgame.h and removed one from eqgame.h (Those that help find
  offsets..please note this change!)

18 August 2004 by Amadeus
- Fixed EQRAIDWINDOW and EQRAID structs
- Some tweaking to attempt to make ${xxx.Grouped} more consistant
- Added:  ${Me.GroupMember[n]}  (1-5) ...returns string
- Added:  ${Me.AmIGroupLeader}  ...return TRUE or FALSE
- Added:  ${Me.GroupList} ..simply returns a string of your group members (excluding you)
- Fixed ${xxx.Lore} for items
- Fixed {AltAbility[ability].xxx} ...all of these are now working
- Fixed All the AltAbility structs
(Note:  ${Me.AltAbilityReady.xxX}, ${Me.AltAbilityTimer.xxx} and ${Me.AltAbility[]} are 
        still BROKEN)
-----------
** SOE Coding Change (technical folks only)**  
EQ no longer stores information for ALL AA abilities in your memory space as it once did.
It allocates the space for all of the abilities;however, if your character is incapable of
using the ability, the pointer location for that ability is now 00000000.
-----------

14 August 2004 by Amadeus
- Fixed offsets to work with 8/13 "emergency" patch
- Updated TOTAL_SPELL_COUNT and MAX_ZONES
- Added dman's ${Target.HeadingToLoc[Y,X]} and ${Me.HeadingToLoc[Y,X].Degrees} routines

12 August 2004 by Amadeus
- Various fixes (including ${Me.Casting}, etc.)

11 Auguest 2004 by Amadeus
- Fixed to work with the 8/11 patch

27 July 2004 by DKAA
- Fixed ${Plugin}

23 July 2004 by Amadeus
- Lots of struct updates from the boards
- Added the following variables:  ${Me.EnduranceBonus}, ${Me.CombatEffectsBonus},
  ${Me.ShieldingBonus}, ${Me.SpellShieldBonus}, ${Me.AvoidanceBonus}, ${Me.AccuracyBonus},
  ${Me.StunResistBonus}, ${Me.StrikeThroughBonus}, ${Me.AttackBonus}, 
  ${Me.HPRegenBonus}, ${Me.ManaRegenBonus}, ${Me.DamageShieldBonus},
  ${Me.AttackSpeed}, ${Me.DoTShieldBonus}
- Added showbonuses.mac to the release/macros directory.  It will display your current
  stat bonuses as added by your gear.
- Added ${Me.LanguageSkill[languagename]} (ie, ${Me.LanguageSkill[Dark Speech]}.  You can
  also use a number (as given with /lang help) in place of the languagename parameter.

21 July 2004 by DKAA
- Fixed the macro not found error message.

18 July 2004 by Lax
- EQPlayNice 1.11+ compatibility

17 July 2004 by Amadeus
- Updated source to be compatable with the July 16 patch
- ${Me.AltAbilityTimer...} and ${Me.AltAbilityReady...} datatypes are broken atm and 
  have been disabled.

12 July 2004 by DKAA
- slot hand is now hands to be consistent
- updated some of the distributed macros

9 July 2004 by Lax:
- Newest version of the readme.chm from Wassup
- Added/changed MQ2Data type members
  int item.Tribute: Tribute value

3 July 2004 by DKAA
- added /who noguild

3 July 2004 by Amadeus:
- Added new command:  /substitute 
  ** Syntax: 
  **        - /substitute list
  **        - /substitute <orig> delete
  **        - /substitute <orig> <substitution>   (see examples below)
  ** This new command allows you to create custom midline substitutions that will work
  ** anywhere in a command.  It works VERY similarly to aliases in some respects, esp.
  ** in how it is saved in the .ini file and how the commandline syntax is structured. 
  ** Substitutes are called from any alias or commandline by using the percent sign (%)
  ** followed by your orig. text.
  **
  ** Examples:  "/substitute mom Mother"
  **            "/substitute omg Oh my god!"
  **            "/substitute k %omg, kill %t before I tell your %mom"
  **
  ** The final example if you typed "/say %k" would produce:  "/say Oh my god!, kill
  ** TARGET before I tell your Mother"
  **
  ** Please note the following rules/reminders:
  ** 
  ** 1.  You don't use the percent signs when creating the substitutions or editing your
  **     config file.
  ** 2.  You can use MQ's subsitutions without spaces around them (unlike EQs!) (ie: 
  **     "/echo %omg%mom" would return "/echo Oh my god!Mother"
  ** 3.  Substitutions do not currently work in macros.
  ** 4.  "/sub" is currently a valid shorthand for "/subsitute"
  ** 5.  You can use EQ's wildcards (ie: %t) within your substitutions; however, you 
  **     have to leave spaces around them (yes, they suck)
  ** 6.  You cannot CURRENTLY replace EQ wildcards with MQ substitutions (ie, you can't
  **     make a replacement for %m (This may be supported in the future.)
  **
- Fixed CONTENTS struct (thanks ieatacid)
- Fixed routines.mac, arrows.mac, and arraytest.mac (Dont_know_at_all)

2 July 2004 by Amadeus:
- Fixed "/who guild <guildname>" on some servers (It seems that on some servers, SOE
  removed guilds but left the entry giving bogus guild entries in the list where the
  'name' was blank, thus ending the search loop prematurely.)
- Added "/who knight"  (returns Paladins and Shadowknights in the zone)
- Added "/who tank"    (returns paladins, shadowknights, and warriors in the zone)
- Added "/who healer"  (returns druids and clerics in the zone)
- Added "/who dps"     (returns wizards, rangers, and rogues in the zone)
- Added "/who slower"  (returns shamans, enchanters, and beastlords in the zone)

30 June 2004 by Amadeus:
- Refined "/who npc named" to work a bit better
- Added "/who npc merchant"
- Added "/who npc tribute" (returns tribute masters)
- Added "/who npc gm" (returns GUILDmasters)
- Removed the Old SPAWNINFO struct

28 June 2004 by Lax:
- Added MQ2Data Top Level Object:
  bool LineOfSight[y,x,z:y,x,z]: Determines Line of Sight in 1, 2 or 3 dimensions.  Any not given will default to your character's current x y or z.
- Added MQ2Data type members:
  bool spawn.LineOfSight: Determines if your character has Line of Sight to this spawn
  bool switch.LineOfSight: Determines if your character has Line of Sight to this switch
  bool ground.LineOfSight: Determines if your character has Line of Sight to this ground item
- API now has static inline BOOL LineOfSight(PSPAWNINFO Origin, PSPAWNINFO CanISeeThis)

27 June 2004 by Amadeus:
- Added 'named' flag to the superwho filters.  It simply checks to 
  see if the spawn's name begins with a capital letter or with a
  pound (#) sign.  (examples:  '/who npc named', '/who npc named 65')
  ** This works best in places like the Plane of Hate.

23 June 2004 by Amadeus:
- ieatacid's CHARINFO update (primarily just offset locations updated)
- ieatacid's update to EQRAIDWINDOW struct
- Removed OLDCHARINFO struct

23 June 2004 by Lax:
- Fixed Bank stuff in CHARINFO
- "listselect" notify now works in combo boxes
- Fixed minor problem with operator precedence in Calculate (1-1-1 previously evaluated to
  positive 1, now it correctly evaluates to negative 1)
- Changed/Added MQ2Data members:
  int window.Items: Number of items in a list or combo box
  int window.List[text]: Find an item in a list or combo box by partial match (use window.List[=text] for exact)  Example: ${Window[TradeskillWnd].Child[RecipeList].List[=Inky Shadow Silk]}

21 june 2004 by DKAA:
- Fixed a crash in echo when the lines are longer than 2043

21 june 2004 by DKAA:
- Fixed the EQMERCHWND alignment and renumbered the CSIDLWND struct.

19 June 2004 by Lax:
- Fixed FastCalculate and EvaluateRPN functions.  Calculate works fine now, stfu rtfm etc ;)
- DKAA fixed some struct stuff
- Amadeus fixed some struct stuff

14 June 2004 by Lax:
- Replaced Calculate function with a much faster version. Also added an operator or two.
  I'll make sure they get added to the manual. How much faster? The existing calculate
  ran on my system 4,200 times in a short amount of time and took one full second of CPU
  time to do so. The same calculations ran with the new calculate 77,000 times and took 
  only 620ms. Extrapolating the data it would have taken about 124,000 times calling 
  calculate to match the old 4,200... or about 29.5 times faster (that's a lot).
- Added sub lookup map from Gus to speed up macros a little bit
- Undid MQ2EQBugFix, which was currently creating a bug (note to self: in future bug fixes,
  make sure it's only going to try to fix it for the correct version)
- Fixed an offset
- Standard search spawn now allows multi-word names.
- /mqlog no longer adds an extra line

3 June 2004 by Lax:
- Fixed string.Arg, string.Token, NearestSpawn, spawn.NearestSpawn, LastSpawn

2 June 2004 by Lax:
- Fixed some stuff, yadda yadda.  I forget now.
- Bodytype 10 has been identified as Dain, thank you for the reports

29 May 2004 by EqMule:
- Fixed EQ_INTERACTGROUNDITEM so click left item works again...
- Updated zipit.lst (personal reminder: dir * /s /N /A-D /B > zipit.lst)

28 May 2004 by DKAA:
- Fixed the message ID for mq2bzsrch.

27 May 2004 by Lax (more):
- Fixed stack overflow bug in one of the functions that handles window names.  I fixed it in one
  before putting up the update but didn't in an exact copy of it above it.  Lax truly lacks. ;)
- Added pet weapon procced pet body type to the list of known body types.
- Fixed captioncolors not working correctly
- /who <level> will work properly, as you would have expected previously.  e.g. /who 65.
  Coincidentally this now works with the other spawn searches, /who /target /highlight /mapshow
  /maphide, ${Spawn[search]} etc.

27 May 2004 by Lax:
- Added "chest" to the standard spawn searches used by /who, /target, /highlight, /mapshow, 
  /maphide, etc
- Fixed some problems with the window suff introduced in the May 16 zip
- Added/changed MQ2Data members:
  string spawn.Type: PC NPC Untargetable Mount Pet Corpse Chest Trigger Trap Timer Item 
- New MQ2Data Top-Level Object:
  int SpawnCount: Total number of spawns in current zone
  int SpawnCount[search]: Total number of spawns in current zone matching the search

24 May 2004 by DKAA:
-Fixed a couple problems with the makefiles (mq2chat wasn't building)
-A special update for mq2safe users

16 May 2004 by Lax:
- UI subsystem of MQ2 is now smarter.  All window and control names are now case insensitive,
  and controls can be used by ScreenID *or* Piece name.  /windows <windowname> now shows, for 
  each child of the given window, ScreenID, Piece name, and the TYPE of control (e.g. label,
  button, invslot, spellgem, etc).
- window.List now only works on list boxes (will not crash on other types, just give NULL)
- Added/changed MQ2Data members:
  string window.Name: Name of window piece (e.g. "ChatWindow" for top level windows, or the Piece name (NOTE: CUSTOM UI DEPENDANT) for child windows)
  string window.ScreenID: ScreenID of window piece (ScreenID is NOT custom ui dependant, this *must be* the same on ALL UIs)
  string window.Type: Type of window piece (Screen for top level windows, or Listbox, Button, Gauge, Label, Editbox, Slider, etc)
- Fixed /target next, as well as targeting the origin of the search (e.g. you, or the spawn
  already targeted)
- Fixed turbo problem with using /macro from within a macro

16 May 2004 by DKAA:
- Fixed a where using loc and radius in spawn searches would return spawns further than the radius

15 May 2004 by Lax:
- Fixed bug in /who that made it show no spawns for some people, even though there were spawns...
- Standard search spawns will accept class names or short names without using the "class" keyword.
  Shadowknight is used without a space, and short names are all 3 letters ("shd", not "sk").  
  Note that cleric's short name is "clr" not "cle".
- Bug with MQ2Chat plugin that caused events to be processed twice has been fixed
- MQ2IRC will now process all lines as custom events.  Note that it does not process them as 
  #chat events.
- Turned off the PCClass captioncolor option, PC caption colors will default to EQ's settings.
  It was left on by mistake after testing a bug fix.  You can turn them back on if you wish by
  using the /captioncolor command like so: /captioncolor pcclass on

14 May 2004 by Lax:
- MQ2ChatWnd (the MQ2 Chat Window support) got some upgrades.  First of all the window was not
  limiting the size of its scrollback, so after so much went on in the MQ2 window, your framerate
  would drop like a rock.  To achieve proper scrollback limiting without lagging you too much,
  I put in a system to make it buffer the chat that goes to it, and only display so many lines
  per frame.  The MQ2ChatWnd font size option now works somewhat...  The font sizes are not the
  same as EQ's chat window sizes yet, so be aware of that.  I'll work on it ;)  You will probably
  want somewhere from -3 to 2.  /mqfont <#>
- MQ2Map filters added: untargetable, trap, timer
- /who has been changed a little bit.  When a TRIGGER, TRAP, TIMER, or UNTARGETABLE is listed,
  that will be noted at the end of the line in red (very helpful).  The routine has also been
  updated for efficiency, so there is less lag with large /who result sets.
- Standard spawn searches (This includes /who, /target, ${Spawn[search]}, etc) have been 
  slightly modified.  "invis" is NO LONGER A VALID KEYWORD.  If you have this in macros, etc 
  you will need to change it.  The updated spawn types ARE valid keywords (trigger, trap, 
  timer, untargetable). If your search is for type "npc" you WILL get untargetable types in
  your search results (particularly helpful for /who).
- Added/changed MQ2Data members:
  string spawn.Type: PC NPC Untargetable Mount Pet Corpse Trigger Trap Timer Item 
  string string.Token[n,separator]: Retrieve a token from the string using a custom separator.  Unlike Arg, this will not skip empty values
  spell item.Spell: Spell effect
  float item.CastTime: Spell effect's cast time
  string item.EffectType: Spell effect type
  ticks character.AltAbilityTimer[n]: Alt ability reuse time left, by number
  ticks character.AltAbilityTimer[name]: Alt ability reuse time left, by name
- spawn.Hunger and spawn.Thirst have returned to active duty
- You can now list child windows from in-game with the /windows command, like so:
  /windows <name>
  e.g.: /windows InventoryWindow
- /itemnotify in <pack> <#> <notification>  now works with sharedbank slots.

13 May 2004 by Lax:
- Fixed "by class" caption colors
- Fixed some bodytypes being identified as triggers (note that untargetable NPCs *are* 
  triggers)
- Fixed target caption leakage (would stay drawn after switching targets)
- /who will show "invis" spawns if any parameters are given.  Spawn search functions,
  including /who and /target, will probably get updated soon.	
- Fixed problem with leading spaces in sub parameter declarations
- MQ2HUD now allows for different HUDs.  Each different HUD is stored in MQ2HUD.ini, but
  in different sections.  The default HUD is "Elements" because that's what it originally
  used.  To load a different HUD, the command is "/loadhud <name>" like "/loadhud bard".
  In this case, the [bard] section (not case sensitive, so it could also be [BARD]) of
  MQ2HUD.ini will be used.  To load the default HUD specifically, the command is 
  "/defaulthud".  MQ2HUD also now adds the following MQ2Data Top-Level Object:
  string HUD: Name of currently loaded HUD.
- MQ2FPS now fixes the bug where CTRL ALT and SHIFT keys stick when you switch windows.
  This is a bug in EQ that happens because the release of the key is not captured by EQ after
  it has been swapped to the background.  MQ2FPS now releases the keys as soon as EQ goes
  to the background, so this will no longer be an issue.
- New command to complement the /ctrlkey /altkey /shiftkey commands:
  Usage: /nomodkey <command>
  This command will release all ctrl/alt/shift keys for the duration of executing the 
  given command.
- Added/changed MQ2Data members:
  bool spawn.Anonymous: Anonymous?
  bool spawn.Roleplaying: Roleplaying?
  string string.Token[n,separators]: Retrieve a token from the string

12 May 2004 by Lax:
- Fixed the mysteriously disappearing #event handling in macros ;)

11 May 2004 by Lax:
- Added nifty changes.txt reader to character select screen.  Now you have no excuse!
- Fixed problem with events mysteriously having parameters disappear
- Updated Blech to fix a bug with some #events disappearing (and not firing)
- Your target's caption will now always be drawn
- Added LDoN Recruiters and Merchants to the list of full class names.
- Added /captioncolor command, which allows a lot of custom spawn caption coloring.  For example,
  the caption of marked NPCs or assist NPCs can be a specific color.. the caption of bankers and
  merchants can be a set color.  NPCs can be done by con color.  All spawns can be done by
  CLASS color (using the raid settings).  Note that you can only set the raid class colors right
  now through the raid options window.  You can open this window by typing
  /windowstate raidoptionswindow show
  Usage: /captioncolor <list|<name off|on|#>>
  Examples:
  /captioncolor list
  /captioncolor pcclass on
  /captioncolor pctrader on
  /captioncolor pctrader 255 128 0
- Changed /windowstate command to use the window mapping used by ${Window[name]}, /windows, etc.
- Fixed issues with "charm" and the invslot type
- raidmember MQ2Data type now inherits "spawn" (when they are in zone)
- Added/changed MQ2Data members:
  class raidmember.Class: Raid member's class (works without being in zone)
  int raidmember.Level: Raid member's level (works without being in zone)
  int item.WornSlots: The number of invslots this item can be worn in (fingers/ears count as 2 slots)
  invslot item.WornSlot[n]: The nth invslot this item can be worn in (fingers/ears count as 2 slots)
  bool item.WornSlot[name]: Can item be worn in invslot with this name? (worn slots only..)

10 May 2004 by Lax (more):
- Fixed once and for all the crash bugs relating to spawn captions (WHICH ARE *NOT* THE HUD)

10 May 2004 by Lax:
- Fixed problem relating to false negatives determining if a spawn is a TRIGGER (e.g. flavor
  text, trap, etc).  This solves crash issues in the latest zip with the custom caption
  system.  This also solves non-crash issues identifying "invisible spawns" in spawn searches,
  as well as spawns that were previously identified as NPCs in MQ2Map.

09 May 2004 by Lax (more):
- Fixed VS6 compile errors in Blech
- Fixed reported crash bug
- Fixed possible crash with HUDs
- Added MQ2HUD "type" 8, for character select screen.  This should fix some potential
  crashes when using custom HUDs and entering char select.

09 May 2004 by Lax:
- Removed remnants of MQ2Parms system.  Rest in peace.  Phase 4.
- Cleaned up a lot of old code that was being kept in comments
- Removed mount captions, they just crash the client
- Added optional parameter to /delay.
  Usage: /delay <time> [condition to end early]
  This lets you use a delay that has a possibility to end early.  For example...
  /keypress forward hold
  /delay 1s ${Spawn[1234].Distance}<${Spawn[1234].MaxMeleeTo}
  /keypress forward
- New command /noparse
  Usage: /noparse <command>
  Prevents a command from being parsed for MQ2Data.  For example..
  /noparse /ini blah blah blah ${stuff}
  Will actually write the ${stuff} literally instead of changing it to the current value
  of stuff.
- Added/changed MQ2Data members:
  int macroquest.MouseX: Mouse's x location
  int macroquest.MouseY: Mouse's y location
  string ticks.Time: Time in the form mm:ss
  string ticks.TimeHMS: Time in the form hh:mm:ss (if there are no hours, the form will be mm:ss)
  int character.CountBuffs: Total number of buffs (not including short duration buffs)

07 May 2004 by Lax:
- Added "Lax/Blech" support to custom events.  The Blech system allows much easier parsing of
  incoming chat.  Custom events will now support more parameters that are automatically
  parsed based on the match text.
- Fixed up EQ's handling of spawn captions (name above their head). Only the nearest 35 spawn
  captions will be updated by default (and even then, only those close enough that you'd see 
  their name).  EQ itself constantly updates the name of every spawn in the zone, even though 
  only a small portion of those are displayed.
- Added an option to /caption command
  Usage: /caption <list|type <value>|update #>
  "/caption update #" will set the number of nearest spawns for MQ2 to update the name of
  each pass.  By default, this is 35.  If you have performance issues after this update,
  please post about it on the forums.  Find a happy update number and let us know.
- Added marked NPC and assist target leadership stuff to default captions, also put guilds on
  the line below the name.  The defaults should mostly look like EQ's now.
- Fixed macro.Params
- Fixed invslot names
- Added/Changed MQ2Data Members:
	spawn character.TargetOfTarget: Target of target   (moved to character type)
	bool spawn.Assist: Current Raid or Group assist target?
	int spawn.Mark: Current Raid or Group marked npc mark number (raid first)
	spawn character.RaidAssistTarget[n]: Current raid assist target (1-3)
	spawn character.GroupAssistTarget: Current group assist target
	spawn character.RaidMarkNPC[n]: Current raid marked NPC (1-3)
	spawn character.GroupMarkNPC[n]: Current group marked NPC (1-3)

05 May 2004 by Lax (even more):
- Plenty of positive feedback on the custom spawn captioning.  Plenty also asking why shownames
  was not working properly.  There are now 4 levels of captions for Players, according to the
  shownames level, to solve this issue.  Therefore the ini options are now Player1, Player2, 
  Player3, Player4 rather than just Player.  Also, the guild status indicator now 
  capitalizes Leader and Officer, and added a "LDR" tag to your group leader.
- Added /caption command to set the custom captions from in-game.
  Usage: /caption <list|type <value>>
  To clear the specific setting, just do /caption <type> like so:
  /caption player1
- DKAA fixed the bzsrch problems
- Added MQ2Data member:
  bool spawn.GroupLeader: Is this your group's leader?
- Fixed CHARINFO struct.  Some Stuff appeared slightly wrong, like leadership exp and bank
  stuff.

05 May 2004 by Lax (more):
- Fixed crash on zoning relating to the new HUD functionality. Dont ask.

05 Max 2004 by Lax:
- Updated for patch and added README.CHM.  Keep an eye out, we should have the manual
  available in more formats (including printable) soon

04 May 2004 by Lax:
- New command
  Usage: /hud <normal|underui|always>
  * "Normal" will make the HUD display as it would normally on top of UI, not at char select
     or in "f10 mode"
  * "UnderUI" will make the HUD display as it would normally except UNDER the UI, and not at
     char select or in "f10 mode"
  * "Always" will make the HUD display under the UI, at char select, and in "f10 mode"
- New Plugin MQ2HUD.  Edit MQ2HUD.INI to add custom elements to your HUD.  You pick the spot
  on the screen, the color, and what gets displayed.  Every element gets parsed for MQ2Data
  each time it is displayed.
  Example MQ2HUD.INI:
    [Elements]
		TargetInfo=3,5,35,255,255,255,${Target}
		GMIndicator=3,5,45,0,0,255,${Spawn[gm]}
		CursorItemName=7,-15,-15,255,255,255,${If[${Cursor.ID},${Cursor},]}
		ClickMeForFun=6,-25,-25,255,255,255,${If[!${Cursor.ID},click me,]}
  The order is TYPE,X,Y,RED,GREEN,BLUE,TEXT.
  Type is currently any combination of the following:
    1 - Display in non-full screen mode
    2 - Display in full screen mode ("f10 mode")
    4 - X,Y is based on cursor location
  e.g. 1+2+4=7.  7 means all 3 of the above. 6 means 2 and 4. 3 means 1 and 2. Just add them
    together.  There is no way to end up with a number that could mean two different 
     combinations.
  Red, Green and Blue are each from 0 to 255. 255,255,255 is white, 0,0,0 is black.
  ** There is currently not a command to add or remove these from inside the game.  One will
     probably be added soon.  The plugin will automatically re-load the list from the .ini
     when you modify and save the .ini.
- Seeing as how the mouse functions perfectly fine in full screen mode, I've forced the cursor
  to display the same as it would in UI-visible mode.  The only difference is the item is not
  displayed on your cursor.  With MQ2HUD and the "CursorItemName" example, you could have it
  show the name of the item attached to your cursor in full screen mode (use type 6 if you
  want it to follow your cursor in full screen mode only).
- Added custom spawn captioning.  Set them in MacroQuest.ini [Captions].  Empty the setting 
  to make it use EQ's default.  By default our player caption is slightly different -  
  it shows their guild status if they are officer or leader of a guild.  Pet captions are a
  little different also - it will display the name of its master if it is a player's pet.
  Use "\n" to mean a new line when setting captions.
- Added MQ2Data Top-Level Object:
  spawn NamingSpawn: Spawn currently being captioned.  NULL when not captioning.
- Added/changed MQ2Data members:
  bool spawn.LFG: LFG?
  bool spawn.Linkdead: Linkdead?
  bool spawn.Trader: Trader?
  bool spawn.AFK: AFK?
  string spawn.AATitle: Actual AA title (e.g. Sage, Impresario, etc)
- MQ2Map adds Top-Level Object: spawn MapSpawn: If your cursor is on a spawn on the map, this is it
- Fixed ticks.Time

02 May 2004 by Lax:
- Added a popup box to the crash detected hook, explaining that the user should visit the
  MQ2::Bug Reports forum.
- Removed EasyDetour and EasyClassDetour.  There is a single replacement for the both of them
  called EzDetour.  EzDetourwName(offset,detour,trampoline).  Examples (which are all over in MQ2Main
  and plugins):
  EzDetourwName(ProcessGameEvents,Detour_ProcessGameEvents,Trampoline_ProcessGameEvents);
  EzDetourwName(CEverQuest__EnterZone,CEverQuestHook::EnterZone_Detour,CEverQuestHook::EnterZone_Trampoline);
- Renamed the REVERSE_DETOUR functions to reduce confusion.  These really had nothing to do
  with detours.  What it really does is lets you call a function at a given offset.  
  So, they are now:
  FUNCTION_AT_ADDRESS(function,offset)
  FUNCTION_AT_VARIABLE_ADDRESS(function,variable)
  FUNCTION_AT_VIRTUAL_ADDRESS(function,offset)
- Fixed small issue in MQ2Data parser
- Fixed /memspell not finding some spells correctly (Heroic Bond for example)
- MQ2 will now fix the string table by removing extraneous spaces from the end of strings,
  since EQ isnt smart enough to do it itself.  This fixes issues such as finding the AA
  "Bestial Alignment", which has two spaces after it in eqstr_us.txt.  
  ${AltAbility[Bestial Alignment]} previously did not work because of this issue.  It works
  now because of this fix.
- Added MQ2Data types
  raid, raidmember   (see reference for members)
- Added MQ2Data Top-Level Objects
  raid Raid: Raid you're in...
- Added/changed MQ2Data members
  string ticks.Time: Time in the form hh:mm:ss (if there are no hours, the form will be mm:ss)
  int skill.MinLevel: Minimum level for your class
  int skill.StartingSkill: Base skill level for your class
  int skill.SkillCapPre50: Skill cap pre-50 for your class
  int skill.SkillCapPost50: Skill cap post-50 for your class
  int character.FreeInventory: Count of free inventory spaces
  int character.FreeInventory[n]: Count of free inventory spaces of at least this size (giant=4)
  int character.LargestFreeInventory: Size of largest free inventory space
- LaxColor is now defaulted to off since most people now realize that it exists.  If you wish
  to turn it back on, LaxColor=1 in MacroQuest.ini.
- Fixed spawn.NearestSpawn issues
- Fixed ${Ini} absolute path issues
- Fixed some other issues that were brought up on the boards

30 Apr 2004 by Lax:
- Added MQ2Data members
  int macro.Params: Number of parameters to current sub

29 Apr 2004 by Lax (even more):
- Added option so that MQ2Data errors and normal errors (but not syntax errors that show
  /usage etc) will dump the macro stack.  This is ON by default.  To turn it off, set
  AllErrorsDumpStack=0 in MAcroQuest.ini section [MacroQuest]
- Added option so that the above errors will end the macro, aka makes them "fatal".  This is
  OFF by default. To set this, set AllErrorsFatal=1 in MacroQuest.ini section [MacroQuest]
- If for some reason you need to clear all GLOBAL SCOPE variables,
  /deletevar * global
  will do the trick.  For example, after you try to run an old macro and then realize the
  global scope changed and /zapvars no longer exists, but you can't make the variables outer
  scope because theyre already in global scope and you dont want to delete them all one by
  one....
- Perfected Multi-dimensional arrays

29 Apr 2004 by Lax (more):
- Fixed Multi-dimensional arrays

29 Apr 2004 by Lax:
- Fixed SPAWNINFO structure.
- NOTICE: Some MQ2Data members are currently MIA.  They may come back soon.  These include:
  character.Hunger
  character.Thirst
  character.GukEarned
  character.MMEarned
  character.RujEarned
  character.TakEarned
  character.MirEarned
  character.LDoNPoints

27 Apr 2004 by Lax (more):
- MQ2DataVars is now default.  Share and enjoy, share and enjoy!
- Fixed timer type member availability
- Added MQ2Data type: altability
- Added MQ2Data Top-Level Objects:
  altability AltAbility[n]: Alt ability by number
  altability AltAbility[name]: Alt ability by name
- Changed/Added MQ2Data Members:
  float spawn.MaxRange: Max distance from this spawn for it to hit you
  float spawn.MaxRangeTo: Max distance from this spawn for you to hit it
  int character.AltAbility[n]: Alt ability rank by number
  int character.AltAbility[name]: Alt ability rank by name
  bool character.AltAbilityReady[n]: Alt ability readiness by number
  bool character.AltAbilityReady[name]: Alt ability readiness by name
  int character.AltAbilityTimer[n]: Alt ability reuse time (seconds) left by number
  int character.AltAbilityTimer[name]: Alt ability reuse time (seconds) left by name
  spell character.CombatAbility[n]: Combat ability by number in your list (not same as others lists!)
  int character.CombatAbility[name]: Combat ability number in your list by name (not same as others lists!)
- Added an option to MQ2Map:  The "TargetMelee" mapfilter when set to 1 will draw a circle 
  representing how close to this spawn you must be to hit it.  Set to anything but 0 or 1 
  will draw a circle representing how close to this spawn you must be for it to hit you.
- Added some flavor for error messages.  Set LaxColor=0 in MacroQuest.ini [MacroQuest] to
  disable.  It's on by default or it wouldn't be as fun.

27 Apr 2004 by Lax:
- spawn.MaxRange now uses the proper melee range algorithm
- Fixed a crash bug in the Ini TLO
- Added proper relative/absolute path detection to /ini
- Fixed window.Checked
- Added MQ2Data members:
  int window.Style: Window style code
  bool window.Enabled: Enabled?
  bool window.Highlighted: Highlighted/mouse over?

26 Apr 2004 by Lax:
- Various error messages have been updated to be more specific.
- Fixed "outer" scope not being cleared by /endmacro.  Removed /zapvars in MQ2DataVars 
  since all it did was clear the outer scope.  It's no longer needed because the old global
  scope is separated into two scopes in MQ2DataVars.
- Fixed FindInvSlotForContents function (used in item.InvSlot.  item.InvSlot will no longer
  give NULL for valid items in your inventory/bank)
- Sub parameters (including those for events) are now allowed to have a type other than 
  string, when MQ2DataVars is enabled, like so:
  Sub MySub(int A, string B, float C)
- Fixed out-of-bounds by 1 crash in MQ2DataVar arrays
- MQ2FPS now allows you to disable the framerate display with /fps off (/fps on to enable again)
- MQ2EQIM feature set adjusted.  Now keeps your list of buddies (per character) and the last
  time they were seen online or on eqim (by any character).  Your friends list is automatically
  added as buddies.  A member was also added to the "buddy" type EQIM adds, time buddy.LastSeen.
- ${Ini} will allow either relative or absolute paths.  Also slightly modified what it gives
  you when you try to get a list of keys and supply a default (previously it would ignore
  the default and give NULL if there was no list).
- Improved parsing of " and ] within MQ2Data indexing.
  ${String["hi"]}: hi
  ${String["hi","hi"]}: hi,hi
  ${String[""hi""]}: "hi"
  ${String[hi"hi"hi]}: hi"hi"hi
  ${String[[MQ2] - Hi]}: [MQ2] - Hi
  ${String["""]}: "
- MQ2BzSrch plugin is now updated for MQ2Data.
  MQ2Data reference for MQ2BzSrch (because it's a plugin, not in main reference)
  -------
  Types added- bazaar, bazaaritem
  TLO's added- bazaar Bazaar: Bazaar search info
  ---
  bazaar 
  Members:
  ...bool Done: Search complete?
  ...int Count: Result count
  ...bazaaritem Item[n]: Result info by index (1-based)
  To String: Same as Done
  ---
  bazaaritem 
  Members:
  ...string Name: Item name
  ...spawn Trader: The guy selling it
  ...int Price: Price the guy is selling it for
  ...int Quantity: Number of this item this guy has
  ...int ItemID: The item's ID number
  ...int Value: Value of the item?
  To String: Same as Name
  -------
  
25 Apr 2004 by Lax (revision C changes):
- Fixed merchant.Item[=name] and corpse.Item[=name]
- Fixed character.PctEndurance
- Fixed problems with tabs in macros, and also with leading and trailing whitespace
- MQ2DataVars is READY.  Keep an eye out for important announcements about this!
- Added MQ2Data types for MQ2DataVars: array, timer

25 Apr 2004 by Lax (even more):
- Hopefully fixed crash caused by fixing the "LastCommand" stuff...
- Added MQ2Data Members:
  int character.MaxEndurance: Max endurance
  int character.PctEndurance: Percent endurance

25 Apr 2004 by Lax (more):
- Fixed spawn.NearestSpawn
- Changed buff.ID so that it gives the song # or buff # instead of the spell's ID

25 Apr 2004 by Lax:
- Fixed once and for all the /itemnotify and /notify crashes
- Fixed the rendering rate defaults (will no longer flicker like a strobe light ;)

23 Apr 2004 by Lax (more):
- Added MQ2Data Type:
  skill (see reference for members)
- Added MQ2Data Top-Level Objects:
  string GroupLeaderName: group leader's name (works even if they are out of zone)
  spawn GroupLeader: group leader (only works if they are in zone)
  skill Skill[n]: Skill by number
  skill Skill[name]: Skill by name
- Added/Changed MQ2Data Members:
  spawn spawn.NearestSpawn[search]: Find the nearest spawn matching this search, to this spawn (most efficient on yourself)
  spawn spawn.NearestSpawn[n,search]: Find the nth nearest spawn matching this search, to this spawn (most efficient on yourself)
  string window.List[n]: Get the first-column text for the nth item in a list box.  Example: ${Window[TradeskillWnd].Child[RecipeList].List[1]}
  int window.List[text]: Find an item in a list box by partial match (use window.List[=text] for exact)  Example: ${Window[TradeskillWnd].Child[RecipeList].List[=Inky Shadow Silk]}
  int string.Count[char]: Count the number of occurrences of a particular character in the string
  bool window.Checked: Checked? (useful for buttons)
  string string.Left[-length]: The left ("all but" length) of the string.. Left[-1] of "Left" will be "Lef"
  string string.Right[-length]: The right ("all but" length) of the string.. Right[-1] of "Left" will be "eft"
  bool character.RangedReady: Ranged attack ready?
  bool character.AltTimerReady: Alternate timer ready? (Bash/Slam/Frenzy/Backstab.  Note that AbilityReady works fine with most of these)
  int macroquest.Running: Running time of current MQ2 session, in milliseconds
- Fixed AbilityReady for the alternate timer abilities (Bash, Slam, Frenzy, Backstab, possibly others)
- Fixed /ctrlkey /shiftkey and /altkey.  They would sometimes "stick" the key down.
- Added a notification to /notify "listselect", used to select the nth item in a list box.
  Example: /notify TradeskillWnd RecipeList listselect 1
  Use 0 to clear your selection.
- ${Group[0]} is now the same as ${Me}.  Group members are still 1-5.
- Added command to MQ2FPS:
  /render <fg|bg> <#|~#>
  Sets the foreground or background rendering rate.  This is how many out of n frames MQ2FPS
  will allow to be drawn.  You keep moving full speed, the client responds to mouse or keys,
  the UI is still drawn... but, the world itself will not be drawn as often.
  Use with ~ to draw n-1 out of n frames, or without to draw 1 out of n frames.
  e.g. /render bg ~3 will draw 2 out of 3 frames.  /render bg 3 will draw 1 out of 3 frames.

23 Apr 2004 by Lax:
- Changed top #turbo to 40, still defaults to 20
- Fixed Ini Top-Level Object again
- Fixed "enviro" slots so that they work for enviro1-10 not just 1-8

22 Apr 2004 by Lax:
- Readme.html has been removed from the zip by request of its author.  It is being worked on
  and will return.
- /selectitem GONE
- /finditem GONE
- /click functionality has been SEVERELY reduced.  It will now function given an x,y,
  and on an item or spawn (target).  Upgrade to /notify for UI interaction.
  /notify <window> <button screen id> <notification>
  example:
  /notify LootWnd DoneButton leftmouseup
  Window names and control ScreenID's are found in the XML files, and are NOT screwed up
  by custom interfaces (unless your UI does not have the button)
- Fixed item slot name discrepancies.  What was previously "primary" and "secondary" is
  "mainhand" and "offhand".  It was one thing in some places, but not in others.  Should
  be all the same now.
- Underscores(_) are again valid in variable names
- Added "STUN" to spawn.State
- Fixed Ini Top-Level Object
- ** Added/changed MQ2Data type members
  string macroquest.Error: Last normal error message (replaces $getlasterror but will NOT have the old values!)
  string macroquest.SyntaxError: Last syntax error message (usage: /blahblah)
  string macroquest.MQ2DataError: Last MQ2Data parsing error message
  spawn spawn.TargetOfTarget: Target of target (May only work in "Me": ${Me.TargetOfTarget.PctHps}, etc)
  int item.BuyPrice: Price to buy this item at this merchant
  int item.SellPrice: Price to sell this item at this merchant
  item merchant.Item[name]: Finds an item by partial name at this merchant (use merchant.Item[=name] for exact)
  item corpse.Item[name]: Finds an item by partial name in this corpse (use corpse.Item[=name] for exact)
  float character.PctGroupLeaderExp: Group leadership exp as a %
  float character.PctRaidLeaderExp: Raid leadership exp as a %- bool character.Stunned: Stunned?
  bool spawn.Sitting: Sitting?
  bool spawn.Standing: Standing?
  bool spawn.Ducking: Ducking?
  bool spawn.Binding: Binding wounds?
  bool spawn.Feigning: Feigning?
  bool spawn.Invited: Invited to group?
  bool class.PetClass: Pet class? (shaman, necromancer, mage, beastlord)
  bool class.PureCaster: Pure caster? (can gate!)
  bool class.CanCast: Can usually cast? (not melee only)
  bool class.DruidType: Druid/Ranger?
  bool class.ShamanType: Shaman/Beastlord?
  bool class.NecromancerType: Necromancer/Shadowknight?
  bool class.ClericType: Cleric/Paladin?
  float math.Sqrt[formula]: The square root of formula
- New MQ2Data type "plugin"
- New TLOs
  plugin Plugin[name]: Finds plugin by name
  plugin Plugin[n]: Plugin by number, starting with 1 and stopping whenever the list runs out of plugins.
- Fixed LastSpawn[n] and LastSpawn[-n], also added them to reference.
- New command: /combine <pack> - hits combine on this container
- New command: /drop - drops item on cursor
- New command: /clearerrors - clears each of the "last errors"

21 Apr 2004 by Lax:
- Fixed if/newif

20 Apr 2004 by Lax:
- /if is now GONE.  /if is now the same as what /newif was.  /newif is aliased to /if.
- /sendkey and /press are now GONE.  Please update to /keypress, which as of 15 Apr 2004 allows
  pressing key combinations as well as the actual command.  Example:  /keypress alt+f
- /filter macros will now hide the output of /endmacro (if successful) and /zapvars (always)
- MQ2Labels updated for MQ2Data
- Fixed time.Year and time.Date
- Fixed charm invslot (number 0)
- Fixed ${If[]} handling of conditions
- Fixed FindItemCount to give the number of individual items rather than stacks
- MQ2EQIM plugin (which notifies you when someone on your EQIM buddy list changes) now keeps
  track of your buddy list and adds a MQ2Data type and Top-Level Objects:
  ** buddy type
  Members:
  ...string Name: Buddy's name (may be fennin.Name or just Name, depending on how you added them)
  ...string Status: "Removed from list",  	"Offline",	"EQIM",	"EQIM (AFK)",	"Unknown Status(4)",	"Playing",	"Playing (AFK)"
  ...int StatusID: Numeric representation of the above (0,1,2,3,4,5,6)
  To String: Same as Name
  ** Top-Level Objects
  buddy Buddy[name]: Info on buddy with this name
  buddy Buddy[n]: Buddy with this index number in the system
  int Buddies: Size of the buddy index (will not necessarily be equal to the number of buddies, but n in Buddy[n] will never exceed this number)
- Added Top-Level Object:
  int FindItemBankCount[name]: Count of items in bank by partial name match.  FindItemBankCount[=name] will find exact
- Changed "character" member "PlatShared" to "PlatinumShared"

19 Apr 2004 by Lax:
- ** MQ2DATA PHASE TWO ** If something is missing from MQ2Data it's because you never opened
  your damn mouth.  If you need something in MQ2Data whether it was previously available or
  not, speak up.  You're on your own if you want to figure out how to enable MQ2Parm at this
  point, good luck (I'm making it difficult on you so you will get your ass in gear)!  The
  readme is not yet updated.
- Fixed alerts being missing from SpawnMatchesSearch.  They worked in some spawn searches but
  not others.
- character.Inventory now uses the same numbering as InvSlot
- Added/changed MQ2Data members
  invslot invslot.Pack: Container that must be opened to access the slot with /itemnotify
  int invslot.Slot: Slot # inside that pack
  string invslot.Name: For inventory slots not inside packs, the slot name
  string spawn.ConColor: GREEN, LIGHT BLUE, BLUE, WHITE, YELLOW, RED
  int character.PetBuff[name]: Finds slot with this spell name
  spell character.PetBuff[n]: The spell in this slot (1-29)
  int character.GroupLeaderExp: Group leadership exp
  int character.GroupLeaderPoints: Group leadership points
  int character.RaidLeaderExp: Raid leadership exp
  int character.RaidLeaderPoints: Raid leadership points
  int character.Platinum: Platinum
  int character.Gold: Gold
  int character.Silver: Silver
  int character.Copper: Copper
  int character.PlatinumBank: Platinum in bank
  int character.GoldBank: Gold in bank
  int character.SilverBank: Silver in bank
  int character.CopperBank: Copper in bank
- New MQ2Data Top-Level Objects
  int FindItemCount[name]: Count of items on character by partial name match.  FindItemCount[=name] will find exact
- MQ2FPS plugin now adds these Top-Level Objects (these are NOT in the reference because they
  are from a plugin not built in):
  float FPS - Current frames per second
  int MaxFPS - Current max frames per second
  bool Foreground - Is this session in the foreground?

17 Apr 2004 by Lax:
- Fixed "window" data type's "To String"
- Fixed all VC6 project files so PDB/MAP files are produced for debugging
- New MQ2Data type
  invslot - Inventory slot (not necessarily "in your inventory", this may be in merchant window, bank, etc)
  see reference for current list of members.
- Added/changed MQ2Data members
  invslot item.InvSlot: Inventory slot for this item
- New MQ2Data Top-Level Objects
  invslot InvSlot[name]: Inventory slot by name
  invslot InvSlot[#]: Inventory slot by number
  item FindItem[name]: Find item on character by partial name match.  FindItem[=name] will find exact
  item FindItemBank[name]: Find item in bank by partial name match.  FindItemBank[=name] will find exact
  item SelectedItem: When using a merchant, etc. this is the selected item
  
15 Apr 2004 by Lax:
- Fixed /destroy crash
- Fixed "random" crash on zoning with MQ2Map loaded, due to a bug in the recently revised ConColor
- Fixed /cast issue casting "Bane" instead of "Bane of Nife" etc
- Fixed spell manager structure
- Fixed /doortarget id #, which would invariably crash
- Fixed and changed /keypress so that it also accepts key combinations, and will not crash no matter how hard you try.
  /keypress with key combinations will have the same effect as /keypress using the command name, it will not
  type the key into the chat window.  If you need to type into a window specifically (chat windows, social edit, etc)
  /keypress <key> chat
  example: /keypress e chat
  Note that you cannot use both hold and chat, and chat is only valid for the key not a command name.
  ** /sendkey and /press will give a warning the first time per session they are used that they are
     now completely obsolete and you should switch to /keypress.  they will be removed soon.
- Fixed and tested "heading" type's "To String"
- /newif will no longer quietly execute the "false" branch when it fails to parse the conditions.  The conditions
  after parsing MQ2Data/MQ2Parm will be displayed in an error message, and the macro will end.
- Other minor issues fixed

14 Apr 2004 by Lax:
- Fixed MQ2KeyBinds
- Fixed MQ2ChatWnd.ini

13 Apr 2004 by Lax:
- Fixed ! in Calculate (worked most of the time, but not in some special cases)
- Fixed heading's "To String" to give the correct heading.  heading.Name/heading.ShortName were fine
- Fixed time.Time12 to be 12 hour (oops)

9 Apr 2004 by Lax:
- Fixed != in Calculate (and therefore in /newif, math.Calc, etc), and implemented ! as
  the unary NOT operator.  This gives 0 if your calculation is non-zero, or 1 if your
  calculation is zero.
- MQ2Data changes:
  -- Swapped Y and X back to being backwards-backwards or backwards-forwards, or whatever they
     originally were
  -- Added "NWU" coordinates (North/West/Up), the three positively oriented directions in EQ.  
     Spawns also have a shortcut for SED (South/East/Down).  All type member names involving 
     XYZ have a NWU complement (none necessary for the "index" bracketed part, of Heading[y,x] 
     for example)
  -- Fixed character.AbilityReady
  -- Fixed item (TO STRING)
  Top Level Objects
  * spawn LastSpawn: The last spawn chronologically.
  * spawn LastSpawn[n]: The nth from last spawn.. LastSpawn[1] is the LastSpawn.. LastSpawn[2] is 2nd from last, LastSpawn[3] is 3rd from last, and so on
  * spawn LastSpawn[-n]: The nth from FIRST spawn.. LastSpawn[-1] is you, LastSpawn[-2] is the second spawn, LastSpawn[-3] is the third spawn, and so on
  Additions/Changes to existing types:
  * heading Heading[y,x]: Heading from player's current position to y,x
  * float math.Distance[y,x,z:y,x,z]: Performs distance calculations in 1, 2 or 3 dimensions.
    Any not given will default to your character's current x y or z.
  * bool item.Stackable: Stackable?
  * bool merchant.Open: Merchant open?
  * float merchant.Markup: The amount used to calculate item values on this merchant 
    (Markup is what your charisma, faction, etc change).  Markup*Cost=Merchant's sell price.
    Cost*(1/Markup)=Your sell price. Markup of 1.05 is highest no matter what, so there might
    not be any actual cap based on charisma.
  * int merchant.Items: Item count on the merchant
  * item merchant.Item[n]: nth item on the merchant  
  * bool corpse.Open: Corpse open?
  * int corpse.Items: Item count on the corpse
  * item corpse.Item[n]: nth item on the corpse
  * item character.Inventory[slotname]: Item in this slot (inventory slots only, but 
    same names as /itemnotify)
  * bool character.SpellReady[name]: Gem with this spell name ready for cast?
  * bool character.SpellReady[slot]: Spell in this gem ready for cast?

8 Apr 2004 by Lax (more)
- MQ2Data changes:
  Top level objects:
  * heading Heading[x,y]: Heading from player's current position to x,y
  Additions/Changes to existing types:
  * int item.Container: The number of slots, if this is a container
  * int item.Items: The number of contained items, if this is a container
  * item item.Item[n]: The item in this slot, if this is a container
- Item links were apparently not working in the MQ2ChatWnd, nobody reported this until now.
  Thanks people who noticed it and never reported it!  Anyway, item links in MQ2ChatWnd are
  simply stripped until I figure out the issue.  Item links in MQ2Chat still work fine.

8 Apr 2004 by Lax
- MQ2Data changes:
  - macro.Defined is now a top level object instead
    bool Defined[name]
  - Fixed all variable parsing when MQ2Parms is not on
- Fixed a major problem with /newif, should now "work as intended"
- Fixed (I think) problem with /face which let the macro continue before facing the target
  completed

7 Apr 2004 by Lax
- Changes to MQ2Data system:
  *** NOTICE: All X and Y coordinates used by the MQ2Data system have been REVERSED.
      Internally, MQ2 stays the same as it has been forever.  However, you will now
      notice that "/echo ${Me.X}, ${Me.Y}, ${Me.Z}" will give the same order as seen
      by typing /loc
  Top level objects:
  * currentzone Zone: Zone information about current zone
  * zone Zone[id]: Zone information for zone with this id
  * zone Zone[shortname]: Zone information for zone with this name
  * time Time: Your local time in real life
  * time GameTime: Game time
  * type Type[name]: Info about the type with this name
  * heading Heading[degrees]: Forms a heading type in the given direction in degrees
  * string Ini[filename,section,key,default]: Reads from an ini file.  section, key, 
    and default do not need to be given.  section and key may be set to -1 to skip them 
    and give a new value.  If section or key are not given, multiple values are read...
  Additions/Changes to existing types:
  * bool string.Equal[text]: Strings equal? Case does not count...
  * bool string.NotEqual[text]: Strings not equal? Case does not count...
  * bool string.EqualCS[text]: Strings equal? Case counts!
  * bool string.NotEqualCS[text]: Strings not equal? Case counts!
  * string string.Arg[n,separator]: Gets nth argument using separator as the separator (single character). If separator is not given, defaults to space
  * zone character.Bound: The zone you are bound in
  * int character.Skill[name]: Skill level of skill with this name
  * int character.Skill[n]: Skill level of skill with this index
  * int character.Ability[name]: Doability button number this skill name is on
  * string character.Ability[slot]: Skill name assigned to this doability button
  * bool character.AbilityReady[name]: Ability with this name ready?
  * bool character.AbilityReady[slot]: Ability on this button ready?
  * spell character.Book[slot]: Spell assigned to this slot in your spellbook
  * int character.Book[name]: Spell slot the spell with this name is assigned to in your spellbook
  * float (TOSTRING): Changed to ###.## instead of .###
  * heading spawn.Heading: (changed to "heading" type)
  * heading spawn.HeadingTo: (changed to "heading" type)
  * heading switch.Heading: (changed to "heading" type)
  * heading switch.DefaultHeading: (changed to "heading" type)
  * heading switch.HeadingTo: (changed to "heading" type)
  * heading ground.Heading: (changed to "heading" type)
  * heading ground.HeadingTo: (changed to "heading" type)
  New types:
  * currentzone
  * time
  * heading
  * type
  *** Special handling is used for casting to "type", such that the new data is equal 
      to the old type, and the new type is "type".
  -- Fixed type casting so that members of the new type may be accessed as expected (this
     was incorrectly ending the parsing at the type cast until now)
- ConColor changed to take 1 parameter
- FindMount tweaked/inlined
- Changed the "RunNextCommand" to remain to TRUE until set to FALSE, so only cases where
  the next command should not be run need to be explicitly set (this should increase
  macro performance in most cases, but some commands may need to be correctly updated)
- /declare will no longer spam you if the variable previously existed.  If the variable
  previously existed, it will be quietly deleted and replaced by the new one.  This might
  cause some people problems but they will learn quickly ;)
- New command /deletevar <name> - Deletes an existing variable.  Gives a message if the
  variable did not exist, but no message if the variable did exist.
- /notify modified to work for clicking off buffs and other things it would not previously
  work for.  However, items must still be clicked using /itemnotify.  /notify now accepts
  all of the same clicks as /itemnotify (leftmouse,leftmouseup,leftmouseheld,etc)

31 Mar 2004 by Lax (more)
- Fixed character member PctExp
- Added character members:
  float PctAAExp: % AA exp..
  bool Moving: Moving? (includes the mount hack so you're not constantly "moving" when sitting on a mount)
- Added spawn members:
  bool Swimming: Swimming?
  bool Underwater: Underwater?
  bool FeetWet: Feet at least wet?
  int Animation: Animation id
  int Holding: Holding id
  float Look: Look angle
- Added "gm" to standard searchspawn, works with anything that uses that including MQ2Map commands,
  /target, ${Spawn[search]}, etc
- Modified the if block parsing in FailIf so that it only looks for } and { as the first and last characters on a line

31 Mar 2004 by Lax
- Fixed /newif so variables/parms/data get parsed
- string.Mid and string.Find are now 1-based instead of 0-based
- Calculate (and stuff that uses it) now supports parentheses, and will treat 
  "NULL" and "FALSE" as 0, and "TRUE" as 1
- Added float math.Distance[x,y,z:x,y,z]: Performs distance calculations in 1, 2 or 3 dimensions.  Any not given will default to your character's current x y or z.

30 Mar 2004 by Lax
- Added a distance-sorted spawn list in MQ2Main
- Added MQ2Data top-level object:
  * spawn NearestSpawn[n]: The nth nearest spawn
  * spawn NearestSpawn[search]: The nearest spawn matching this search (same as Spawn[search])
  * spawn NearestSpawn[n,search]: The nth nearest spawn matching this search

29 Mar 2004 by Lax (even more)
- Added /ctrl /alt and /shift commands:
  /ctrl <command>
  /alt <command>
  /shift <command>
  These execute a command while telling the window manager that a key is pressed.  This can
  be used in conjunction with /itemnotify to pick up a stack or a single item... example:
  pick up a single item from a stack: /ctrl /itemnotify pack1 leftmouseup
  pick up an entire stack: /shift /itemnotify pack1 leftmouseup
  Because they execute a command, they can also be used together, as in 
  /ctrl /alt /shift <command>...
- Fixed character.Buff[slot]
- Fixed character.Gem[name]
- Fixed If top level object crashing on false
- Added MQ2CHAT bind to start typing in the MQ2 Chat Window, also added MQ2CSCHAT bind which
  gets forced to bind as "/" at character select, and does not exist while in game.
- Added /timed command, which executes a command after a specified duration (in deciseconds like pause)
  /timed <deciseconds> <command>
  Example: /timed 10 /echo 1 second has passed
  Note: This does NOT "pause" successive commands.
- Added /newif command, which ONLY does numeric compares -- use MQ2Data string comparison to 
  turn string compares into numeric compares -- and note that this means you do NOT use the "n"
  stuff.  This will replace the current /if command in MQ2Data phase 3.  Until then, you may 
  "/alias /if /newif" if you wish to use newif exclusively.
  /newif <calculations> <command>
  <calculations> gets evaluated down to a single term from however many terms there are (You
  may use && and || freely.) *BE WARNED* that in calculations parentheses are still not
  officially supported.. that's on my TODO list.
  

29 Mar 2004 by Lax (more)
- Added < <= == >= > && & || | to the Calculate function (someone rewrite if please... 
  fail if zero, fall through if non-zero)
- MQ2Data updates:
  * Added top level object: string If[conditions,whentrue,whenfalse]
  * Added type corpse, top level object: corpse Corpse
  * Added top level object: item Cursor
  * Added string members:
    - int Compare[text]: -1 if the string is alphabetically before text, 0 if equal, 1 if after. Case does not count.
    - int CompareCS[text]: -1 if the string is alphabetically before text, 0 if equal, 1 if after. Case counts.
  * Lots of others...
- Fixed MQ2Parm slowness from debug spew if MQ2Data is also in use
 
29 Mar 2004 by Lax
- Phase 1 of MQ2Data system rollout begins! Please start updating macros, custom uis, plugins,  
  etc to use this sytem.
  To use MQ2Data modify these MQ2Main lines
   #define USEMQ2PARMS
   //#define USEMQ2DATATYPES  
  Uncomment the USEMQ2DATATYPES #define to allow MQ2Data parsing.  If you wish to disable
  MQ2Parms parsing, comment the USEMQ2PARMS #define.  You may use both or just one.
  See this thread to see how MQ2Parms will be phased out 
      http://macroquest.sourceforge.net/phpBB2/viewtopic.php?t=6008
  See this thread to see how to use MQ2Data instead 
      http://macroquest.sourceforge.net/phpBB2/viewtopic.php?t=6022
  Specific information for plugins to add types and Top Level Objects will be available soon
- Moved a few functions to MQ2Inlines.h
- Fixed a performance issue in GetSpellByName
- Trying to detour an already detoured address will now fail instead of crashing
- Added some offsets to eqgame.h (mostly CListWnd), removed some offsets that were virtual
  functions and probably not used anyway.  If you are adding basic UI offsets to your plugins
  ask to have them in eqgame.h please (people were doing this with CListWnd offsets).

23 Mar 2004 by Amadeus
- Removed DisplayZem function and calls and $zone(ZEM)  ...rest in peace.

20 Mar 2004 by Lax
** eqgame.ini is no longer used/needed by MQ2!  All offsets have been integrated 
   into eqgame.h.  The client DATE/TIME are in eqgame.h also.
- Fixed /itemnotify
- Renamed the "SpawnListTail" stuff to "LocalPlayer", added "ControlledPlayer".  These are
  both EQPlayer and correspond to .. you.  If you're on a mount, the one thats moving is
  ControlledPlayer. ** Things that use PCHARINFO to get your spawn should be phased out.
- Added /docommand
- Added /dosocial
- Made some minor improvements in MQ2UserVars

16 Mar 2004 by Lax (after patch)
- Changed exe date/time checking to use the date/time strings compiled into the exe

16 Mar 2004 by Amadeus
- Updated the Spell Information Window with code provided by Koad in his Spell Search
  Plugin.

16 Mar 2004 by Lax
- Fixed remaining issues with binds and custom binds

15 Mar 2004 by Lax (more)
- Added remaining, un-named EQ binds to the MQ2 bind system.  Some are still unknown, and
  some I'm surprised exist enabled in the client in the first place, and you should be 
  careful with those...
- Added /dumpbinds command.  Example: "/dumpbinds bill" will dump all current binds to
  Configs\bill.cfg to be loaded later.
- Added "/filter mq [on|off]", which prevents anything at all from being displayed by MQ2
- Added "/squelch <command>", which does the following:
  * Step 1: turns mq filter off
  * Step 2: executes the command
  * Step 3: turns mq filter back to the state it was in before step 1
  In other words, executes a command and prevents any output from the command
  
  ** It is recommended that you do this in your .CFG files that you dont want to see output from
  /squelch /filter mq on
  < do your stuff here>
  /squelch /filter mq off
- I promise this is my last update for a few days at least!

15 Mar 2004 by Lax
- Fixed some bugs with binds and the MQ2CustomBinds plugin
- Modified bind system so that the same key can be bound to an MQ2 bind and an EQ bind and
  both will work
- Added a system to run .CFG files, similar to quake .cfg files I suppose.  The file must
  contain commands the same as you would use them normally.  Each command will be executed
  in order, there are NO macro blocks, events, etc, in a cfg file.
  * CFG files may be present in <release>\Configs\, in <release>\, or potentially in the
    EverQuest directory.  Note that <release> would be the same as wherever your Macroquest.ini is.
  * Added /loadcfg <filename> command.
  * Plugins can use LoadCfgFile(filename)
  * Configs that are automatically loaded:
		AutoExec.CFG - Executed on the first pulse
		CharSelect.CFG - Executed when you are put at character select
		<server>_<character>.CFG - Executed when this character enters the world
		<mapshortname>.CFG - Executed when you zone into this zone
		<pluginname>-AutoExec.CFG - Executed when this plugin is loaded (after its initialization is complete)

		Examples of file names:
		tallon_lordsoth.cfg - character
		oot.cfg, soldungb.cfg, soldunga.cfg, take.cfg - maps
		MQ2Map-AutoExec.CFG, MQ2ChatWnd-AutoExec.CFG - plugins 

14 Mar 2004 by Lax
- Added /ranged [#] command.  Run with no parameters to do a ranged attack on your current
  target, or with a spawn ID to do a ranged attack on that spawn.
- Modified MQ2Spawns, hopefully this will solve the remaining stack corruption problems...
- Introduction of the new MQ2 key binding system
  * New command /bind <list|eqlist|[~]name <combo|clear>>
  * "/bind list" will list all MQ2 binds
  * "/bind eqlist" will list all non-MQ2 binds
  * The following work on both MQ2 and EQ binds the same way
  * "/bind <name> <combo>" will set a bind's normal key combo (example: "/bind forward e")
  * "/bind ~<name> <combo>" will set a bind's alternate key combo (example: "/bind ~forward up")
  * Combos use any combination of "alt", "shift" and "ctrl" plus a key.  Specific keys follow the 
    same rules as the /sendkey and /press 
    Example combos:
    shift+n
    alt+shift+f1
    -- Always separate with +'s or spaces.
  * Note that "clear" combo is to clear the bind, and also note that changing EQ binds will not
    immediately update the display in the options window.  Change the bind list selection in the
    options window to see the updated keys.
  * /keypress works the same way with all MQ2 and non-MQ2 binds
  * API additions include:
     BOOL AddMQ2KeyBind(PCHAR name, fMQExecuteCmd Function);
     BOOL SetMQ2KeyBind(PCHAR name, BOOL Alternate, KeyCombo &Combo);
     BOOL RemoveMQ2KeyBind(PCHAR name);
     BOOL ParseKeyCombo(PCHAR text, KeyCombo &Dest);
     PCHAR DescribeKeyCombo(KeyCombo &Combo, PCHAR szDest);

     typedef VOID    (__cdecl *fMQExecuteCmd)(PCHAR Name,BOOL Down);
     -- Note: This function will be called when the key goes down as well as up.  If you create a
        MQ2 bind function make sure to account for this.  The "Name" parameter is the name of the
        bind
  * /hotkey command is now removed, the new bind system will take over
- MQ2CustomBinds plugin is now live.  This plugin allows you to specify custom commands to execute
  on a key combination.  There may be a command for the keys being pressed (down), and another for them
  being released (up).
  * /custombind <list|add <name>|delete <name>|clear <name><-down|-up>|set <name><-down|-up> <command>>
  * "/custombind list" will list all of your custom binds names and commands (the key combinations must be set using /bind)
  * "/custombind add <name>" will add a new bind name for use here, with /keypress, /bind, etc.
  * "/custombind delete <name>" will remove a custom bind
  * "/custombind clear <name><-down|-up>" will clear a specific command for a custom bind.  If up or down is not specified, defaults to down.
  * "/custombind set <name><-down|up> <command>" will set a specific command for a custom bind.  If up or down is not specified, defaults to down.
  * Example usage (NOTE: MQ2's very first bind command is "RANGED" so you do not need to do this, but for example...)
    /custombind add mybind
    /custombind set mybind /ranged
    /bind bind n
    -- To set the real RANGED bind, do "/bind ranged <key>"
   
13 Mar 2004 by Lax
- Added /multiline <delimiter> <command[delimiter[command[delimiter[...]]]]>
  Executes all commands.  Example: /multiline ; /stand;/rude;/sit
- Wave 3 of MQ2Map updates:
  * Added /maphide command to hide spawns on the map given a search string.  Hidden spawns
    only take effect until the mapped spawns are re-generated (such as changing some map
    filters)
    "/maphide reset" will re-generate the spawn list.
  * Added /mapshow command, to explicitly show spawns on the map given a search string.
    These will only take effect until the mapped spawns are re-generated (same as maphide).
    "/mapshow reset" will re-generate the spawn list.
  * Added /mapclick command and special right click commands (hold a combination of
    shift, control, left alt, right alt to execute a special command when right clicking
    on a spawn).  Defaults include left-alt right-click to highlight and control r-click to
    hide.
  * Added Group filter (requires PC) and NormalLabels filter (shows/hides non-MQ2 labels)  
- Added notice when a new XML file is added to the list while in game.  The notice
  says which file was added and that the user must reload the ui for it to take effect.
- Fixed crash when adding a custom XML file that doesnt exist in the default UI directory
- Fixed $macro crash

12 Mar 2004 by Lax
- MQ2Map overhaul completed
- Fixed /keypress crash bug when you're an idiot and type an invalid command name :)
- Fixed client override problem

11 Mar 2004 by Lax 
- I forgot to update the changes.txt file, so Amadeus is putting this here
  so the masses will know I added/fixed/updated a bunch of shit.

11 Mar 2004 by Amadeus
- Updated tons of shit too
- MQ2 should be fully functional now with the 3/10 patch

11 Mar 2004 by Plazmic
- Complete rewrite of the way Guild ID tags are handled
- __Guild offset now points to the GUILD structure instead of the random offset
  that shows the beginning of the list
- GUILD structure added to eqgame.h
- EQADDR_GUILDLIST should now be pGuildList always
- Added EQSWITCH structure
- Updated DOOR & GROUNDITEM structs to reflect the new EQSWITCH struct

08 Mar 2004 by Lax
- Wave 2 of MQ2Map upgrades:
  /mapnames command added to change the naming scheme used for spawns on the map
  Map filters/options system updated, each option can now have a "requirement"
  When listing filters with /mapfilters, only options that have requirements are displayed
  Concolor filter is now PCConColor and NPCConColor
  Target filter now has 3 separate options - Target, TargetLine, TargetRadius

05 Mar 2004 by Amadeus
- Put in new CXWnd offsets [vzmule]
- Added structs in EQUIStruct.h for the Guildwindow and RaidWindow (work in progress)

05 Mar 2004 by Lax
- MQ2Map upgrade is now live.  It uses the new OnAddSpawn/OnRemoveSpawn API to increase efficiency.
  /highlight <spawn search string> will temporarily highlight these spawns
  /highlight color <#> <#> <#> will set the highlight color
  /highlight reset to reset the currently highlighted spawns
  Right clicking on spawns on the map now targets them
- /keypress command is now live. /keypress <name> <hold> like so:
  /keypress clear_target
  /keypress forward hold
  To release the key after holding, simply use the command again without the hold keyword.
- /itemnotify command is now live.  /itemnotify <slot> <notification>, or /itemnotify in <bag slot> <#> <notification>
  Bag slots are pack1-8, bank1-16 (and sharedbank1-2 and trade1-8 but these are not yet implemented in /itemnotify)
- Added OnAddGroundSpawn/OnRemoveGroundSpawn to plugin callbacks
- Fixed random crash on exit dealing with breakpoints

01 Mar 2004 by Zaphod
- Another bugfix in MQ2DetourAPI.cpp. 

29 Feb 2004 by Zaphod
- More optimization of ParseMacroParameter() and some of the parameter routines it calls.
- Minor bugfix in MQ2DetourAPI.cpp. 

28 Feb 2004 by Lax
- Added API to automatically maintain a list of all initialized windows 
  This will only have the most recent one initialized for each "screen item" name
  Functions are in place to add/remove windows to the list with different names, etc.
- Added /notify and /windows commands
- eSpawnType enum (NONE,PC,MOUNT,PET,NPC,CORPSE,TRIGGER,ITEM) and GetSpawnType function 

28 Feb 2004 by Zaphod
- Major optimization/cleanup of ParseMacroParameter().

22 Feb 2004 by Amadeus
- Updated readme.html [thanks Wassup!]

22 Feb 2004 by Lax
- Updated license notice in each source file for 2004 and made sure each had one
- Added MQ2Spawns.cpp, which gives us hooks when a spawn is added to or removed from a zone.
  This could be used, for example, to increase the efficiency of MQ2Map.
  PLUGIN_API VOID OnAddSpawn(PSPAWNINFO pNewSpawn)
  PLUGIN_API VOID OnRemoveSpawn(PSPAWNINFO pSpawn)
  
19 Feb 2004 by Amadeus
- General Cleanup and offset updates for 02/18/2004 patch
- Added Endurance to CHARINFO and $char(endurance,cur)  [Teh_ish]

17 Feb 2004 by Amadeus
- Added initial EQTRADESKILLWINDOW & EQTRADESKILLRECIPE struct
- Added pet window to the /windowstate command (ie:  /windowstate pet open/close)
- Added initial EQPETINFOWINDOW struct 
- Updated the mq2irc plugin to have the new irc server information
- Added a bunch of new parameters:
  * $pet(buff,"<spellname>")   [returns buff slot number]
  * $pet(buff,#,id)            [returns the spellID for the buff slot # given]
  * $pet(buff,#,name)          [returns the name for the buff slot # given]
  * $pet(level)
  * $pet(id)
  * $pet(x)
  * $pet(y)
  * $pet(z)
  * $pet(name)
  * $pet(class)
  * $pet(race)

16 Feb 2004 by Amadeus
- Fixed EQ_CONTAINERWND_MANAGER  (which fixes $envopen )
- Added "Frenzy" to skills.h [daerck]
- Fixed EQLOOTWINDOW struct (which fixes $corpse(empty) and $corpse(has,xxx)

15 Feb 2004 by Amadeus
- 'Grouped' location fixed in CHARINFO (thereby fixing $char(grouped))
- Fixed WhoFollowing in Actorinfo (thereby fixing $char(following)
- Added IsABoat to Spawninfo
- Went ahead and added the dx9.0 dinput.h to the cvs to be ready for next patch
  * As far as I can tell, the changes between 8.1 and 9.0 for dinput.h are VERY
    minimal.

14 Feb 2004 by Amadeus
- Fixed a LOT of wrong offsets in eqgame.h
- Added four offsets to eqgame.h:
  * pinstTextMessageWnd 
  * pinstCDynamicZoneWnd 
  * pinstCTargetOfTargetWnd
  * pinstCTradeskillWnd 

13 Feb 2004 by Amadeus
- Added CareerFavor and CurrFavor to CharInfo [Macrofiend]
- Added $char(favor,cur) & $char(favor,career) [Macrofiend]

12 Feb 2004 by Amadeus
- ACTORINFO struct fixes :: fixed $char(pet)
- Added a bunch of code by ml2517
   * $char(height), $spawn(#,height), $target(height)
   * $target(maxrange), $spawn(#,maxrange)
   * $distance(y,x[,z][:y,x[,z]])

11 Feb 2004 by Amadeus
- Fixed Attacks offset in eqgame.ini
- Added an emergency placeholder in the ACTORINFO struct to fix $char(casting)
  (This structure will be fixed soon.)

11 Feb 2004 by Zaphod (dohpaZ)
- Added Beserker to the classes and Gates of Discord to the expansions.
- Fixed my name in the readme.html

10 Feb 2004 by Amadeus
- Updated structs and offsets
- Added 'favor' (Tribute Value) to ITEMINFO
- Added code to MQ2ITemDisplay to show item tribute value

09 Feb 2004 by Amadeus
- UPDATED SOURCEFORGE CVS!
- Small additions to the structs from suggestions on the message boards and
  a couple new things to the ItemDisplay plugin.

20 Jan 2004 by dkaa
    According to Pragma:
        1 bug: in the code for $rand(), there needs to be a srand(time(0));
        2 bug: in the code for $gamestate, $servername, and $loginname, the 
            value returned is 1 too high. You need to return length-1, which 
            is 8 for loginname and gamestate, and 9 for servername, this will 
            fix parsing issues.

18 Jan 2004 by Amadeus
- SpellID in _SPELLBUFF is now a DWORD vs. WORD 
- Updated SpellInfo formulas used in the itemdisplay mod
- Added Instrument mod information to the itemdisplay mod (thanks TheColonel)

17 Jan 2004 by Valerian
- Fixed _ITEMINFO struct -- minor correction to the size of one of the unknowns to realign.

11 Jan 2004 by DKAA
- Fixed the $combat to reflect the status of autoattack (Thanks Sharp of Fairlight)

7 Jan 2004 by EqMUle
- added Readme.html updated by Wassup

5 Jan 2004 by EqMUle
- Added [bzrtrader_start] and [pc_trade_yes] to locations.txt. Thanks to Zacaria for theese.

1 Jan 2004 by Lax
- Chat hook is no longer responsible for when zoning is finished or game is entered
- Added $merchant(markup)

31 Dec 2003 by Lax
- ESC no longer hides the MQ2ChatWnd or MQ2IRC windows and they are no longer closable
- Fixed STMLToPlainText
- Made MQ2Labels use STMLToPlainText to convert the tooltip tags (this means you can
  use < and > by using "&lt;" and "&gt;", respectively)

31 Dec 2003 by Amadeus
- Added $spell(xx,spelltype),$spell(xx,targettype),$spell(xx,name),$spell(xx,aerange),
  $spell(xx,pushback),$spell(xx,resisttype),$spell(xx,resistadj),$spell(xx,fizzletime)
- Removed $spawn(#,castingspellid) & $target(castingspellid)  
  [http://macroquest.sourceforge.net/phpBB2/viewtopic.php?p=33124#33124]
- Added Uninterruptable and Autocast to SPELL along with other fixes (thanks SoF & Koad)
- Added more functionality to the Spell Inspect Window.  You will now see the Effect of the 
  spell and the classes that can use it.  You might really find it interesting to 
  Alt-LeftClick on some of your buffs and find out exactly what they are doing to you!  It's
  almost like having an ingame Lucy connection -- and we owe a great deal of this functionality
  to Koad and borrowed code from his spellsearch plugin.
  
  **NOTE:  The formulas for this are still being tweaked.  If you wish to help iron these
           out, please post under Koad's thread on MQ2:Plugins board.  He is the keeper of 
           of the spell effects/slots formula. **


30 Dec 2003 by Lax
- Updated version number since it's not Christmas anymore..
- Fixed commands that werent supposed to be working at char select so they dont crash
- Removed some extraneous offsets from eqgame.h
- Fixed RemoveOurDetours() so it doesnt hang
- Add something very special that everyone will love!
- Fixed a bunch of $target(xxx) crashes when no target

30 DEC 2003 by EqMule
- fixed a couple unsigned/signed warnings when compiling in VC6

29 Dec 2003 by Amadeus
- Added Levitating and Sneaking; Fixed AARank and Linkdead in SPAWNINFO (thanks source)
- Added $char(levitating), $target(levitating), $spawn(#,levitating) -- returns TRUE or FALSE
- Added $char(sneaking), $target(sneaking), $spawn(#,sneaking) -- returns TRUE or FALSE
- Went through all macro routines and made sure that everything uses lower case 
  ie, $target(castingspellid) rather than $target(CastingSpellID).
- Added <Sneak> to the superwho (thanks vzmule/source)

29 Dec 2003 by Lax
- MQ2Auth modified.
    * MQ2Auth now produces MQ2Auth0.h instead of MQ2Auth1.h and MQ2Auth2.h
    * MQ2Auth will import existing MQ2Auth2.h into MQ2Auth0.h if MQ2Auth0.h does not
      already exist but MQ2Auth2.h (in other words, it will import your "keyring" to
      MQ2Auth0.h)
    * MQ2Auth now accepts a command line parameter telling it the path to use
- Merged BOOK, COMMON, CONTAINER structs into ITEMINFO (the individual structs no
  longer exist!)

29 DEC 2003 by EqMule
- fixed /click left item

28 Dec 2003 by Amadeus
- Added PushBack and ResistAdj to Spell struct
- Added functionality to the ItemDisplay Plugin that shows the following information
  about spells when you "examine" a spell from a gem or your spellbook: ID, Duration, 
  RecoveryTime, RecastTime, Range, AERange, PushBack, Resist Type and Resist Adjust.  
  You will notice that if a spell doesn't have any of these values, then that field 
  will not be shown at all.  (**More functionality to come later**)
- Added MQ2Bzrsearch to the VS.net solution file.

27 Dec 2003 by Lax
- Changed around plenty of stuff
- EQUIPMENT struct no longer uses names for its union members...
- SPELLLIST changed to SPELL, SPELLPOINTER changed to SPELLMGR
- Added O(1) access to GetSpawnByID
- Added O(1) access to GetSpellByID
- Most window base classes set up correctly
- MQ2ChatWnd updated to use a custom window, and allows typing in edit box.  Also shows up at char select to annoy you all.
- MQ2IRC updated to allow typing in edit box (goes to channel...)
- Tons of function offsets added for UI stuff, have fun with that
- Added functionality so commands can be set to work in-game only (will be ignored outside of game, at char select for example)

26 Dec 2003 by Amadeus
* Added szBaneDmgType (thanks to TheColonel)
* _CONTENTS tweak (thanks to TheColonel)
* "Price" added to _CONTENTS (thanks to Pragma)
* SPELLLIST update (thanks to Sharp of Fairlight)
* Updated MQ2Ext
* Added $spell(id,xxx) -- **$spell() will now accept either ID# or Name as first parameter**

25 Dec 2003 by Amadeus
* Added CastingSpellID to Actorinfo struct (thanks to Sharp of Fairlight)
* Reworked $char(casting) to use more efficient CastingSpellID
* Added $char(castingspellid), $spawn(#,castingspellid), $target(castingspellid)  
* Fixed $char(held,left), $char(held,right), $char(held,shield)
* Added $char(held,primary), $char(held,offhand) 
* Fixed $target(held,left), $target(held,right), $target(held,shield)
* Added $target(held,primary), $target(held,offhand) 
* Fixed $spawn(#,held,right), $spawn(#,held,left), $spawn(#,held,shield)
* Added $spawn(#,held,primary), $spawn(#,held,offhand)
* Added AERange to SPELLLIST struct (thanks to Sharp of Fairlight)
* More changes to ActorInfo (Timestamp stuff) thanks to Sharp of Fairlight

25 Dec 2003 by EqMule
- fixed /banklist crash
- fixed $char(ismoving) - thanks to ml2517
- added makezip.bat to make zip file creation easier...

24 Dec 2003 by Lax
- Updated offsets with correct ones
- Replaced remaining calls to AddDetour with EasyDetour and EasyClassDetour
- Updated EasyDetour/EasyClassDetour defines to explicitly cast the offset to DWORD
- Updated MQ2IRC with current version from forum
- Modified CHARINFO struct to use Inventory and InventoryArray for inventory member names.
- Fixed $lastcommand
- Fixed $char(hp,cur), $char(hp,max), $char(hp,pct)

24 Dec 2003 by Amadeus
- Fixed CHARINFO (thanks to TheColonel for new stuff)
    * CHARINFO now has:
  	+ HPBonus
	+ ManaBonus
	+ PercentEXPtoAA
	+ GukEarned
	+ MMEarned
 	+ RujEarned
	+ TakEarned
	+ LDoNPoints
- Removed Stamina from all references in parser and struct
+ Added $char(HPBonus), $char(ManaBonus), $char(PercentEXPtoAA), $char(GukEarned),
  $char(MMEarned), $char(RujEarned), $char(TakEarned), $char(LDoNPoints)
+ Updated _COMMON (thanks again to TheColonel)
   	* Added BaneDMG;
   	* Added Lore
   	* Added BaneDMGType
   	* Added InstrumentType
   	* Added InstrumentMod
   	* Added DmgBonusType
   	* Added DmgBonusVal
   	* Fixed Range
+ Added szTheme[]
+ Added szDmgBonusType[]
+ Updated ItemDisplay Plugin to include LDoN stuff (TheColonel)
+ Updated itemtypes.h with "All Instruments" as type 51 (thanks TheColonel)
+ Removed $item(lore) & $cursor(lore)
+ Added $item(LDTheme) & $cursor(LDTheme)
+ Added $item(DmgBonusType) & cursor(DmgBonusType)
+ Fixed $char(Mounted)


21 Dec 2003
+ Added MQ2Mouse2.cpp.  Don't need to compile this, it's the new mouse code.  Incomplete and inop.

21 Dec 2003 by Amadeus
- Fix for MQ2Ext

19 Dec 2003 by EqMule
+updated offsets, structs for todays patch...

15 Dec 2003 by Amadeus
- Fix for $target(sclass)
- Fix for FullClassToShort
* Thanks to Schark for these*

13 Dec 2003 by Amadeus
- Added MQ2Ext to the project

06 Dec 2003 by Lax
- Added benchmark system.
- Modified pulse behavior so that executing macro commands is separate from other pulse stuff
- Modified MQ2FPS to take the above into account (it no longer needs to know about macros)
- Updated MQ2IRC to be current with the version posted in forums
- Added /bench command which with no parameters outputs currently active benchmark stats to chat
  When used with parameters, /bench will benchmark a command.  /bench [command]
  Example: /bench /who all friends

05 Dec 2003 by Mckorr
+Fix for CTD when using /click left|right target when nothing was targetted (motd2k)

05 Dec 2003 by EqMule
+Fixed $searchspawn(pc,loc:x:y,radius:100) using Ohmz code. see
http://macroquest.sourceforge.net/phpBB2/viewtopic.php?t=3394&highlight=searchspawn+loc
for more info
+Fixed /selectitem to look in all 80 merchantslots, previously it would stop at 79
+misc small fixes

03 Dec 2003 by Lax
- Added custom windows system:
** CCustomWnd base class for your windows
** AddXMLFile, RemoveXMLFile to manage custom xml files
** More info / example coming
- Added MQ2IRC plugin to CVS with some changes
- Added MQ2EQIM plugin, which handles buddy list info (custom window soon, also auto loading buddy list)
- Updated MQ2EQBugFix plugin to solve current journal npc window crash (and it shouldnt make it not show anything this time)
- Added OnReloadUI callback, called after /loadskin command is used
- Fixed hangups compiling with VC6
- Added EasyDetour and EasyClassDetour to ease the pain of hooking functions

02 Dec 2003 by Mckorr
- Fixed SHA in short classes, is now SHM.  Added Rogue/ROG (I missed that one before)
- Added $spawn(#,sclass)

27 Nov 2003 by Lax
- / command correctly does EQ /who by default
- MQ2Telnet redone.
- Plugins using DoCommand() will execute it on the next pulse instead of immediately (corrects problems unloading the plugin)
- MQ2FPS shouldn't cause major problems when switching from absolute to calculate mode
- MQ2Template removed from VS6 workspace and .NET solution

25 Nov 2003 by Lax
- MQ2FPS now has a /fps command that can change some other settings.  Selecting "absolute" mode will switch to "cpu limiter" style, while "calculate" mode will switch to "fps limiter" style.  FPS limiter is default.  The same command will allow you to reposition the FPS indicator display.
- MQ2FPS display now shows a * if using absolute mode, and will show /MACRO if a macro is being executed that causes the limiting to be minimal
- Added aliases /g and /gu to the default list
- Macroquest2.exe now pops up a message box if the system failed to load MQ2Main.dll

20 Nov 2003 by EqMule
fix for $merchant(name)

20 Nov 2003 by Lax
*** MacroQuest2.exe is now pre-compiled, you no longer compile this yourself.  MQ2Auth implemented.  Run it before compiling on each machine.

- MacroQuest program will no longer use loadlibrary, it loads our library directly.
- The version number is now stored in MQ2Main.h as the top line, and not in macroquest.ini.  When compiled it becomes a global variable.  Comparing the global variable gszVersion with the #define in MQ2Main.h will cause the tray icon tooltip to suggest recompiling if necessary.
- Removed EQADDR_SLOTLIST, which is now ppInvSlotMgr/pInvSlotMgr
- Fixed MQ2Telnet crashes (for real)
- Added DebugSpewNoFile which does not write to file even if debugspewtofile=1.  This is useful for when we can't put up with the file access times.  All Macro commands and parser api debug spew has been changed to this form.  Note that this debug spew is still useful for when you attach a debugger.

19 Nov 2003 by EqMule
+Added new command /destroy
will destroy whatever you have on your cursor. Use with care.
example: /if "$cursor(name)"~~"rusty" /destroy
In order to get that to work I had to declare EQ_PC (MQ2Globals.h(250):EQLIB_VAR EQ_PC **ppPCData;)

19 Nov 2003 by Lax
- Fixed MQ2Telnet to not crash on unload (probably).  Critical sections were getting deleted twice.
- Fixed aliases to work when given parameters

18 Nov 2003 by EqMule
+fix: mouseto and click by changing ScreenX and ScreenY to ScrX and ScrY)
+Added  EQLIB_API VOID AddParm(PCHAR Name, fMQParm Function);
    EQLIB_API VOID RemoveParm(PCHAR Name);
to MQ2Main.h so that custom plugins will find them...
+updated $merchant(has,xxx) with HanzO's code for it, thank you.
+Updated $selecteditem() with new (count) for easier usage of /sellitem and /buyitem
example: /sellitem $selecteditem(count) self
+misc fixes...
<|MERGE_RESOLUTION|>--- conflicted
+++ resolved
@@ -1,9 +1,6 @@
 Jun 18, 2025:
-<<<<<<< HEAD
+- live: Update for live patch
 - test: Fix Me.CombatState
-=======
-- live: Update for live patch
->>>>>>> d481e709
 
 June 13, 2025:
 - test: Update for test patch
