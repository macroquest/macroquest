<<<<<<< HEAD
April 26, 2023:
- test: Updated for patch
=======
May 13, 2023:
- Fix issue where OnRemoveSpawn would be called twice in some instances

May 4, 2023:
- Disable previous launcher change pending further refinement. For now, the log
  spam should be disabled. (#717)
>>>>>>> 4b976de0

April 24, 2023:
- Fix an issue where the loader would spam the log file with an error if more than
  64 eqgame.exe processes were running. Instead, it will swap to the WMI process
  monitor to retain functionality.
- Add experimental feature that resizes the game's render viewport to fit the central
  docking area when imgui windows are docked to edges of the screen. This can be enabled
  in Settings under Overlay (/mqsettings overlay).

April 19, 2023:
- live: Updated for patch

April 12, 2023:
- test: Updated for patch
- test: Fixes for autologin
- test: Fix Me.Combat, add EverQuest.UiScale

April 2, 2023:
- test: Fix WindowOverride implementation. Fixes crashes in MQ2Map, MQ2ItemDisplay, etc.

April 1, 2023:
- Happy april fools
- test: Updated for patch

March 15, 2023:
- live: Updated for patch
- live: fixed zone guide structure

March 8, 2023:
- test: Updated for patch

February 24, 2023:
- Fix CryptAcquireContext error when importing Autologin profiles

February 23, 2023:
- test: Updated for patch

February 21, 2023:
- GetSpellDuration now returns correct duration. Deprecated EQGetSpellDuration.

February 20, 2023:
- emu: MQ Console will now allow GM commands (#zone)

February 15, 2023:
- live: Update for patch

February 10, 2023:
- Made some improvements to the performance of the mq console window.
- Added an option to the mq console window to adjust the number of lines
  of history that are stored.
- Fix bug where a file dialog could be docked in another window, resulting in
  the window flickering and becoming unusable.
- lua: Calling mq.delay in an ImGui callback will now trigger an error instead
  of silently failing.

January 30, 2023:
- lua: calling mq.delay from an imgui thread will now throw an error (#692).
- added missing RecommendedLevel to item (#691).

January 28, 2023:
- Frame limiter is now called Frame Limiter in the settings panel (previously FPS Limiter)
- MQ Console: Fixed last \ax so that it uses the previous default color instead of white
- Missing plugins will now report when the file is not found rather than the LoadLibrary error

January 23, 2023:
- Add /executelink command that will simulate a click from raw link text.
- spell datatype: Add Link member to generate clickable link text.
- spell datatype: Add Inspect method to open the spell display window.
- spell datatype: Added /vardata and /varset support for spell variables. Assigning
  a string or number will reassign the spell variable by spell name or id.
- achievement datatype: Add Inspect method to open achievement display window.
- emu: Fix crash when declaring a spell var (#688).

January 19, 2023:
- live: Fix for broken world container

January 18, 2023:
- live: Updated for live patch

January 17, 2023:
- item datatype: Add Item.Inspect method to open item display window on a particular item.

January 10, 2023:
- test: updated for patch

January 8, 2023:
- fix /removeaug (#669).
- imgui: Fix nested BeginDisabled calls (#672).
- emu: Fix TradeReady flags (#666).
- emu: Fix /itemnotify when matching invslot is also in a hotbutton.

January 6, 2023:
- lua: Added mq/Icons.lua for Icon usage in imgui
- tlo: Added Spell.Dispellable which returns true if a spell can be dispelled (#655)

December 14, 2022:
- test: updated for patch

December 8, 2022:
- live: updated for patch

December 6, 2022:
- live: Update for expansion patch
- live: Fixed Switch ids and names
- Added currency for NoS
- Added ${TradeskillDepot}, see the docs for full description of the members:
  https://docs.macroquest.org/reference/top-level-objects/tlo-tradeskilldepot/
- lua: Running "/lua run scriptname" will now prefer lua/scriptname/init.lua over
  lua/scriptname.lua. this is to make it easier to transition to the new directory layout.

November 29, 2022:
- emu: Fix PctExp and PctAAExp calculations
- tlo: Added BazaarItem.FullName
- lua: Fixed bug where /lua pause would not pause imgui thread
- lua: added -on and -off arguments to /lua pause

November 28, 2022:
- Huge update to settings window for MQ2Map plugin settings - /mqsettings plugin/map (#657)
- lua: Many more improvements to imgui bindings for lua.
- lua: Consolidated imgui demo scripts into examples/imgui_demo
- lua: Scripts can now be started by specifying a folder name if the folder contains init.lua.
- lua: Scripts can now require files relative to the directory that the script runs in.

November 24, 2022:
- test: fix zone count
- test: fix keybinds

November 23, 2022:
- test: updated for test patch
- Message box will now appear when overlay is stopped due to an error.
- lua: Many improvements to imgui bindings for lua. Notably, ImDrawList support has been
  added. Some of these features are evolving, check out examples/imgui_demo.lua for example lua code.
- lua: Added support for converting macro array types to lua tables (#641).
- lua: event and bind add/remove will now return true/false based on if the action was successful.
  These actions may fail if the event already exists with the specified name, for example.

November 16, 2022:
- live: Updated for latest patch
- Updated MQ2TargetInfoPHs.txt (#661)
- Updated Fish.mac (#605)
- Added refcounting to item and itemspell datatypes. This should fix a crash where a lua script
  consumes the last charge of an item causing it to disappear.
- plugins: Deprecated old item spell enum values. See deprecation warnings for replacements.
- lua: Added imgui bindings for TableGetColumnFlags (#658)

November 9, 2022:
- test: Updated for patch

November 3, 2022:
- test: Updated for patch

October 31, 2022:
- Added upper bounds check on ReagentID, NoExpendReagentID, and ReagentCount. The max number 
  of reagents for a spell is 4. ReagentCount[n] explains how many ReagentID[n] you need.
  For NoExpendReagentID is always just need 1 of the item.

October 26, 2022:
- live: Updated for live patch

October 16, 2022:
- test: Updated for patch

October 15, 2022:
- emu: Fix max pet buff count being incorrect

October 14, 2022:
- Add MaxFPS and MaxBGFPS to EverQuest TLO. Reports the settings found on the options window.
- Improved Macro TLO functionality to be able to retrieve some values while a macro isn't running.
- Fixed achievement categories not being found properly.

October 10, 2022:
- emu: Improved ability to capture crash reports.
- emu: Fixed CharSelect data (#627).

October 9, 2022:
- emu: Fixed issue causing custom UIs to create instability and other problems (#639).

October 6, 2022:
- Remove Spell.SPA - this wasn't actually a SPA and was some other meaningless value.
- Add Spell.CategoryID and Spell.SubcategoryID - the integer values of Category and Subcategory

October 2, 2022 (test):
- Updated for test patch

October 2, 2022:
- Autobank and related functionality has been moved from mq2main into its own autobank plugin. (#580)
- autobank: Added tradeskill item filter
- framelimiter: Fix framelimiter not bypassing built-in limiter when it is enabled.

September 26, 2022:
- Fix Me.Levitating (#632)
- Add more robust ini handling options - see http://docs.macroquest.org/reference/data-types/datatype-inifilesectionkey
- Add .StripLinks memember to string types which will return the plain text version of a string containing links

September 21, 2022 (live):
- Fix achievement crash (#629).
- Updated for live patch

September 18, 2022:
- emu: Added back /timestamp for emulator builds to add timestamps to chat. Added checkbox
  to the mq settings window under a new "Chat" section. (#618)
- emu: Fix title bar click events on MQ2ChatWnd. (#616)
- emu: Fix tabselect crash. (#622)
- emu: Fix crash when checking spell stacking. (#624)
- emu: Fix crash when interacting with merchants. (#626)
- emu: Re-introduce GroupLeaderExp, GroupLeaderPoints, PctGroupLeaderExp, RaidLeaderExp,
  RaidLeaderPoints, PctRaidLeaderExp. (#625)
- emu: Re-introduce support for LAMarkNPC, LANPCHealth, LADelegateMA, LADelegateMarkNPC,
  LAInspectBuffs, LASpellAwareness, LAOffenseEnhancement, LAManaEnhancement, LAHealthEnhancement,
  LAHealthRegen, LAFindPathPC, LAHoTT (#625)

September 16, 2022 (test):
- Updated for latest test patch

September 7, 2022:
- /captioncolor will work when typed in EQ chat windows again (#619)
- Autologin profiles launched from MQ will now work properly for servers with spaces in
  their shortname
- Fixed a crash that would occur in macros when declaring an array of invalid size
- The "noparse" parameter in the Ini TLO is no longer case sensitive

Aug 19, 2022:
- Add ${MacroQuest.BuildName} to get the name of the build target (Live/Test/Emu)

Aug 17, 2022:
- Fix autoskills not returning proper values

Aug 17, 2022 (live):
- Updated for patch

Aug 12, 2022:
- /mapfilter will now store Radius values instead of toggle information (Fixes #600)
- Lua: Added mq.getAllSpawns and mq.getFilteredSpawns to return tables of spawns.
- LuaRocks is now distributed with MQ for using prebuilt Lua Modules from the MQ repo
- PackageMan is now distributed with MQ for a method of using LuaRocks in lua scripts
- Plugins that fail to unload will now be flagged as having failed and will not allow reload
  of the plugin or unload of MQ.  With this change, /unload now has the parameter "force"
  which will try to force unload stuck plugins and prompt for action if that cannot be
  accomplished.
- The tray util has a new option to "Unload All Instances (Forced)" which will send the
  "/unload force" command to all registered MQ instances.
- More info can be found at docs.macroquest.org

Jul 29, 2022:
- Added a modules folder primarily for storing architecture dependent lua modules
- mq.TLO.Lua.Dir now supports arguments (lua, and modules) to return the corresponding folder

Jul 27, 2022:
- Fix item statistics not matching item

Jul 22, 2022:
- Fix Corpse type to properly inherit from Spawn. Support checking for .ID and .Open when no
  corpse is currently active.

Jul 21, 2022:
- Fix achievements

Jul 20, 2022:
- Updated for patch

Jul 12, 2022:
- Fix MyRange Spell member (#563)

Jun 29, 2022:
- Fix EQ Exiting when MQ is loaded and an invalid UI is loaded (#572)
- Add parse function for lua scripts.  You can now parse any arbitrary macro data.
  - Usage Example:  mq.parse("${Me.Name}")
  - The return will always be a string and you will always be using the version 2 parser
  - It is still preferable to use the mq.TLO syntax when retrieving data from an existing TLO
  - The purpose of this function is to allow you to perform more complex operations when doing
    macro/ini conversions.

Jun 15, 2022:
- Updated for live patch.
- Potential fix for WinEQ2022 interoperability

Jun 9, 2022:
- ${Int[x]} is now capable of parsing numbers up to 64-bits, and will truncate the result.
- Fix reporting of spell buff counters.

Jun 8, 2022:
- Fix detection of aura and campfire spawns (#561)
- Fix ${Target.ID} now returns 0 instead of NULL to be consistent with
  other spawn type objects.

Jun 1, 2022:
- Fix ${Me.SkillCap} (#568)

May 27, 2022:
- datatype: ItemSpell: add members OverrideName, OverrideDescription.
  - OverrideName replaces the OtherName member. This is a name that overrides the spell name
    when the spell is on an item.
  - OverrideDescription overrides the description string from the spell, similar to OverrideName.
- datatype: Item: fixed off-by-one error with AugSlot. The Correct range is now 1-6 and now
  matches the Slot value as expected.

May 26, 2022:
- lua: Throw error if string argument to mq.delay contains no time unit.

May 20, 2022:
- Fix /drop (#564)

May 18, 2022:
- Updated for patch
- Number of buffs has changed for player and target. Buff arrays are now dynamically sized,
  and require some attention when using them in plugins:
  - Use GetPcProfile()->GetMaxEffects() to get the total number of effects (short and
    long buffs) for player
  - Use pPetInfoWnd->GetMaxBuffs() for the max number of buffs on the pet window.
  - Use pTargetWnd->GetMaxBuffs() for the max number of buffs on the target window.

May 13, 2022:
- Add Fellowship.Exists
- Move Inviter, Invited and IsBerserk from Spawn to Character (Me).
- Removed a bunch of unused members from Spawn
- plugins: Converted a bunch of globals into members of the pEverQuestInfo class. This
  includes a lot of globals that start with EQADDR_ and a few that don't. See the commit
  log for the full list.
- plugins: the keyboard movement defines __pulForward, __pulBackward etc have been removed.
  these are primarily used for movement. They are replaced with pEverQuestInfo->keyDown[cmd].
  cmd is a member of the KeybindCommand enumeration. For example: __pulForward can be replaced
  with pEverquestInfo->keyDown[CMD_FORWARD]

May 5, 2022:
- /exec no longer requires the fg or bg parameter.  The syntax has been updated and
  the functionality corrected to match what the previous syntax showed.

April 25, 2022:
- Updated for live hotfix patch.
- Fix potential issue with pcnames.

April 20, 2022:
- Updated for live patch.
- Fix netstat/hud display
- Fix /makemevisible
- Fix issue with Me.CombatAbility (and maybe others) not returning the correct values.
- plugins: PcProfile.Buff and PcProfile.ShortBuff have been deprecated and replaced with
  accessor functions GetEffect and GetTempEffect, respectively. Deprecation warnings have
  been added for this change. For accessing all buffs, both short and long, GetEffect can
  be used with MAX_TOTAL_BUFFS as the upper bound.

April 13, 2022:
- Fix Group.Members: Empty group will now report 0 instead of nil/NULL (#481).
- Fix Math.Rand: Replace with new number generator. There are no longer any limits on the
  upper or lower bounds of the random number range. The only requirement is that the
  minimum value must not be greater than the maximum.
- Fix Spell.Stacks to now only consider a duration if a nonzero value is provdied,
  otherwise the stacks check will ignore duration. Also applies to StacksPet.
- Fix crash in MapObject.cpp (#455).
- Fix Macro TLO to allow IsTLO and IsVariable while a macro is not running (#452).
- Fix non-functional /removeaug, and cleaned up the usage message (#485).
- Fix /mqanon cause hp bars to be empty (#483).
- Fix errant deprecation message when using ${Ground} (#445).
- Fix MacroQuest.LastTell (#463).
- Fix passing nil to mq.event or mq.bind causing crash. A lua error will be generated instead (#451).
- Add double click to select file in imgui file dialog (#453).
- Add Group.LowMana to report group member with lowest mana below threshold. Works like
  Group.Injured (#477).
- Add /alias reload (#478).
- lua: event text will now have mq color codes stripped (#486).

March 9, 2022:
- Updated for patch.
- Me.AssistComplete is temporarily disabled. Its been broken since x64 but
  the disabling is purposeful now to avoid crashing.

March 8, 2022:
- Spell SPA data for base, base2, and max are now 64 bit values.
- Spell Buff counters are now 64 bit values.
- GetSpellBase, GetSpellBase2, GetSpellMax, CalcValue all return int64_t now.
- GetSpellCounters, GetMySpellCounters, GetTotalSpellCounters, GetMyTotalSpellCounters all return int64_t now
- The associated macro data members for these return Int64 instead of Int datatypes.
- Plugins may exhibit warnings due to int64_t -> int conversions. These warnings ought to be addressed
  as appropriate by utilizing int64_t where arbitrary values may occur (like damage or healing values)
  and cast to int where they do not (like SPA or spell id values).

March 2, 2022:
- Fixed an issue with chat events cutting off chat
- Added Spawn types for BodyWet and HeadWet to complimenet FeetWet
- Updated FeetWet to include when standing in other liquids like lava or slime.  Underwater is still just water.
- Added WritePrivateProfileValue for plugin authors

February 25, 2022:
- Fixed some potential issues with detours. Possibly fixes issue with unloading/reloading
  causing problems with commands
- Moved GetSubscriptionLevel to core. If you have a copy of this function in your plugin,
  you can remove it now.
- Added GetClass(), GetClassString(), GetRace(), GetRaceString(), GetClassThreeLetterCode()
  to PlayerClient (SPAWNINFO) as convenience helpers for plugin code.
- Reverted an earlier change to MQ2Map during 64-bit conversion to potentially address an
  issue with the map.
- Fixed an event crash when text is marked as Spam

February 15, 2022:
- Updated for patch. Welcome to 64-bit MacroQuest.

January 25, 2022:
- Fix crash in ItemDisplay when viewing new merchant perk bag.

January 19, 2022:
- Updated for patch.
- Add missing ToL entry to GetZoneExpansionName() (#444)
- Fix Me.AmIGroupLeader not returning a proper bool.
- Fix a bug with /itemnotify and rightmouseup
- Fix /plugin command so that it parses the command line
- Add settings panel for ChatWnd
- lua: Added mq.gettime() which returns current time in microseconds

- Add DynamicZone.MinMembers
- Fix crash when reading DynamicZone.Leader and maybe others
- Fix crash casued be Me.Aura[0] (#449)

December 31, 2021:
- lua: Fix crash when using format string with ImGui.Text (hint: Format your string in lua instead)
- lua: Update table flags from latest integration of imgui
- lua: Fix ImGui.GetClipboardText bug
- main: /mqsettings now takes an optional parameter, the name of a section to focus.
    example: /mqsettings plugins/lua
- devtools: implement new switch inspector. This is a work in progress but is fully functional. Working on
    bringing over functionality that was originally implemented in Nav

December 27, 2021:
- Added IsSpellTooPowerful utility function that mimics client logic and incorporated it into StacksTarget and StacksSpawn

December 25, 2021:
- Added "clear" to /itemtarget and /doortarget to individually remove those targets

December 16, 2021:
- Fixed ${Me.SpellRankCap} (#430)
- Added Option to toggle Local Echo to the MacroQuest Console (#117)
- Toggling AutoScroll in the MacroQuest Console will now persist through subsequent loads

December 15, 2021:
- Fix ${Me.Invis[SOS]} showing true for rogues who have Rk 2 of SoS (#416)
- Fix an issue where ${Me.Moving} reported false when moving backwards
- Added ${Me.VitalityCap} and ${Me.AAVitalityCap} for parity of numerical output

December 9, 2021:
- Updated for patch

December 7, 2021:
- Happy Terror of Luclin Day!
- Added full support for the merchant perk and bag slot 11 and 12.
- Added ${Me.NumBagSlots} which returns the number of bag slots enabled in main inventory.
- Added ${TeleportationItem} TLO to access the teleportation item keyring.
- Fix crash when selling items using button from find item window (#426).
- Fix spell display for SPA_TRIGGER_SPELL_NON_ITEM
- Fix ${DisplayItem.Collected} (#420).

November 30, 2021:
- MacroQuest tray utility will now check Application Compatibility layers on startup.  To disable this check set
  DisableAppCompatCheck=true in the MacroQuest section of your MacroQuest.ini
- Added ShowAnon setting to TargetInfo - this will allow toggling displaying "ANON" or "ROLEPLAYING" in the window

November 17, 2021:
- Updated for latest patch
- Fixed crash where the running vector is modified during execution and invalidated the iterator

November 16, 2021:
- Add a potential workaround for a graphics engine crash
- Fix typo in XTARGET_MY_MERCENTARY_TARGET. Use XTARGET_MY_MERCENARY_TARGET instead (#409)
- Fix Me.Song not returning proper value when Me.Buff also has a match (#411).
- Add BaseEffectsFocusCap (SongCap) as a member of the Spells TLO

November 10, 2021:
- Changed the operation of delays in lua so that a delay will no longer block the entire script, only the running thread

November 8, 2021:
- Fixed the lingering lua crash issues caused by events with delays

November 2, 2021:
- When performing a spawn search, NPC Pets are now also considered NPCs (use nopet if you do not want this when searching NPC)
- The timestamp data type will now interpret correctly in Lua
- Bards are now considered "Slowers"

October 27, 2021:
- Restored hooks on Find Item window
- Implement more robust method of window switching. This improves /foreground behavior and
  profile keybinds from the launcher. This method utilizes the launcher to assist in foregrounding
  background instances of EQ. If this method fails, then it falls back to the existing method (#380)
- itemdisplay: Fix hang when inspecting items with certain kinds of spells.

October 26, 2021:
- Lua command is no longer case sensitive about script names (#403).
- Removed debug message from ItemDisplay
- Bzsrch: Fixed berserkers and searching for things that start with numbers (#398).
- Bzsrch: Better handling of queries that return no results (#335).
- Map: fix /mapshow not displaying map objects properly (#225)

October 26, 2021:
- ItemDisplay plugin has been rewritten with a focus on improving existing features:
  - Loot and Lucy buttons have been relocated nearby to an area that shouldn't overlap with existing controls
  - Spell and Item display information now updates correctly when the last window is recycled. This info
    will also be properly removed when the plugin is unloaded.
  - ${DisplayItem} will now track the most recently opened item display window, and will
    fall back to the next-most-recently-opened window if that one is closed, and so on.
  - ${DisplayItem[x]} is now 1-based, with valid values ranging from 1-6 representing one
    of the six possible item display window.
  - ${DisplayItem[<itemname>]} is now supported and will return the Item display window for
    the specified item name, if one exists.
  - Added Item and Window members to DisplayItem, which will return the related item and window.
    This can be used to do something like /invoke ${DisplayItem.Window.DoClose}
  - A settings menu in /mqsettings has been added with a whole bunch of options.
  - Added /itemdisplay reload to reload settings from ini.
  - Spell links in item display text will now link to spells. (Note, spell names in spell slots is not yet supported).
- /convertitem, /insertaug, /removeaug moved to main from ItemDisplay
- core: Removed reliance on undefined behavior from AddDetourf, now uses a type-checked implementation
  that can detect errors in setting up detours, and supports proper pointer-to-member and class hierarchies.
  If type-checking is problematic, an EzDetourUnchecked has been added.
- core: moved detour api declarations to include/mq/base/Detours.h
- spell display: Improved the behavior of finding spell names by category.
- autologin: Cancel autologin if cannot enter premium server due to free-to-play status. (#401).


October 21, 2021:
- Update for latest patch

October 20, 2021:
- Update for latest patch
- Fixed Map

October 9, 2021:
- Upgrade ImGui to 1.84 with new font renderer (FreeType) enabled
- overlay: VIEWPORTS feature is now OFF by default. Visit the overlay settings (/mqsettings)
  to turn it on.
- overlay: Implemented new revision of the ImGui overlay, hopefully squashing a bunch of
  issues and not creating very many new ones...
- overlay: /mqoverlay command has a couple new arguments: reload, resume, debug, stop, start
- Fix flickering issue caused by frame limiter when rendering UI at sim rate
- framelimiter: Restructured the framelimiter settings. Added some help tooltips too.
- framelimiter: Moved some options to only take effect when the frame limiter is active in the background.
- framelimiter: Added separate option for enabling frame limiting when in the foreground.

October 7, 2021:
- eqbugfix: Possible fix for "Mage" crash when casting spells from items.

October 5, 2021:
- Improved buff removal handling (#182).
- plugins: Added RemoveBuffByName, RemoveBuffBySpellID
- plugins: Renamed FindBuffID to FindBuffIndex, renamed RemoveBuffAt to RemoveBuffByIndex
- plugins: Removed RemoveBuff

October 1, 2021:
- Fix EverQuest.CurrentUI not getting updated after reinjection (#388).
- Add Stat and Count members to Keyring types (Mount, Familiar, Illusion) (#393).
- macros: keyring datatype renamed to keyringitem.

September 29, 2021:
- Added per-character settings for frame limiter. per-character settings are stored in
  servername_charactername.ini (#210).
- Added `/framelimiter reloadsettings` to re-read settings from ini.
- Fix ResetDevice crash after reloading mq
- Fix mouse scroll in imgui leaking into eq (#242).
- Fix imgui leaking into other render targets and causing issues (#286).

September 22, 2021:
- SpawnSearch:  Pets without PC masters will be assumed to be NPC Pets.  This fixes an issue where a
  spawn search for npcpet would fail to find a pet whose master was killed.

September 21, 2021:
- zoned.cfg and any of the Zone ShortName cfg files will no longer activate unles you're in game (#214)

September 19, 2021:
- lua: Fix plugin not initializing properly when an exception occurs while loading settings
- framelimiter: Fix UI not drawing when blind. (#285)
- framelimiter: Fix UI not drawing correctly when tied to simulation rate.
- framelimiter: Fix crash when logging out while in the background
- overlay: Fix edge case crash when graphics device is null (#363).

September 16, 2021
- Plugins can now be loaded via commands without requiring a MQ2 or MQ prefix.
  For example: "/plugin easyfind toggle" works to toggle the easyfind plugin.
- Fix /cleanup making inventory window appear instead of disappear
- Fix a crash that might occur if a plugin tries to execute a keypress when
  not in game.
- Fix a crash when /unload causes nav to unload before easyfind.
- Fix issue with RankName returning incorrect spell (#383) - really this time.
- Fix framelimiter not properly replacing the built-in throttler (#385).

September 15, 2021
- Updated for patch. Released before servers are up, there could be issues!
- Fixed issue with RankName returning the incorrect spell (#383)
- lua: fixed error message when script file doesn't exist
- lua: fix crash when checking for paused threads during OnWriteChat calls
- devtools: Added initial version RealEstate inspector that shows raw data about real estate
  plots and items. More work real estate capabilities coming in the future.
- devtools: added memory viewer to window inspector. Right click a window in the tree to access it.
- itemdisplay: Remove compare window. Use the one that is built in!

September 8, 2021
- eqlib: New code supporting mercenary aa's added, making mercenary aa access available to plugins.
- devtools: New alt ability inspector added for viewing data from player aa's and merc aa's.
- plugins: Added GetAAById to replace GetAAByIdWrapper.
- AltAbility type: Added Category (string), ShortName2 (string), GroupID (int)
- Switch type: Added state (int).

August 30, 2021
- Fix incompatibility with Innerspace/WinEQ when loaded at startup (#304)

August 29, 2021
- Added the following members to Window type for accessing tabs in a tabbed window: (#369)
   - TabCount, Tab, CurrentTab, CurrentTabIndex
- Added SetCurrentTab method to Window type for changing the current tab.
- More details on these can be found in the datatype docs at docs.macroquest.org

August 27, 2021
- Updated /mqanon command so that commands now work.  (Fixes #277, #280)
- Shortened the /mqanon "class" strategy to just the level and the class short name (Partially addresses #282)
- Added self (me) to the /mqanon all strategy for quick setup

August 25, 2021
- lua: **breaking** ImGui.Begin with flags now always requires a ImGui.End, unconditionally. Sorry, I
  missed this one the last time I was updating ImGui.Begin
- imgui: Fix a crash when too many End() calls occur
- autologin: Clean up duplicate logic and fix /switchchar (Fixes #311)
- autologin: Allow /switchchar and /switchserver to work if you didn't initally log in with Autologin
- autologin: Update Pause and Unpause to only work if the state machine is on (Fixes #151)
- autologin: Add Override for stopping at character select for Sessions and Station names (Partially addresses #145)
- autologin: Add new setting for CharSelectDelay with override for Sessions and Station names (Fixes #146)
- autologin: Change /relog command to only be available when logged in (it previously only WORKED when logged in)
- autologin: Add writing of global config when WriteAllConfig is set to true

August 24, 2021
- Added some error handling to catch imgui errors before they crash the game. These errors will
  suspend plugin ImGui usage. Fix the error and then run the command "/mqoverlay resume" 
- lua: Added missing overload for ImGui.SameLine(number, number)

August 20, 2021
- Added command for clearing mq console - /mqconsole clear
- Fix issue where /advloot shared # giveto name would not work when master looter was ungrouped in a raid

August 19, 2021
- Potential fix for mouse buttons getting stuck and causing issues with imgui
- Fix crash when performing /lua commands from within an imgui window.

August 15, 2021
- Fix ImGui lua threads from yielding after calling a command. ImGui thread isn't designed to yield. (#373).
- Fix MQCopyLayout command

August 14, 2021
- New TLO: ${Achievement} is now available for accessing achievements, achievement categories, and objectives.
- New DataTypes: achievementmgr, achievement, achievementcat, achievementobj
- For more details on these new types, please see the documentation at https://docs.macroquest.org

August 9, 2021
- Developer Tools: implemented new achievements inspector. Accessible from inspectors menu on the console.

August 8, 2021
- Added InGame.cfg which will execute for all characters once they are in game (#189)
- The cfg file search path will now search in Config\AutoExec before falling back to Config so that cfg files can be organized better (#170)

August 7, 2021
- lua: Further fixes for evaluating TLO object data members.
- lua: Partially reverted nil changes. see comments in #362 .
- lua: added mq.gettype to inspect the underlying data type of a data member usertype.
- Possible fix for a crash when the imgui overlay gets reset due to a lua exception.

August 6, 2021
- lua: /lua parse now prints the result of an expression to the console. (#365)
- lua: Empty/Invalid Macro data objects will now evaluate to nil, instead of "null" (#362)
- lua: os.exit will no longer crash the client and will instead exit the script (#297)

August 5, 2021
- Removed some old hooks for EQPlayNice. Consider using the built-in performance tools instead.
- Fix Target.bShowHelm (#331).
- Remove Spawn.BearingToTarget (#330). This is an internal state that is only updated when using /follow
  and its purpose or usage is extremely unclear.
- Fix Item.StackCount (#342).
- Fix Indexing group members in Group TLO (#346).
- Parse array index in Macro.Variable (#347).
- Fix Me.CashBank (#360).
- Fix Initialization of the lua directory (#361).
- dev tools: Added ZoneGuideWnd and ZonePathWnd customizations to WindowInspector
- dev tools: Added friendly tooltip to zone names in WindowInspector
- Evaluating Spawn.ID on a NULL Spawn will now return 0 instead of a parse error. This is intended as
  a convenience for utilizing Spawn variables that are set via ID.
- Fix auto scroll menu item in console window (#140).

July 31, 2021
- Added /mqsettings command to toggle the MacroQuest Settings window (you can still get to it from the EQ button as well)
- Added ShowMacroQuestConsole option to the MacroQuest.ini which allows you to default the Console to On if you'd like
- Fixed custom filters not being added properly (#327)
- Fixed /itemnotify (by name) choosing the wrong item when the item name started with a number, even though it was quoted ("1 lb. Cragbeast Meat" for example)

July 30, 2021
- Adding missing imgui mouse button enum values (#354).
- Reset the imgui overlay when a lua exception occurs on the imgui thread (#355). This will
  help prevent crashes when encounding lua errors, but not in all cases.
- Fixed some issues with type conversions in lua (#359).
- Fixed console commands not working at login.
- Refactored of MQ2Lua, please report any new bugs that might come up as a result!

July 24, 2021
- Added back the String TLO after a 16 year hiatus. Usage: ${String[foo].Right[2]} etc.

July 21, 2021
- Updated for patch

July 19, 2021
- Comands executed from console are now deferred so that they do not inherit the
  temporary floating point state of the imgui renderer (#351).
- Fix skeleton and other similar race checks when computing if character can mount.
- Fix ${Zone[xyz]} not returning correct value when 'xyz' is the current zone.

July 17, 2021
- Added /mqtarget and /eqtarget commands.  /mqtarget is the equivalent of the current /target commmand while
/eqtarget will use the game's existing command.  Macro authors can begin migrating to /mqtarget when they want
to use MacroQuest specific targeting.  Partially addresses #298

July 9, 2021
- Fixed /removebuff and /removepetbuff so they now accept quoted or unquoted strings (#184, #344, #345)
Updates to MQ2Lua:
** BREAKING CHANGE **
- If you are a Lua script author, a change has been made to ImGui.Begin: it must now
  **always** be followed by a ImGui.End, even if it returns false values. This
  was necessary to resolve the issue where it was ambiguous whether End should be
  called or not. Now, we just always expect you to call it if you called Begin.

- Added bit32.bnot, bit32.band, bit32.bor, bit32.bxor, bit32.lshift, bit32.rshift, bit32.ror, and bit32.rol
  These functions are provided to allow bitwise operations on 32bit integers.
- Exposed the following general functions to lua:
    PushStyleVar, PopStyleVar, TreeAdvanceToLabelPos, PushID (with arbitrary object), CheckboxFlags, GetStyle
- Exposed the ImGui Tables API to lua. It includes access to the following functions:
    BeginTable, EndTable, TableNextRow, TableNextColumn, TableSetColumnIndex, TableSetupColumn,
    TableSetupScrollFreeze, TableHeadersRow, TableHeader, TableGetColumnCount, TableGetColumnName,
    TableGetColumnIsVisible, TableGetColumnIsSorted, TableGetHoveredColumn, TableGetSortSpecs, TableSetBgColor
- Added the following enum types to lua:
    ImGuiSortDirection, ImGuiTableFlags, ImGuiTableColumnFlags, ImGuiTableRowFlags, ImGuiTableBgTarget, ImGuiStyle
- Added the following user types to lua:
    ImVec2, ImVec4, ImGuiListClipper, ImGuiTableSortSpecs, ImGuiTableSortSpecsColumn
- Added new way to import and ui ImGui. This has the advantage of allowing the use of ImGui in
  a global context

    require 'ImGui'
    local TEXT_BASE_WIDTH, _ = ImGui.CalcTextSize("A")
    function DemoFeatureImGui()
        -- do update
    end
    ImGui.Register('DemoFeature', DemoFeatureImGui)

- For an example of how to use most of these new apis, see lua/examples/demo_tables.lua

Updates to Timestamp type:
- Added TimeDHM to Timestamp type to express Days:Hours:Minutes
- Added Days to Timestamp type.
- Added MaxTimers and Timer to DynamicZone. Timer returns a type dztimer:

updates to DynamicZone:
* ${DynamicZone.MaxTimers}
  - returns the number of timers
* ${DynamicZone.Timer[N]}
  - access the timer by index
* ${DynamicZone.Timer[ExpeditionName|EventName]}
  - access a specific timer by its expedition and event name. Event
    name is optional and it will return the next expedition timer to
    expire if it is omitted.
- Added dztimer type with the following members: ExpeditionName, EventName,
  Timer, EventID.
- Fixed DzMember access

July 3, 2021
- Fix chat events in other languages not being able to use .equal for the matched text (#333)
- Fix ctrl+c to copy in the console window

June 24, 2021
- Fix crash that would occur for some characters while zoning
- Fix Task.Select and Task.Timer (#329)

June 12, 2021
- Added Macro Expression Evaluator tool. Can be used to display the result of a macro expression
  in real time. Find it underneath the Tools menu in the console.
- Added the following int members to Me: AirSupply, MaxAirSupply, PctAirSupply.
- Fix GetSpellByName returning wrong spell when multiple options are available with the same name
  by preferring a spell with a category over one that does not. (#321).

June 11, 2021
- Fix issue where invalid escape sequences would crash when printing to console (#322).
- Fix /doors not searching text properly
- static library build outputs are now written to build/lib in order to remove them from the
  output folder and also separate 32-bit and 64-bit versions.

May 28, 2021
- Fixed issue with keyboard input not working on popped-out windows
- Implemented new console editor with support for word wrap and item links.
- Fixed buyer window sorting (#238)

May 24, 2021
- Added the ability to render EQ icons in lua imgui bindings

May 23, 2021
- Corrected a long standing issue where you couldn't store mq userdata in lua variabls (#252)

May 17, 2021
- Added specific updates in frame limiter to allow for scribing and memming with no rendering (#279 & #167)

May 15, 2021
- Added variadic string arguments to mq.doevents() to allow for a list of specific events processing (#292)
- Added a command mq.flushevents() that takes variadic string arguments to drop events without processing them (#292)

May 14, 2021
- Added drag/drop interface to lua imgui bindings

May 7, 2021
- Plugins using pLocalPC->zoneId (GetCharInfo()->zoneId) will once again function properly (#287)

May 5, 2021
- Fixed InputText ImGui functions in the lua binding, also removed the buffer size argument.
- /mqlog will no longer force a parse on items sent to the log (#177)

May 1, 2021
- Fixed an issue with inventory slots being out of order due to ui load order (#247)
- Updated MQ2Bzsrch structure and fix bzsrch crash (#108)
- Fixed /maploc
- Fixed MQ2LinkDB and improved item link behaviors in general
- Misc fixes to mqanon (#278, #275)
- Add Select method to MQ2Bzsrch: /invoke ${Bazaar.Item[1].Select} (#202)
- Add SortedItem to MQ2Bzsrch, to return results sorted the same way as the search window.
    ${Bazaar.SortedItem[1]} returns first item in the bazaar search results.

April 26, 2021
- Allowed access to TreeView members as if they were list entries
- Added ${Macro.Variable[]} member to get macro variables outside the macro environment

April 18, 2021
- Fixed spawn datatype Buff member index to use MaybeExactCompare (and allow for =)

April 11, 2021
- Added file dialog to imgui infrastructure
- Added Lua gui that can launch scripts and observe script status

April 7, 2021
- Changed the Lua event callback signature to take the entire matched line as the first argument

April 6, 2021
- Fixed LineOfSight (#260)
- Various fixes to the assignment of macro data to spawn variable types.
- Removed blanket [MQ2] from WriteChat lines (#112)

Mar 26 2021
- Fix noauto being missed when using /plugin someplugin load noauto
- noauto in the engine command and in the plugin command is no longer case sensitive
- Fix loading of config for MQ2CustomBinds (#243)

Mar 20 2021
- Fix ${MacroQuest.Version} (#232)
- Fix News window not appearing at character select
- Fix coloring on the news window after date format change in changelog

Mar 17 2021
- Fix cached buffs not being able to look up buffs (#229)
- Fix ${Pet} defaulting to my pet (#230)
- Fix a crash in mq2chatwnd if /style is used before window is created (#231)
- Added right click menu to window inspector tree which gives the option to copy the window TLO
  text as well as opening up a new window inspector. (#224)

Mar 16 2021
- Fix Me.Pet (#227)
- Fix /face fast (#226)
- Add ${Me.Pet.Focus} - bool type, reflects the Focus state if your pet. (#228)

Mar 14 2021
- Implementation of SPAWNINFO has been switched over to use the new class hierarchy
  based on PlayerClient. SPAWNINFO and PlayerClient are now synonymous. Typecasts
  should no longer be needed.
- SPAWNINFO can now be assigned and copied between macro vars using the "spawn" type.
- An int can be assigned to a spawn var to look up the spawn by id.
- SPAWNINFO is no longer copyable or createable, all existing code paths that used
  SPAWNINFO as a container for mq2 data has been rewritten.
- Work-in-progress iteration of settings window for MQ2Map added. more to come in the
  future.
- ItemTarget no longer returns Spawn type. It now returns Ground type. It behaves the
  same way as Ground except that the default search is of the current ground item target.
- Certain SPAWNINFO global such as EnviroTarget or DoorEnviroTarget are now removed
  and no longer supported.
- Fixed FindItem window column sorting. Fixed money sorting to teach items with
  no vendor value as being the least valuable.
- Added bounds check to /notify to avoid crashing

Mar 07 2021
- Fix EQ_Spell structure misalignment
- Changed /doability so it now takes fake ID 1-6 where it previously only took 1-5
  because people were confused when fake IDs did not work.
    I strongly recommend you never use fake ID 1-8, it's incredibly stupid, just use the real
    name, for example /doability Hide or the REAL ID which in the example of Hide is 29, so /doability 29.
- Fix ${Me.PctExpToAA}
- Added sorting capability to the /buyer buy lines list
- Added sorting capability to the /barter inventory list
- Added Value column to the /barter inventory list so we can sort by merchant value.
- Added Rightclick on item feature to /barter inventory list so it opens up the item inspect window.
- Added FellowshipMember.Sharing

Mar 01 2021
- Fix :OnExit so that it processes even while paused.  This also fixes the behavior where you
  would have to /endmac twice on a paused macro with an :OnExit routine

Feb 16 2021
- Added Plugin TLO boolean member IsLoaded
  Example:  ${Plugin[mq2lua].IsLoaded}
- Added Me TLO int member MaxLevel to get the current max level based on your expansion
  This should help with TLP Max Level checks in scripts
  Example:  ${Me.MaxLevel}
  Would return 60 if you were currently on a TLP in Kunark/Velious/Luclin

Feb 12 2021
- Split MQ2TargetInfo into individual window components
  - MQ2TargetInfo deals with the target window
    - Use /targetinfo to see help
    - Use MQ2TargetInfo.ini to adjust UI specific settings
    - Added command line arguments perchar, distance, info, placeholder, and sight toggle options to modify each of the options.
  - MQ2XTarInfo deals with the Extended Target Window
    - Use /xtarinfo to see help
    - Use MQ2XTarInfo.ini to adjust UI specific settings
    - Added command line arguments perchar and distance toggle options to toggle options.
    - Fixed an issue where your Extended target window would be extended even if you did not have the slots available yet
  - MQ2GroupInfo deals with the Group Window
    - See MQ2GroupInfo Changelog

Feb 4 2021
- Fixed issues with custom UIs being reset when /reloadui is issued
- Fixed issues with having to reload plugins that modify the UI when using a custom UI
- Fixed issues with /multiline appending extra characters
- Deprecated IsXMLFilePresent -- this doesn't give you any indication of whether the XML
  file is usable, so we can rely on file checks for that and AddXML for the error messages.
- Added a helper function IsScreenPieceLoaded that can be used to check to make sure your
  custom UI addition is loaded (or not).

Jan 24 2021
- Implementation of CHARINFO has been switched over to use new class hierarchy based
  on PcBase and CharacterBase. Removed old CHARINFO/CHARINFONEW definitions. There should
  be no functional changes.
- Update /ini to create folder if it doesn't exist
- Fix PickupItem/DropItem (function used by itemnotify) to allow picking up and dropping
  items when they are in a closed bag.

Jan 20 2021
- Removed HTML Window code that was deleted from EverQuest.
- Added CLICKABLE parameter to Item.ItemLink datatype member.
- Update filename references from MacroQuest2 to plain MacroQuest.
- Fix listselect/comboselect: selecting out of range will deselect current item. Enables
  comboselect without using screen coordinates or opening combobox popup first.
- Fix /ini improper handling of NULL or absent parameters.
- Deleted gearscore code from MQ2ItemDisplay. Use the standalone plugin instead.

Jan 8 2021
- Fixed raid assist indexing
- Added WillLand and WillLandPet to Spell datatype. Checks if the buff will stack but without
  a duration component. This provides a raw "this will land on your target" check.
- Fix bool properly handling empty string as falsey
- Add warning when invalid datatype conversion is happening
- Added chance spells to Spell.Trigger member

Dec 10 2020
- Fixes to new alt currency
- Fixes for num expansions
- Fixed ZONE_COUNT, this should fix misc plugins that rely on it being correct.

Dec 08 2020
- Added .Move to the Window TLO Methods
	Usage: /invoke ${Window[GroupWindow].Move[100,200,300,400]} ([x,y,width,height])
	Omitting a parameter will use the existing value
- Added .SetBGColor to the Window TLO Methods
	Usage: /invoke ${Window[GroupWindow].SetBGColor[FF000000]} ([argb])
- Added .SetAlpha to the Window TLO Methods
	Usage: /invoke ${Window[GroupWindow].SetAlpha[255]} (0-255)
- Added .SetFadeAlpha to the Window TLO Methods
	Usage: /invoke ${Window[GroupWindow].SetFadeAlpha[255]} (0-255)

Dec 07 2020
- Fixed malo/tash detection problems

Dec 05 2020
- Chatwindow at charselect now saves it's position independently from in game

Dec 03 2020
- Added WarforgedEmblem and RestlessMark Currencies
- Added .Sharing to the fellowship tlo it returns true of false if exp sharing is on for the member
	Usage: /echo ${Me.Fellowship.Sharing[x]} where x is fellowship member 1-12

Dec 02 2020
- Added MarkNPC to the raid tlo

Nov 19 2020
- All instances of CFacePick has been changed to CPlayerCustomizationWnd

Nov 06 2020
- Update RaidType.MainAssist to support index by number or name.

Oct 31 2020
- Fixed a few spell and spellmgr bugs

Oct 21 2020
- Added raid to chat events - Cred Kaen01

Oct 13 2020
- Added a fix for stopping movement in mq2targetinfo

Aug 20 2020
- Fixed the findwindow feature

Aug 19 2020
- Fixed CButtonWnd::SetCheck
- Added CHotButton::SetCheck

May 14 2020
- Filled in the CGuild class

Apr 30 2020
- Me.Invis now takes an optional index or a name to return invis vs undead and animals
  Example 1: /echo ${Me.Invis} just return the normal one like before, are u invis of any kind.
  Example 2: /echo ${Me.Invis[ANY]} or just ${Me.Invis[0]} returns true if you are invis of any kind, same as just doing ${Me.Invis}
  Example 3: /echo ${Me.Invis[NORMAL]} or just ${Me.Invis[1]} returns true if you are normal invis.
  Example 4: /echo ${Me.Invis[UNDEAD]} or just ${Me.Invis[2]} returns true if you are invis vs undead
  Example 5: /echo ${Me.Invis[ANIMAL]} or just ${Me.Invis[3]} returns true if you are invis vs animal
  Example 6: /echo ${Me.Invis[SOS]} or just ${Me.Invis[4]} returns true IF you are a ROG AND in fact hidden AND have a skill of at least 100 in HIDE AND have the AA for SoS

Apr 29 2020
- Added ms to /delay
  Usage: /delay 1500ms
  will delay 1.5 seconds...

Apr 28 2020
- Optimized the GetGroupMainAssistTargetID inline.
- Fixed /foreground to respect maximizzed window pos - bug reported by Kaen01
- Added .SpellRankCap to the character TLO. It returns an in representing your characters spell rank cap.
  if it returns:
  1 = you CAN cast Rk. I spells
  2 = you CAN cast Rk. II spells
  3 = you CAN cast Rk. III spells

Apr 24 2020
- Optimized GetRaidMainAssistTargetID.

Apr 15 2020
- Fixed ${Me.CanMount} for some indoor zones that where not flagged as nomount and added bazaar, nexus to zones where its ok to mount.

Apr 14 2020
- Updated the FellowShip struct for LIVE

Apr 06 2020
- Added .MyDuration to the Spell TLO. It returns a ticktype of YOUR duration for the spell in question.
- Caption redrawing has been optimized to use less cpu cycles.

Apr 02 2020
- Add bSeeInvis, bSeeSOS and bSeeIVU to SpawnSearch - CTWN

Apr 01 2020
- Fixed ZoneFlags
- Fixed the _ZONELIST struct
- Added .CanMount to the Character TLO it's a bool it returns true if u can mount in the zone u are in and if it won't collide with an illusion u have on. 
- Added .ToiletPaper to the Character TLO it returns true if you need to go out and get more.

Mar 31 2020
- Fixed all Spell Stack checks. (yes again, hopefully for good this time.)

Mar 28 2020
- Removed a WriteChatf from Task.Timer
- Added a function which can be used by plugins to format numbers:
    EQLIB_API void PrettifyNumber(char* string, size_t bufferSize, int decimals = 0);
  If the given string is a number, it will add commas and set the desired number of decimals.
  For integers, leave decimals as 0. For floats, a value of 2 is recommended. Min is 0, max is 9.
- Added .Prettify to Int, Int64, Float and Double types. 
    Example: ${Me.MaxHPs.Prettify} => 30,103
    Example: ${Target.Distance.Prettify} => 1,151.24
  Prettify takes a number of decimals of precision as a parameter:
    Example: ${Target.Distance.Prettify[4]} => 1,151.2395

Mar 26 2020
- Added CAAWnd__UpdateSelected_x
- Added CAAWnd__Update_x
- Changed ShowSpellSlotInfo so it takes a custom linebreak.

Mar 25 2020 by ChatWithThisName
- MQ2ChatWnd: Added ingame toggles for SaveByChar, Autoscroll, NoCharSelect to the /mqchat command
  Available options are:
    no parameter, will output what it's currently set to. Example: /mqchat SaveByChar
    On - Turn on the option. Example: /mqchat autoscroll on
    Off - Turn off the option. Example: /mqchat NoCharSelect off

Mar 19 2020
- Added CXRect__operator_and
- Fixed CTextureFont::DrawWrappedText
- Added CTextureAnimation::Draw
- Added CTAFrameDraw::Draw

Mar 19 2020 by brainiac
- Made a couple additional changes to /taskquit from the update on Mar 16 2020:
    fix /taskquit <name> to search solo tasks when a shared task is present.
    fix /taskquit <name> to be exact match only
    change /taskquit <name> to no longer use quotes.

Mar 16 2020
- Extended the /taskquit command. It now takes an optional argument, "Name of Task" so we can use it to remove solo tasks as well. -Feature Cred: drwhomphd
   /taskquit without any argument works like before, i.e it removes the shared task if there is one.
- Usage /taskquit "Basic Training"

Mar 15 2020
- Fixed a bug with ${Macro.CurSub} it will now correctly return the sub its used in.
- Fixed a bug where tells you would not be detected in all languages. Thanks Kaen01 for report.

Mar 14 2020 by Sic
- Added ParcelStatus to the character TLO.
  Usage: /echo ${Me.ParcelStatus}

Mar 09 2020
- Updated for TEST
- Updated for LIVE
- Fixed ${Spell[permanent spell here].Stack} so it actually returns true when they DO stack.

Mar 06 2020
- Added CTabWnd::RemovePage
- Fixed CXWnd::DrawColoredRect crash

Mar 03 2020
- Updated for TEST
- Updated for LIVE
- Added CPageWnd::FlashTab

Feb 27 2020
- Updated for TEST
- Updated for LIVE
- Added support for spaces in /hotbutton Name. Use /hotbutton "Button Name With Spaces" in quotes.
- Fixed GetChildWndAt
- Updated CAAWnd::ShowAbility
- Filled in CPageWnd members
- Updated CHARINFO struct etc.
- Previously Updated:
- Fixed the CursorAttachment Struct
- Macro Authors, take notice: Fixed ${Me.AltAbility[blah].Rank} it now properly returns 0 if you don't have any points spent in a AA.

Feb 18 2020
-Updated for TEST
-Updated for LIVE

Feb 14 2020
-Updated for LIVE

Feb 11 2020
-Updated for LIVE

Feb 09 2020
- Fixed a bug where our version of /hotbutton would not save the button to the ini. - reported by DrWhomPhd

Feb 06 2020
- Updated for TEST

Feb 05 2020
- Updated for TEST

Jan 25 2020
-// ***************************************************************************
-// Function:    DoHotbutton
-// Description: our '/hotbutton' command
-//              Extends the built in /hotbutton command with multiple lines support
-// Usage:       /hotbutton [Name] <color> <Line:><Cursor:>[Text]
-//				<Line can be 1-5
-//				<Cursor can ONLY be 0 which means DO NOT put the hotbutton on the cursor.
-//				Usage:
-//				/hotbutton TheName 14 1:0:/echo hi	(Where 14 1:0: in this case means use color 14, then place /echo hi on LINE 1 and NO Cursor Attachment.)
-//				/hotbutton TheName 14 1:/echo hi	(Where 14 1: in this case means use color 14, then place /echo hi on LINE 1.)
-//				/hotbutton TheName 1:0:/echo hi		(Where 1:0: in this case means place /echo hi on LINE 1 and NO Cursor Attachment.)
-//				/hotbutton TheName 1:/echo hi		(Where 1: in this case means place /echo hi on LINE 1.)
-//				/hotbutton TheName 0:/echo hi		(Where 0: in this case means NO Cursor Attachment.)
-//				Finally, just doing /hotbutton TheName 14 /echo hi OR /hotbutton TheName /echo hi just calls the eq function like before.
-// ***************************************************************************

Jan 21 2020
- Added .Size to the Window TLO, it returns a string x,y
  Usage: /echo ${EverQuest.LastMouseOver.Size}
  Output: 100,200
- Added feature to be able to load tga files (animations) from local uifiles directory. -brainiac

Jan 20 2020
- Misc Fixes to triggers etc - braniac
- Me.CountersXXX now also count ShortBuffs (${Me.Cursed} now returns Restless Ice, for example.)

Jan 15 2020
- Added /invoke to the list of commands that can trigger a bind.
- Updated for LIVE

Jan 14 2020 by Sic
- Updated MQ2Melee
- If you use builder don't forget to recheck it.

Jan 13 2020
- Updated max level to 115
- Updated the skillmanager for all builds.

Jan 13 2020 by Chatwiththisname
- Added MQ2SpellType Members: HastePct, SlowPct.
- Added GetMeleeSpeedPctFromSpell(PSPELL, bool) (Exported in Main)
- Added GetMeleeSpeedFromTriggers(PSPELL, bool) (not exported)
- Added HasTrigger(PSPELL) (not exported)
		GetMeleeSpeedPctFromSpell is used in HastePct and SlowPct.
		If the pSpell has a trigger it will automatically check the triggers for the modification speed. 
		Examples: 
			${Target.Slowed.SlowPct}
			${Me.Hasted.HastePct}
			${Spell[Slowing Helix].SlowPct}
			etc etc.
- Fixed GetSelfBuffBySPA(int, bool, int);
- Fixed GetTargetBuffBySPA(int, bool, int);
- Fixed GetSelfShortBuffBySPA(int, bool, int);
- Fixed HasCachedTargetBuffSPA(int, bool, PSPAWNINFO, PcTargetBuff);

	In all the above SPA buff checks if the SPA matched, but wasn't the increase or decrease
	desired, it would stop checking anymore buffs. 
	Example: ${Target.Slowed} should return a pSpellType of a slow debuff on the target. But
		if the target had a haste buff before the slow buff it would find SPA 11 and since it was
		an increase instead of a decrease it would return -1, or NULL. Changing it to break; for those
		SPA's allows it to continue checking the buffs and find any subsequent SPA 11's correctly.

Jan 12 2020
- Fixed the ZoneGuideManagerClient class for LIVE build.
- Updated for TEST

Jan 11 2020
- Fixed the ZoneGuideManagerClient class for TEST build.

Jan 10 2020
- ${Me.Spell[blah]} now searches for rank spells as well - brainiac
  Example:  You have Demand For Power Rk. II in your spellbook.
  Usage:    /echo ${Me.Spell[Demand for Power]}
  Output:   Demand For Power Rk. II
- MQ2Melee has been updated for ToV - Sic
- (If you use builder don't forget to recheck it.)

Jan 09 2020
- Added Me.Spell it return a SpellType selecting spells only from YOUR SpellBook. - brainiac
  Usage: /echo ${Me.Spell[Spirit of Wolf].ID}
  Output: 278
  Usage: /echo ${Me.Spell[278].Name}
  Output: Spirit of Wolf
- Fixed a wrong offset for pinstCBlockedBuffWnd_x for TEST build - SwiftyMuse
- Book Icon and Gem Icon IDs will no longer be shown in ItemDisplay when they are 0 - SwiftyMuse

Jan 08 2020
- Updated for TEST
- CONTENTS changed by dbg. The evolving stuff is now in its own struct, plugins that use it need to be edited.
  Example: PrePatch: pCont->EvolvingCurrentLevel
  Now: pCont->pEvolutionData->EvolvingCurrentLevel
  The Following are members of pEvolutionData: GroupID, EvolvingCurrentLevel, EvolvingExpPct, EvolvingMaxLevel, LastEquipped;
- ItemColor is now gone from CONTENTS.

Dec 21 2019
- Fixed a crash in mq2chatwnd.cpp on /camp desktop
- Fixed the chatwindow disappearing act.
- Fixed mq2eqbc window disappearing act.
  Don't forget to recheck it in builder.

Dec 20 2019
- Updated for LIVE
- If your chatwindow does not show up type /mqchat reset

Dec 19 2019
- Updated for TEST
- /plugin without specifying unload now acts like a toggle, if plugin is loaded it unloads it.

Dec 18 2019 Torment of Velious Build
- Updated for LIVE

Dec 06 2019
- Added .SpellIcon and .GemIcon to the Spell TLO.
- Fixed the Button structure

Nov 26 2019
- Added SubscriptionDays to the Character TLO it returns an int. Cred request: @sic
  Usage: /echo I have ${Me.SubscriptionDays} left before my all access expires.
- Updated MQ2AutoForage at https://www.macroquest2.com/phpBB3/viewtopic.php?f=50&t=9588&p=70471

Nov 23 2019
- MQ2Main (ChatWithThisName) Add /removelev command. typing /removelev will remove any levitation in the buff or shortbuff window. 

Nov 22 2019
- Fixed a bug where /aa wouldn't parse input

Nov 20 2019
- Fixed ${Me.SpellInCooldown}
- Fixed ${Me.InInstance}

Nov 20 2019
- Updated for LIVE
- Added .LeaderFlagged to the DynamicZoneType TLO it returns true if the dzleader can successfully enter the dz (this also means the dz is actually Loaded.)
- Usage: ${DynamicZone.LeaderFlagged}
- Added .Flagged to the DZMemberType TLO it returns true if the dzmember can successfully enter the dz.
- Usage: ${DynamicZone.Member[x].Flagged} where x is either index or the name.

Nov 14 2019 by brainiac
- Re-fixed EQINVSLOTWND
- Added ALT_MEMBER_GETTER macro that defines an alternate name that a member can be
  accessed with, thereby removing the need to immediately update all code to use new
  variable names.
- You can now use the old, or the new names for Slot1, Slot2, Slot3, Location and *suprise* Wnd.

Nov 13 2019
- Fixed EQINVSLOTWND.
- Renamed WindowType in the EQINVSLOTWND struct to Location
- Renamed InvSlot in the EQINVSLOTWND struct to Slot1
- Renamed BagSlot in the EQINVSLOTWND struct to Slot2
- Renamed GlobalSlot in the EQINVSLOTWND struct to Slot3

Nov 05 2019
- Right Clicking the Lucy button on the item display window will now open Lucy in your external default browser.
  Left Click opens it inside of eq as usual.

Nov 04 2019
- Task TLO can now be accessed by index to make iteration possible.
  Example: /echo ${Task[2].Title}
  NOTE: THIS INDEX IS NOT THE SAME INDEX AS THE ONE YOU SEE IN THE QUEST WINDOW LIST.
        We are iterating through the IN MEMORY quest entries, we are NOT
		iterating the window list, if you want to do that, use the Window TLO.
- Added .WindowIndex to the Task TLO it returns the Quest Window List Index. (if the window actually have the list filled...)
  Usage: /echo ${Task[3].WindowIndex}
  Usage: /echo ${Task[Into The Muck].WindowIndex}

Nov 02 2019
- Added item search by number to the ${Ground} TLO
- Example: /echo ${Ground[4]} will return the 4th closest item it finds.
- You should probably check that there actually are 4 items on the ground 
  with ${GroundItemCount} though, or it will obviously return NULL if there is'nt.
  I don't know how useful this feature is since we can iterate through .Next anyway, but someone asked for it so...

Nov 01 2019
- Added ${Me.Origin} which returns a pZoneType of your starting city.

Oct 26 2019 by SwiftyMUSE
- Fixed ${Spawn.State} so DEAD spawns don't show as STUN

Oct 22 2019 by Eqmule
- Fixed ${Task[blah].Select}

Oct 21 2019 by Eqmule
- Fixed SetEscapable and SetEscapableLocked

Oct 20 2019 by Chatwiththisname
- More /caption anon fixes.

Oct 16 2019 by Eqmule
- Updated for LIVE
- I am aware the .Select for the task tlo needs a fix, I can't get that in right now but will be looking at a fix the next couple days.
- Use the window tlo meanwhile if u need to select in that window.

Oct 09 2019 by Chatwiththisname
- Added two new /mapfilter options for CampRadius and PullRadius.
- They add two new circles that work like SpellRadius except it's stationary where set.
- Type /mapfilter for help.

Oct 02 2019 by Eqmule
- Made some changes to the ${Task} TLO
- It's likely some macros will break due to these changes, but
  I felt the upside with not having to rely on the window warrants that.

- New Feature: It's no longer needed to have the task window open to access the TLO.
- Added .Type to the TaskObjective TLO
  It returns a string that can be one of the following:
  Unknown,None,Deliver,Kill,Loot,Hail,Explore,Tradeskill,Fishing,
  Foraging,Cast,UseSkill,DZSwitch,DestroyObject,Collect,Dialogue
- Added .CurrentCount which returns the current count of the .Type needed to complete a objective.
- Added .RequiredCount which returns the required count of the .Type needed to complete a objective.
- Added .Optional which returns true or false if a objective is optional
- Added .RequiredItem which returns a string of the required item to complete a objective.
- Added .RequiredSkill which returns a string of the required skill to complete a objective.
- Added .RequiredSpell which returns a string of the required spell to complete a objective.
- Added .DZSwitchID which returns a int of the switch used in a objective.
- Example: /echo ${Task[The Grand Illusion].Objective[1].CurrentCount}
- Added .ID to the ${Task} TLO it returns an int of the task ID
- Example: /echo ${Task[The Grand Illusion].ID}
- Ok so fair warning, the taskwindow doesn't add items by index, unless sorted by first column,
  and even then, it can be "off" (because reasons)
  so... if you are smart don't use ${Task[1].ID} and expect it to be whatever is the first list item.
  ALWAYS refer to taks by their NAME.
  so like: ${Task[The Grand Illusion].Step.Index} WILL absolutely always return the correct index
  as returned by the taskmanager, but it might not be the index you "see" in the window.
  Bottomline, we should not rely on the window anymore.
  It's useful to look up the name of the tasks, basically.

Sep 18 2019 by Eqmule
- Updated for LIVE

Aug 26 2019 by Knightly
- Removed #knightlyparse
- New TLO ${MacroQuest.Parser}
- New slash command /engine parser <x> [noauto]      (where X is the version of the parser, right now 1 or 2 and noauto if you don't want it in your ini)
- New macro command #engine parser <x> 
- Parser gets reset to the default in your ini whenever a macro ends
- Full documentation at https://gitlab.com/Knightly1/mq2-parser-changes

Aug 21 2019 by EqMule
- Updated for LIVE
- Fixed the parser so it can run at charselect again. (Don't run macros there that need access to ingame variables...)

Aug 16 2019 by EqMule
- #knightlyparse is now a macro keyword, add it to the top of your macros if you want to use this version of the parser.
- Previously Fixed: EQGroundItemListManager

Aug 15 2019 by EqMule
- Fixed a zoning crash
- Fixed a crash on TEST in mq2itemdisplay when inspecting spells.

Aug 13 2019 by EqMule
- Updated for TEST

Jul 31 2019 by EqMule
- Fixed a clear target bug in mq2targetinfo -dannuic -knighty
- Next release:
- TODO: Fix EQGroundItemListManager so we can get /itemtarget working for guild objects again.

Jul 27 2019 by EqMule
- Turned on Knightlyparse.
- Added support for mq2dannet to mq2targetinfo.
- You can now confgure the mimic me feature in mq2targetinfo.ini to use dannet (or any other plugin u use for it's commands.)
- Added ${Me.LastZoned} to the character TLO. It returns a timestamp of last time you zoned.
- Removed EQ_END_ZONE and EQ_BEGIN_ZONE.
- Added new detours for zonechange detection.
- ${Me.Zoning} is depreciated, use ${Me.LastZoned} or just wait for ${Zone.ID} to change.

Jul 17 2019 by EqMule
- Updated for LIVE

Jul 15 2019 by EqMule
- Updated for TEST

Jul 11 2019 by EqMule
- Updated for TEST
- Updated for LIVE
- updated for EMU
- Fixed a crash when /echo ${InvSlot[enviro1].Item.ID} - cred report kaen01

Jun 22 2019 by EqMule
- Updated for TEST
- Updated for LIVE

Jun 20 2019 by EqMule
- Fixed Me.PctExp and Me.PctAAExp
- Fixed /advloot
- Fixed a mq2ic crash. cred: psxoxo

Jun 19 2019 by EqMule
- Updated for LIVE
- Added ${Macro.CurSub} returns the name of the current Sub being executed. -cred alynel
- Added ${SubDefined[blah]} it returns a bool if a Macro Sub is defined. -cred alynel
- Previously Added: .CachedBuff[x] to the spawn tlo where x is a spellid if its a number and a spell name if not. It returns a MQ2CachedBuffType.
- Previously Added: .CachedBuff[#x] to the spawn tlo where #x is a buffslot between 1-97. It returns a MQ2CachedBuffType.
- Previously Added: .CachedBuff[*x] to the spawn tlo where *x is a index (buffslots are not sorted). It returns a MQ2CachedBuffType.
- Previously Added: .CachedBuff[^x] to the spawn tlo where ^x is a keyword. It returns a MQ2CachedBuffType.
	^x keywords: Slowed Rooted Mezzed Crippled Maloed Tashed Snared and Beneficial

- MQ2CachedBuffType has the following members:
	.CasterName .Count .Slot .SpellID .Duration

- Previously Added: .CachedBuffCount to the spawn tlo. it returns -1 if no buffs are cached for the spawn or number of buffs cached.
- Using CachedBuff to get buff info on targets, group members etc, only requires you to target the entity once. after thats done, buffs are cached.
- The upside is obviously that we don't have to target back and forth constantly.
- Usage: well lets say you are a druid and you want to know if a group members sow buff has worn off, you can just check CachedBuff without having to retarget the group member.
- /echo ${Group.Member[2].CachedBuff[Spirit of Wolf].Duration}

Jun 14 2019 by EqMule
- Updated for TEST

Jun 05 2019 by EqMule
- Fixed a crash in the TEST build.

Jun 01 2019 by EqMule
- Fixed Events for text that contain 'x12' tags
- Added Me.BlockedBuff and Me.BlockedPetBuff both return a pSpellType idea cred: chatwiththisname
- Usage: /echo ${Me.BlockedBuff[x].ID} where x is 1-40

May 30 2019 by EqMule
- Fixed /dosocial
- Some other stuff I'll documment later.

May 24 2019 by EqMule
- BuffsPopulated returns 1 for a empty buff list and a number above 1 if there was some buffs received.
  So if you do /echo ${Target.BuffsPopulated} and it returns 1 it means the target does not have any actual buffs, but the list was received (and it was empty).
  any number above 1 means the list was not empty...
  NOTE: Use ${Target.BuffCount} to get the ACTUAL VISIBLE buffs (BuffsPopulated is BuffCount + 1)
- Some other stuff I'll documment later.

May 23 2019 by EqMule
- Added the possibility to login new characters using plaintext credentials, no mq2 login profile needed:
	Usage:
	/loginchar servername^login^charname^password
	AND if you want to stop at charselect don't specify charname:
	/loginchar servername^login^password
- Made /quit command work at charselect
- Added a Syntax Error to the parser when you try to parse strings greater than 2048 instead of crashing you.

May 22 2019 by SwiftyMuse & EqMule
- Fixed ${Me.SpellInCooldown}
- Fixed some parsing bugs.
- 
May 17 2019 by EqMule
- Updated for TEST

May 16 2019 by EqMule
- Fixed Get Current Mana and Get Current Endurance
- Fixed MQ2Rez spam (yes really this time)
- MQ2Rez will now wait 1/10 of a second before clicking rez.
- Added /rez delay #### parameter where #### is milliseconds.
  default is 100 milliseconds.
- Added a /mqchat reset command. It resets mq2 window location in case it got moved off screen.
- All instances of the CSidlScreenWnd constructor has been fixed to use CXStr& instad of CXStr* (because it should be)
  Change plugins accordingly.
  Examples:
	change:
	CEQBCWnd(CXStr* Template) : CCustomWnd(Template)
	to 
	CEQBCWnd(CXStr& Template) : CCustomWnd(Template)

	change:
	class CXStr ChatWnd("ChatWindow");
	BCWnd = new CEQBCWnd(&ChatWnd);
	to
	BCWnd = new CEQBCWnd(CXStr("ChatWindow"));

May 15 2019 by Brainiac
- MQUI XML files may now be loaded from the MQ2 directory. Place them in
  the MQ2 directory under uifiles/default, or the name of your ui like you
  would in the EQ directory. When loading ui files, MQ2 will check for ui files
  in the MQ2 dir before checking in the EQ dir as it did before.

  To be clear, this is the search order for ui files:
  * <MQDir>\uifiles\<skin>
  * <MQDir>\uifiles\default
  * <EQDir>\uifiles\<skin>
  * <EQDir>\uifiles\default

  This lets you store your MQ2 ui files in your MQ2 directory, as well as giving
  you the option of storing your MQ2-specific custom uis outside the EQ folder.

- added c++ function: bool IsXMLFilePresent(const char*) for plugin authors to easily
  check if an XML file is available to be loaded. This will check all four locations where
  a ui file might be stored.
- added command: /reloadui
  It works just like "/loadskin <skinname> 1" but with less typing

May 15 2019 by EqMule
- Updated for LIVE

May 09 2019 by Brainiac & EqMule
- Multiple stuff
- Fixed a bug in CListWnd::AddString
  ALL instances of: AddString(&CXStr
  should be changed to: AddString(CXStr

May 07 2019 by EqMule
- Updated for TEST
- Events are not caught for system messages anymore.

May 02 2019 by Brainiac
- Fixed the CXWnd__IsActive_x offset

May 01 2019 by EqMule
- Fixed a crash in /caption anon on
- Fixed a crash in /unload

Apr 30 2019 by EqMule
- TBL plavceholder info will again display correctly on the targetwindow if you use mq2targetinfo.
- Changed a bunch of stuff, plugin authors you have until next patch to update your plugins.
- If you ned help mail the plugin to me and ill send it back fixed: eqmule@hotmail.com
  ALL global plugins in builder have been updated by me already, look at them for examples.
  No more direct access to the window struct members in prep for moving to classes.
  From now on call functions to get/put data out/in:
  Example: too many to list see CSW struct.
  I'll list 4 examples:  previously pWnd->XMLIndex now: pWnd->GetXMLIndex()
                         previously pWnd->dShow==false now: pWnd->IsVisible()==false
						 previously pWnd->dShow = true now: pWnd->SetVisible(true)
						 previously SetCXStr(&pWnd->WindowText,"blah"); now pWnd->CSetWindowText("blah");
						 previously GetCXStr(pWnd->WindowText,szOut); now GetCXStr(pWnd->CGetWindowText(),szOut);
- Added .NoExpendReagentID to the Spell tlo.
  Usage: /echo ${Spell[Burst of Fire].NoExpendReagentID[x]} where x can be 1-4
  This returns the ID of the needed Reagent you have to have in your inventory but will not be spent.

Apr 22 2019 by EqMule
- Updated for TEST & LIVE
- Find Item Window is now displaying merchant sell prices.
- Added sorting to find item window for the sell value column
- Added sorting to find location window for the distance column
- Fixed .NewStacks
- Fixed a autologin bug

Apr 20 2019 by EqMule
- Added Colors to Quest items and Tradeskill items in the FindItem Window list.
  Yellow=Quest
  Magenta=Tradeskill
  (No this is not configurable, I might add an option later.)

- Added a Value(Price) column to the FindItem window.
- Enjoy marking items for sale in the FindItem Window.
  Usage: mark some items while you have a merchant open, then click the Sell Marked button.
  Still Todo: display real merchant price instead of item value.
  Maybe add sort functionallity to Price column.

Apr 19 2019 by EqMule
- Updated for TEST
- Updated for LIVE

Apr 18 2019 by EqMule
- Added ${EverQuest.ValidLoc}
  Usage: /echo ${EverQuest.ValidLoc[123 456 789]}
  it returns true or false if the X Y Z location in the world is a valid player location.
  in other words: can I go to this loc or is it inside a wall or a mountain or a tree or whatever invalid location?(those locs will return false obviously)

- Fixed the ZoneGuideManagerClient class.

Apr 17 2019 by EqMule
- Updated for LIVE
- Previous updates see Apr 12 2019 by EqMule entry below.
- Added more anonymizing to chat when using /caption anon - chatwiththisname
- Moved advloot checkboxes dynamically to not cover fuse item button on mq2itemdisplay window  - chatwiththisname
- 
Apr 14 2019 by brainiac
- Fix crash/freeze from starting macro from within another macro

Apr 12 2019 by EqMule
- Updated for TEST
- Updated for LIVE
- Uncheck and Recheck the following Builder Plugins because they have been updated:
  MQ2Cast
  MQ2Radar

- In preperation for next weeks live patch the following offsets has been removed:
	pinstAggroInfo_x
	pinstAuraMgr_x
	pinstEQItemList_x
	pinstMercAltAbilities_x
	pinstRealEstateItems_x
	pinstCTargetManager_x
	pinstCTextOverlay_x
	pinstEQObjectList_x
- All of the above offsets are no longer static in the client so I have replaced them with 
  calls to the proper Instance/Get functions instead.

- Plugin authors, you need to make a few changes to access some SPAWNINFO members from now on:
  (don't change any other struct members if they happen to have the same name!)
  All instances of ->SpellCooldownETA needs to be changed to ->GetSpellCooldownETA()
  All instances of ->spawneqc_info needs to be changed to ->GetCharacter()
  All instances of ->ManaMax needs to be changed to ->GetMaxMana()
  All instances of ->ManaCurrent needs to be changed to ->GetCurrentMana()
  All instances of ->EnduranceMax needs to be changed to ->GetMaxEndurance()
  All instances of ->EnduranceCurrent needs to be changed to ->GetCurrentEndurance()
  All instances of ->Zone needs to be changed to ->GetZoneID()


Mar 29 2019 by EqMule
- Fixed MQ2Autologin
- Added .SelectedItem to the Merchant TLO
  it returns the currently selected item in the merchant window as a pItemType

Mar 26 2019 by EqMule
- Fixed multiple problems in arrayclass.h due to client changes.

Mar 23 2019 by EqMule
- GetAACastingTimeModifier has been renamed to GetCastingTimeModifier (because it is)
- GetCastingTimeModifier and GetFocusRangeModifier has been changed to deal with a ctd.
- All plugin that call these needs to be changed, search for them and see how I fixed it in core.
- No plugins should call the EQ_Character1::GetCastingTimeModifier and EQ_Character1::GetFocusRangeModifier directly
- ALWAYS call the wrappers in mq2inlines. (well you can continue calling them directly but good luck with the crashes)
- Fixed crashes in the spell tlo members .MyCastTime and .MyRange
- CONTENTS member ItemType has been renamed to RefCount
- This member should never ever be set or changed manually in plugins,
- it's an internal eqgame counter, if you mess with it you are going to screw up checksums and get disconnected.
- MQ2Cast needs to be updated look at the builder global version if you need help.
- 
Mar 18 2019 by EqMule
- Fixed a bug when doing /ctrl /itemnotify and OpenContainer needed to be called
- Added Make Me Leader to mq2targetinfo rightclick on group member menu

Mar 16 2019 by EqMule
- Updated for TEST

Mar 14 2019 by EqMule
- Fixed a crash when doing: /echo ${Window[MarketplaceWnd].Child[MKPW_AvailableFundsUpper].Text}
- Fixed ${Math.Abs} - SwiftyMUSE

Mar 13 2019 by EqMule
- Updated for LIVE

Mar 06 2019 by EqMule
- Updated for TEST
- All instances of CWChatInput has been changed to CW_ChatInput due to a client change.
- All instances of CWChatOutput has been changed to CW_ChatOutput due to a client change.
- If your plugin uses these, YOU need to change these as well.
- Plugins affected: mq2eqbc, mq2irc, mq2moveutils

Feb 22 2019 by EqMule
- Updated for TEST

Feb 21 2019 #2 by EqMule
- Fixed /ranged crash, yes really this time. It got another parameter, don't know what it is.

Feb 21 2019 by EqMule
- Fixed the spawninfo struct this means most weird crashes in mq2main and all kinds of plugins like mq2heals,mq2posse etc are now fixed.
- I will realign address comments for it later in practice it works.

Feb 20 2019 by EqMule
- Updated for LIVE

Feb 15 2019 by EqMule
- Updated for TEST

Feb 14 2019 by SwiftyMUSE
- MQ2ItemDisplay fixes:
  Crash bug for ${DisplayItem} and fix to handle display of links via raid/group/tells.

Feb 13 2019 by EqMule
- Updated for TEST

Feb 09 2019 by EqMule
- Added .StacksTarget to the Spell TLO it returns true or false
  Usage: /echo ${Spell[Shield of the Void].StacksTarget}
- Fixed IsSTackBlocked once and for all. Yes really this time.

Feb 08 2019 by EqMule
- Added /convertitem to mq2itemdisplay
- Example: /convertitem Wishing Lamp:

Feb 05 2019 by EqMule
- Fixed a bug in /unload
- Misc Stability fixes all over the place.
- Fixed a nasty stack overflow crash in mq2log

Jan 21 2019 by SwiftyMUSE
- Resync of code with ROF2EMU

Jan 21 2019 by EqMule
- Dump file directory will now be created if it doesn't exist
  this fixes the bug where you see a crash dialog that just say "Dump saved to"
- Added a lock on tlo member and tlo method access so the maps used there wont get corrupted by plugin that use threads to query or change members.
- The above change should fix a couple crashes i have gotten dumps for.
- I spent most of the day looking at crash dumps, I made several adjustments and fixes.
  Thanks to everyone that sent in dumps, please don't send anymore until u have updated.

Jan 19 2019 by EqMule
- Fixed a crash in Find Item Window when character had more than 1000 items.
- Fixed a bug where turning off Find Item Window Checkboxes setting would not save properly.

Jan 18 2019 by EqMule
- Fixed a crash when switching character.
- Added some code to catch crashes.
  I guess I'll find out if it works once people report if they see the dialog.
  It will save dump files as well. send those to eqmule@hotmail.com


Jan 16 2019 by EqMule
-Updated for LIVE

Jan 15 2019 by EqMule
- Added a fixed up version of Inventory.mac - wired420

Jan 15 2019 by SwiftyMUSE
- Resync of code with ROF2EMU

Jan 14 2019 by EqMule
- Added a new column to the Find Item Window which will let you mark items for delete or add them to never loot filter.
  Usage: mark some items by checking the ckecboxes, then click the Never Loot button to set their never loot advloot filter.
  Usage: mark some items by checking the ckecboxes, then click the Destroy Items button to delete them.

- It goes without saying, that if you have no idea what you are doing or if you are a complete imbecile, this feature might
  be too dangerous for you to have enabled, in which case you can disable it by right clicking the Destroy Item or the Never Loot button
  and then toggle the "Cool Checkbox Feature" on the menu that pops up. Default is ON.

Jan 09 2019 by EqMule
-Updated for TEST

Jan 07 2019 by SwiftyMUSE
- Added .Dotted to ${Me} and ${Target}
- Added .MaxMeleeTo to ${Target}
- Updated .Foreground in EverQuest TLO
  While not technically required... (although it improves performance)
  Anyone using GetForegroundWindow() call should change their code
  to use the new exported gbInForeground instead of making calls in the plugin pulse function.
  These Global builder plugins are updated so as not unnecessarily using cpu in pulse:
  MQ2AdvPath, MQ2CpuLoad, MQ2FPS and MQ2Radar
  These Personal plugins should be updated, including, but not limited to:
  MQ2Clip, MQ2Focus, MQ2Nav, MQ2SoD, MQ2Task, MQ2ViewPort, MQ2WinPath

Jan 03 2019 by EqMule
- ${Me.Ability[#|X]} now return the real ID/Name of a Ability...
  Example /echo ${Me.Ability[Hide]}
  returns: 29
  /echo ${Me.Ability[29]}
  returns: Hide

  Before this change doing ${Me.Ability[Hide]} would return whatever number 1-6 you had assigned to Hide in Abilities.
  NOW it returns 29, which is the actual ability ID for Hide.

- /doability # now takes REAL ability IDs as well as the "fake ones", which are 1-6
  This means you can do /doability 29 and it will activate the Hide ability since it's REAL ID is 29...
  You can also still do /doability 1 and if you have Hide assigned as 1 in your abilities tab on the actions window, it will activate it.
  This is kinda stupid though, so I recommend just doing /doability Hide instead, and 
  don't worry about where its assigned or not assigned at all...
- Added Run To, to the groupwindow rightclick menu, it will run you over to the group member you clicked.

Dec 19 2018 by SwiftyMUSE
- Added .Feared, .Silenced, .Invulnerable to ${Me} and ${Target}
- Added new .Named checking algorithm. You can use the new version by adding UseNewNamedTest=1 to the
  [MacroQuest] section in macroquest.ini
- Updated new SPA effects and corrected display of some others
- Added .Foreground to EverQuest TLO
- Added .BaseName to Spell TLO (spell name w/o any Rk. XXX crap)
- Fixed Me.GemTimer to clamp return to 0 after spell is ready to cast 

Dec 18 2018 by eqmule
- Updated for LIVE
- Updated for TEST
- Added Quest items to the autobank button rightclick menu
- Added an option Autoinventory from bank back to inventory (reverse AutoBank basically).
- /loadskin and /camp out/in out will not break this new feature anymore.

Dec 17 2018 by eqmule
- New Fature: AutoBank Filter : idea cred Kaen01
- Basically rightclick the autobank button to set options for items you like to autobank
  Click AutoBank Button WITHOUT anything on the cursor.
  If you have something on cursor AutoBank will just work like it always have and autobank the item
  BUT if your cursor is empty it will autobank:
  Collectibles if you have that option set. (off by default)
  Tradeskill Items if you have that option set. (off by default)
  Right now those are the two types of items it works for, I'm not against other item types so if anyone has some clever ideas let me know.
  Known Issue: need to add reloadui support so it's a little bit beta still, but anyway, I'll fix that later.

Dec 13 2018 by eqmule
- Updated for LIVE
- Updated the LOOTITEM struct
  This fix will break plugins that use that struct.
  Search the source for ->LootDetails.m_array to see how it should be fixed.
- NotifyOnServerUP in mq2autologin.ini can be left at =1 or =2 now, it will only trigger on server is up after server is detected as LOCKED or DOWN when the plugin first checks it.

Dec 11 2018 by eqmule TBL Launch
- Updated for LIVE
- Placeholders in mq2targetinfo for the PH button on the target window has been updated for TBL
- Made mq2autologin not try to join a locked/down server.
- Added NotifyOnServerUP to the mq2autologin inifile in the [Settings] section.
  If you set it to NotifyOnServerUP=1 it will BEEEEEEEEEEEEEEEP when server is up.
  If you set it to NotifyOnServerUP=2 it will also email you if you have the mq2gmail plugin loaded and correctly configured.
  You can try /gmail "hi there" "test" in game, if u get that, u will also get the autologin notification.
  Or just leave the setting as NotifyOnServerUP=0 and it wont bother u at all.
  I find it useful to enable it on patchday's when servers are LOCKED/DOWN
  Under normal circumstances, it should be set to 0, unless u really like 10 seconds of BEEEEEEPING everytime u login...

Dec 10 2018 by eqmule
- Updated for TEST
- Updated mq2auth.exe so it can be run silently now using the /silent switch - idea cred: brainiac
- Right Clicking the AutoBank button brings up a menu now in TEST and EQBETA builds.
  This menu is NOT useful atm, it's work in progress, just ignore it.

Dec 10 2018 by eqmule & SwiftyMUSE
- Updated for BETA

Dec 09 2018 by eqmule
- Updated for BETA

Dec 08 2018 by eqmule
- Updated for BETA

Dec 07 2018 by eqmule
- Updated for BETA
- The following feature has been on my todo list forever and was brought to life by @Knightly, all hail Knightly!
  Thanks for your support.
- Added the ability to interact with menus - cred : Knightly
  Example: /notify "open the door to the lobby" menuselect
  It will search the currently open menu for the words "open the door" and click that menu item if it finds it.
  the search is case insensitive and sub strings are fine
  thus you could just do /notify "open the" menuselect and it would still find and click that item
- 
- Added a new TLO: MQ2MenuType it inherits the Window TLO.
  It has 1 method:
	.Select : It will select a menu item (click it)
	usage: /invoke ${Menu.Select[open the door]}
	Output: none, it just clicks that entry if it finds it.

  It has 6 members:
	.Address : pIntType it returns the address of the currently open menu.
	.NumVisibleMenus : pIntType it returns number of currently visible menus. Ordinarily this is going to be 1 if a menu is showing and 0 if not
	.CurrMenu : pIntType it returns the index for the currently visible menu. Ordinarily this will be 0 if a menu is open and -1 if not
	.Name : pStringType it returns the name of the menu or the first items name.
	.NumItems = : pIntType it returns number of items in the currently open menu.
	.Items : pStringType it returns the Itemname specified by Index
--  Usage Examples:
--	/echo ${Menu.Name}
	Output: Shabby Lobby Door
	/echo ${Menu.Open} (it inherits Window TLO, remember?)
	Output: TRUE
	/echo ${Menu.NumItems}
	Output: 4
	/echo ${Menu.Items[2]}
	Output: Adjust Placement
- Added some door defines.

Dec 06 2018 by eqmule
- Updated to include all faction names - SwiftyMUSE
- Updated for BETA
- I made some changes to /itemtarget /items and the ground tlo
  I don't want to say to much about it really there isn't much to say
  from a users perspective everything works like before.
  Basically the only difference should be that /items now display grounditems in guild halls as well.
  if ${Ground} or /itemtarget or whatever does not work as before let me know.
- Added /click right item
  this is mostly useful for like grounditems like shabby lobby door and so on that pops up
  a menu when you rightclick them.
- Work in progress -> adding a method to click menu items in the currently open menu.

Dec 05 2018 by eqmule & SwiftyMUSE
- Updated for BETA

Dec 04 2018 by eqmule & SwiftyMUSE
- Updated for BETA
- Updated for TEST

Dec 03 2018 by eqmule
- Updated for BETA
- Added /groupinfo mimicme on|off - it will do what the button does but from commandline
- Added /groupinfo followme on|off - it will do what the button does but from commandline
- Added /groupinfo cometome - it will do what the button does but from commandline
- This means if you dont want those buttons on the group window, just rightclick
  a group member and hide them, then create your own hotbuttons
  and put them wherever you like to get the same functionallity.
- Fixed a bug in mq2targetinfo that would change the alpha of the targetwindow/groupwindow/exttargetwindow
  it had no business doing that, sorry.

Dec 02 2018 by eqmule
- Updated for BETA

Dec 01 2018 by eqmule
- Updated for BETA

Nov 30 2018 by eqmule
- Updated for BETA

Nov 29 2018 by eqmule
- Updated for BETA
- Fixed Mimic Me to do /keypress HAIL instead of /say Hail, blah
  This should make hail repeating work for all NPCs.

Nov 29 2018 by eqmule
- Updated for BETA
- Fixed a issue with MQ2Hud stuttering. - SwiftyMUSE

Nov 28 2018 by eqmule
- Updated for BETA
- Updated for LIVE
- Added "Follow Me" to the rightclick menu for the groupwindow. - idea cred: sl968
  For this to work yuo need to have mq2eqbc loaded as well as mq2advpath and mq2targetinfo.
  It will issue a /bct <toon> //afollow command to the toon you rightclicked on.
- MQ2HUD Tweaks - dannuic

Nov 27 2018 by eqmule
- Updated for BETA

Nov 26 2018 by eqmule
- Let's pretend yesterday's release didnt happen, mq2targetinfo was bugged, so we try again:
- Updated for BETA, LIVE and TEST
- Added /groupinfo reset if you have ANY problem at all with default UI, just run this command it will reset to WORKING ini.
  Old settings will be saved in MQ2TargetInfo.bak

- Added /groupinfo reload
  you can use it to reload the ini when you make changes to button locations etc.
- I made a lot of changes to how mq2targetinfo adds itself to the UI
  Basically if you have a custom UI it will now save button locations and so on in it's own section of the ini file.
  Example ini:
  [code]
	[Default]
	UsePerCharSettings=0
	ShowComeToMeButton=1
	ShowFollowMeButton=1
	ShowMimicMeButton=1
	ShowHotButtons=1
	ShowDistance=1
	ShowExtDistance=1
	ComeToMeText=Come To Me
	ComeToMeCommand=/bcg //nav id ${Me.ID}
	ComeToMeToolTip=/bcg //nav id ${Me.ID}
	FollowMeText=Follow Me
	FollowMeCommand=/bcg //afollow spawn ${Me.ID}
	FollowMeeToolTip=/bcg //afollow spawn ${Me.ID}

	[UI_default]
	DynamicUI=1
	GroupDistanceLoc=0,-20,70,0
	ComeToMeLoc=61,27,6,46
	FollowMeLoc=61,27,48,88
	MimicMeLoc=61,27,90,130
	HotButton0Loc=97,64,6,46
	HotButton1Loc=97,64,49,89
	HotButton2Loc=97,64,92,132
	TargetInfoAnchoredToRight=0
	TargetInfoLoc=34,48,0,40
	TargetDistanceLoc=34,48,90,0
	ExtDistanceLoc=0,-20,70,0

	[UI_zliz]
	DynamicUI=0
	GroupDistanceLoc=0,-8,60,0
	ComeToMeLoc=41,1,1,41
	FollowMeLoc=41,1,42,82
	MimicMeLoc=41,1,83,123
	HotButton0Loc=76,36,2,42
	HotButton1Loc=76,36,44,84
	HotButton2Loc=76,36,86,126
	TargetInfoAnchoredToRight=0
	TargetInfoLoc=1,12,90,0
	TargetDistanceLoc=14,26,140,180
	ExtDistanceLoc=0,-20,70,0

	[UI_Melee]
	DynamicUI=0
	GroupDistanceLoc=-3,-15,120,-70
	ComeToMeLoc=36,2,4,44
	FollowMeLoc=36,2,46,86
	MimicMeLoc=36,2,88,128
	HotButton0Loc=36,0,134,174
	HotButton1Loc=36,0,174,214
	HotButton2Loc=36,0,214,254
	TargetInfoAnchoredToRight=0
	TargetInfoLoc=1,13,90,60
	TargetDistanceLoc=50,62,140,0
	ExtDistanceLoc=0,-20,90,0

	[UI_sars]
	DynamicUI=0
	GroupDistanceOffset=0
	UseGroupLayoutBox=1
	GroupDistanceLoc=0,12,70,-5
	GroupDistanceElementPrefix=GW_Gauge
	ComeToMeLoc=33,3,0,30
	FollowMeLoc=33,3,32,62
	MimicMeLoc=33,3,64,94
	HotButton0Loc=69,39,2,32
	HotButton1Loc=69,39,34,64
	HotButton2Loc=69,39,66,96
	TargetInfoAnchoredToRight=0
	TargetInfoLoc=74,86,140,0
	TargetDistanceLoc=112,124,0,230
	UseExtLayoutBox=1
	ExtDistanceLoc=0,12,30,-20
  [/code]



Nov 24 2018 by eqmule
- Updated for BETA
- Custom UI Extended Target Window crash fixed in MQ2TargetInfo.

Nov 23 2018 by eqmule
- Updated for BETA
- Added MORE support for custom UI's to MQ2targetInfo
  I don't know much about custom UI' as I have only used a couple of them
  and my experience with them, well i was not impressed, the reason is that they are outdated
  they dont show aggro percentages, they use hardcoded sizes and thus cant be resized, cant be moved, has no title, etc.
  Honestly, its a mess, if u have a good UI that has all the same controls as default, you are lucky.
  Now, to workaround these limitations, I have made some changes to MQ2targetInfo:
  First of all if your group window is not resizable, ill change it so it is.
  Second if it doesnt have proper .TopOffset I'll use Location.top instead and so on.
  Suffice to say, I have done my best to make this work for everyone.
  If this still isnt enough, you are going to have to actually edit either mq2targetinfo.ini
  and set the button locations there, or edit your UI's XML files.
  Well, or just unload mq2targetinfo...

  Bottomline is, the code I added now, should at a minimum not crash your custom UI
  and there is a good chance it actually works for it as well, although u might have to resize the window
  in order to see all buttons and distance etc.

Nov 22 2018 by eqmule thanksgiving edition.
- Updated for BETA
- I now disable MQ2TargetInfo for incompatible UI's
  I plan on fixing it but I dont have time today.

- Started the Task TLO overhaul, we are going to be able to access these things without having to have the window open.
  This also means we can now add some new members to it, like the type of task, reward, npc to turn into etc.
  More to come.

Nov 21 2018 by eqmule
- Updated for BETA
- Moved Mimic Me default position to where old hotbutton was.
- Moved old hotbutton to old Mimic Me default position to be more consistent because:
- I Added 2 more hotbuttons to the group window. There was unused space next to hotbutton 1... - idea cred: sl968
  Rightclick groupwindow and check or uncheck the menu for it to hide/show them.
  or use /groupinfo help
  There is no way to selectivly show only one or two, the show is either for all three or none.
  Because, well it makes the most sense and I dont want to clutter up the menu with 3 settings for it.

Nov 20 2018 by eqmule
- Updated for BETA

Nov 19 2018 by eqmule
- Updated for TEST

Nov 19 2018 by eqmule
- Updated for BETA
- Added distance for targets on the Extended Target Window
  You can control the feature by: /groupinfo show/hide extdistance
  Because distance label needs a few pixels to display, u *might* need to make the window a bit wider,
  it depends how many letters are in the mobs name that u fight.
- MQ2TargetInfo.ini now lets you customize what commands, texts and tooltips are executed/displayed for the Follow Me and Come To Me buttons
  Default entries are:
  [code]
	ComeToMeText=Come To Me
	ComeToMeCommand=/bcg //nav id ${Me.ID}
	ComeToMeToolTip=/bcg //nav id ${Me.ID}
	FollowMeText=Follow Me
	FollowMeCommand=/bcg //afollow spawn ${Me.ID}
	FollowMeeToolTip=/bcg //afollow spawn ${Me.ID}
  [/code]

Nov 18 2018 by eqmule
- Updated for BETA

Nov 17 2018 by eqmule
- Updated for BETA

Nov 16 2018 by eqmule
- Updated for BETA

Nov 15 2018 by eqmule
- Updated for BETA

Nov 14 2018 by eqmule
- Updated for LIVE
- Updated for BETA

Nov 13 2018 by SwiftyMUSE
- Updated ROF2EMU build to bring to current.
- Fixed a GetItemLinkHash crash on BETA.

Nov 13 2018 by eqmule
- Updated for BETA
- Updated InvSlotMgr for TEST and BETA it has 0x900 slots now.
  This means /itemnotify in <pack#> <slot#> rightmouseup will work again.
- FirstFreeSlot now returns -1 if no freeslot is found.
- FirstFreeSlot returns 0-whatever, it does NOT start counting on 1 anymore.
  This means: if it return 0 the FIRST slot is in fact empty.
  if it returns 1 the SECOND slot is in fact empty, etc.
  We do this because in real life, from a coders perpective, arrays start at 0. not 1.
  and, thats just the way it should be.

Nov 12 2018 by eqmule
- Updated for BETA
- Added LoreEquipped, Luck, MinLuck and MaxLuck to the itemtype tlo for BETA
- Added some more fixes to /caption anon for spawn corpses etc - chatwiththisname

Nov 11 2018 by eqmule
- Updated for BETA

Nov 10 2018 by eqmule
- Updated for BETA

Nov 09 2018 by eqmule
- Fixed a /endmacro crash in the LIVE build
- Fixed a /endmacro crash in the TEST build
- Fixed a /endmacro crash in the BETA build
- Fixed ITEMINFO wrong size crash for TEST
- Updated for BETA

Nov 08 2018 by eqmule
- MQ2TargetInfo has been updated.
  You can now set UsePerCharSettings=1 if you want that in MQ2TargetInfo.ini.
  0 is default and means it reads settings from the [Default] section.
  I realized that having per char settings is cumbersome if you have A LOT of chars.
  The buttons on the groupwindow will only show when you are in a group now.
  Except the Hotbutton which will always show unless you change its show/hide setting. see /groupinfo help for more info.
- Added a tooltip for /groupinfo help on the main groupwindow.
- Fixed a bug in mq2targetinfo which would cause the groupwindow hotbutton "hitbox" to overlap the disband button making it difficult to click.
- Added CheckMenu items for showing/hiding the groupinfo buttons to the rightclick group window menu.

- Updated for TEST
- Updated for BETA
- GLOBAL gMacroPause is gone now. Use gMacroBlock->Paused instead.

Nov 07 2018 by eqmule
- Updated for BETA
- FirstFreeSlot now returns 0 if there is no free slot found

Nov 06 2018 by eqmule & SwiftyMUSE
- Updated for BETA
- Brought ROF2 client in sync with current source.

Nov 05 2018 by eqmule & SwiftyMUSE
- Updated for BETA
- Even More Stuff

Nov 04 2018 by eqmule & SwiftyMUSE
- Updated for BETA
- More Stuff

Nov 03 2018 by eqmule & SwiftyMUSE
- Updated for BETA
- Stuff

Nov 02 2018 by SwiftyMUSE
- Updated Charinfo structure to add luck.
- Updated MQ2TargetInfo to remove compile warnings.

Nov 02 2018 by eqmule
- Updated for BETA

Nov 01 2018 by eqmule
- Updated for BETA

Oct 29 2018 by eqmule
- Updated for TEST (and LIVE)
- If you have been crashing I strongly recommend you update to this version.
- Fixed IsStackBlocked call that would corrupt the stack and lead to crashes in mq2melee etc - thanks htw for help looking into it.
- Fixed multiple problems with CHARINFO and CHARINFO2 that would cause a rare crash.

Oct 27 2018 by eqmule
- Added ${EverQuest.HWND} returns the everquest window handle.
- Added /foreground command it puts eq in the foreground.
  Usage: /bct <toon> //foreground
- Added a "Switch to..." menu item to the groupwindow rightclick menu, It will switch over to another group member easily.
  This menu only exist if mq2targetinfo is loaded.
- Fixed a ${Merchant.SelectItem[=blah blah]} bug, it should work properly now.

Oct 26 2018 by SwiftyMUSE
- Added debugging logic for stacks.
    Add BuffStackTestDebug=1 to your [MacroQuest] section of MacroQuest.ini
    to allow debugging information to be put in the log file for review by
    the developers.

Oct 26 2018 by eqmule
- Previously Added: ${Merchant.ItemsReceived} its true if the merchants itemlist has been filled in.

- Fixed a issue that prevented isboxer from launching eqgame processes without them crashing.
- Added a /groupinfo command to hide/show buttons on the group window
  Usage: /groupinfo help
- GroupWindow Button locations are now configurable in mq2targetinfo.ini
  plugin unload and reload is needed if you change button locations.

Oct 25 2018 by eqmule && Chatwiththisname
- Updated for LIVE
- Fixed /selectitem it selects items in your inventory when you have a merchant open.
  Usage: /selectitem "bottle of" will select a "bottle of vinegar" you can also do "=bottle of vinegar" to match EXACT name (its not case sensitive though)
- Added Methods to the Merchant TLO: .SelectItem .Buy .Sell .OpenWindow
  Usage:
  /invoke ${Merchant.OpenWindow} //will open the merchant closest to you, or if you have a merchant target, that mrchant
  /invoke ${Merchant.SelectItem[bottle of]} for a partial match OR ${Merchant.SelectItem[=bottle of vinegar]} if you need the name to match EXACTLY (its not case sensitive though)
  /invoke ${Merchant.Buy[100]} //buys 100 of whatever is selected with Merchant.SelectItem[blah]
  /invoke ${Merchant.Sell[100]} //sells 100 of whatever is selected with /selectitem
- Fixed /caption anon - Chatwiththisname
- Added Anon Caption string to ini file - Chatwiththisname
- Added command /caption reload to reread the ini on the fly - Chatwiththisname

Oct 23 2018 by eqmule
- MQ2TargetInfo is now part of Core.

Oct 22 2018 by eqmule
- Added some more good stuff to mq2targetinfo
- Fixed clicking playername in group window.
- Added a button called "Mimic Me" to the group window.
	If you have mq2eqbc loaded the button will work and will
	make your whole group do what you do, if u target someone they will all target your target.
	if you say something they will all repeat what you say.
	This is great for tasks etc.
- Added "Pick up nearest ground item" to the rightclick menu in the groupwindow.
    This makes the character you selected the menu on pick up the nearest grounditem to him/her
- Added "Click nearest door" to the rightclick menu in the groupwindow.
   This makes the character you selected the menu on click the nearest door to him/her
- Added a real Hotbutton to the groupwindow, you can now put a custom hotbutton there that does whatever you like.

Oct 19 2018 by eqmule
- mq2melee.cpp has been updated for Me->AAList changes in the builder go click the file and diff it to the old one to see what changed.
- MQ2TargetInfo has been updated.
- Added Distance to group members next to their name in the groupwindow.
- Added a button to the group window called "Come to Me"
	If you have mq2eqbc, mq2nav and mq2advpath and a proper mq2nav mesh loaded
	the button will work and will make your whole group come running to you.

- Added a button called "Follow Me" to the group window.
	If you have mq2eqbc and mq2advpath loaded the button will work and will
	make your whole group follow you around.

- Added a new character TLO member: Bandolier it has 4 members: Index,Active,Name,Item
    it has one method: Activate
	Usage: (assuming you have a bandoiler saved as "1HB")
	| check if its active:
	[code]
	/if (!${Me.Bandolier[${Bandolier[1HB].Active}) {
		/echo [${Time}] player want us to activate Bandolier: 1HB.
		/invoke ${Me.Bandolier[1HB].Activate}
	}
	/echo I have a ${Me.Bandolier[1HB].Item[1].Name} in my primary bandoilier slot
	Output: I have a Snowreaver in my primary bandoilier slot
	Item returns a bandolieritemtype which has 4 members: Index,ID,IconID,Name
	[/code]

- Made some adjustments to the ${Ground} TLO and added .First and .Last members to it.
	  /echo ${Ground} will now return the FIRST item in the list if you DO NOT done a /itemtarget
	  in which case it will return that item.
	  Prior to this change ${Ground} would just return NULL if an /itemtarget had not been performed.
	- Fixed a bug in ${Ground} which prevented it from be used as a type
	  Example:
	  [code]
	  |a Macro to show how to use /vardata
	|/vardata does NOT work like /varset
	|Opening and closing the dataportion must NOT use ${}

	#turbo 120

	Sub Main
		/declare MyGroundItem		ground		local
		/declare Count			int		local
	
		|Start by just setting it to the first entry found in the grounditems list:
		| NOTE that I DO NOT USE ${Ground.First}, but Ground.First that's just how /vardata works, so accept it.
		/vardata MyGroundItem Ground.First

		/for Count 1 to ${GroundItemCount}
			/echo \a-w${Count}. \awID: \at${MyGroundItem.ID} \awDist: \ay${MyGroundItem.Distance} \ag${MyGroundItem.DisplayName}
        		|move to next:
			/if (${Bool[${MyGroundItem.Next}]}) {
				/vardata MyGroundItem MyGroundItem.Next
			} else {
				/break
			}
		/next Count
	/return
	[/code]

- Fixed AAPointsAssigned in the CHARINFO2 struct, it is actually an array.
	Prior to this fix we used it like this: pChar2->AAPointsAssigned;
	Now we use it like this: pChar2->AAPointsAssigned[0];
	It contains points spent in each aa category. the first one is just total...

Oct 10 2018 by eqmule
- Updated for TEST

Oct 01 2018 by eqmule
- Fixed a bug in SpawnMatchesSearch which *could* cause group members to look like they gone offline.
- Added click to nav on map - dannuic
  Usage: hold down alt + leftclick anywhere on the mapwindow and nav will run u there if its loaded.

Sep 25 2018 by eqmule
- Updated for TEST

Sep 21 2018 by eqmule
- Updated for LIVE

Sep 19 2018 by eqmule
- Updated for LIVE
- Fixed a bug with /advloot giveto
- Cleaned up and completed the _EQCASTSPELLGEM struct, we have been using it wrong for years it seems.
- TimeStamp in the EQCASTSPELLGEM has been removed and is now (correctly) part of the CBUTTONWND struct
  it is named (correctly) CoolDownBeginTime there.

- RecastTime in the EQCASTSPELLGEM has been removed and is now (correctly) part of the CBUTTONWND struct
  it is named (correctly) CoolDownDuration there.

- The 2 above changes means plugins might need to be edited if they used the old struct.
  Here is an example of how to fix this:
  change:
  return g->TimeStamp + g->RecastTime - EQGetTime();
  to:
  return g->Wnd.CoolDownBeginTime + g->Wnd.CoolDownDuration - EQGetTime();
- Started on adding support for the UF emu client, no eta for when it will build.
- The EMU #define has been renamed to ROF2EMU
- Added a #define for UFEMU
  This means if you plugin was previously using #if defined(EMU) !defined or #ifdef or #ifndef
  it need to to properly add in defined(ROF2EMU) && defined(UFEMU) or the !defined in the proper places

Sep 12 2018 by SwiftyMUSE
- Added Banker for searches.
- Fixed .NumGems so it will give up to 14 based on your spellbar.

Sep 12 2018 by eqmule
- Updated for TEST
- Fixed /removeaug
- Added support for RewardSelectionWnd through the /notify command -Plure
- Added .StacksWithDiscs to the Spell TLO its a true/false
  I don't know if it works, its untested.
- Advloot giveto now works for raid members as well.
- Added .Collected and .CollectedRecieved and .Scribed and .ScribedRecieved to the DisplayItem TLO they return true/false

Sep 05 2018 by eqmule
- Updated for TEST

Aug 18 2018 by eqmule
- Updated for TEST

Aug 15 2018 by eqmule
- Updated for LIVE

Aug 09 2018 by eqmule
- Updated for TEST

Jul 20 2018 by eqmule
- Updated for TEST
- MQ2 contains NO active hacks, you can't warp and you can't "gank" etc.
  Now, I bring this up since there is a thread on the official forum right now about cheat programs.
  They are NOT talking about mq2, but another program which I will NOT link to or promote in any way, in fact we condemn it.

Jul 19 2018 by eqmule
- Updated for LIVE

Jul 14 2018 by eqmule
- Updated for TEST

Jul 11 2018 by eqmule
- Updated for TEST

Jul 09 2018 by eqmule
- Added support for MQ2Radar

Jun 22 2018 by eqmule
- Updated for TEST
- Fixed a bug in mq2itemdisplay that would spam uierrors.txt

Jun 20 2018 by eqmule
- Updated for LIVE
- They removed the heroic resists from iteminfo, so I did to.
  I dont think anyone was using those anyway.

Jun 19 2018 by eqmule
- Updated for TEST

Jun 18 2018 by eqmule
- Added support for emu mq2labels plugin

Jun 16 2018 by eqmule
- Fixed a bug for TEST

Jun 13 2018 by eqmule
- Fixed ITEMINFO for TEST
- Fixed invslot charm

Jun 13 2018 by eqmule
- Updated for TEST

Jun 08 2018 by eqmule
- Added ActorDef to the spawn tlo it returns the name of the actor as a string

Jun 07 2018 by eqmule
- Fixed a crash in mq2linkdb
- Fixed multiple potential null ptr crashes in core
- synced some rof2 emu code to latest live

May 30 2018 by eqmule
- Fixed a bug in .FirstFreeSlot it returned 0 if all slots in a container was empty, but it should return 1 as in slot 1 is the first empty slot
- Added support for the InvSlot TLO to return .Item (as a ItemType) for worldcontainers
  Example: /echo ${InvSlot[enviro].Item.FirstFreeSlot}
  it will echo the first free slot in the currently open worldcontainer (forge,loom etc)

May 29 2018 by eqmule
- Fixed ${InvSlot[tradex].Item} where x is 1-16 for trading with players and 1-4 for NPCs
- Fixed a potential NULL pointer crash in mq2hud
- Fixed a potential NULL pointer crash in mq2chathook
- Fixed a potential NULL pointer crash in mq2moveutils
- Fixed a rare invalid pointer crash in mq2targetinfo

May 25 2018 by eqmule
- Added .Trigger and .HasSPA to the Spell TLO
  .Trigger[x] returns a SpellType.
  .HasSPA[x] returns true or false
  Usage:
  Sub Main
	/declare i int local
	/if (${Spell[Livio's Malosenia].HasSPA[470]}==TRUE) {
		/for i 1 to ${Spell[Livio's Malosenia].NumEffects}
			/if (${Spell[Livio's Malosenia].Attrib[${i}]}==470) {
				/echo the spell Livio's Malosenia triggers ${Spell[Livio's Malosenia].Trigger[${i}].Name}
			}
		/next i	
	}
  /return

May 22 2018 by eqmule
-Fixed PCHARINFONEW

May 21 2018 by SwiftyMUSE
- Corrected stacking for changes to spa 148
- Corrected display of spa 148 to use new data format

May 18 2018 by eqmule
- Updated for TEST
- Added .Next and .Prev to the grounditem type. - cred Alynel
  Usage: /declare NextItem ground local
		 /echo ${Ground[thing i'm looking for].Next.ID}
- Fixed Me.XTAggroCount

May 16 2018 by eqmule
- Updated for LIVE
- Updated for TEST

May 13 2018 by SwiftyMUSE
- Added MQ2SoundControl to global build.
- Removed patterns from MQ2Camera, MQ2Moveutils, MQ2SoundControl
- Fixed keybinds, you can no longer bind to the 22 additional keybind names
- Changed ${Me} and ${Buff} TLO's
  Added DiseaseCounters, PoisonCounters, CurseCounters, CorruptionCounters
  Changed Counters to TotalCounters
  Updated all counters to correctly pull the spelldata values

May 08 2018 by eqmule
- Updated or TEST

May 07 2018 by eqmule
- ${FindItem} and ${FindBankItem} and ${FindItemCount} now takes item ids as well
  Example: /echo ${FindItemCount[12345]} will find how many items with the id 12345 you have.
- /itemnotify now takes item ids as well.
  Example: /itemnotify #12345 leftmouseup will pick up an item with the id 12345 if one exist.
  NOTE: the hash (#) IS mandatory when using it this way.

Apr 27 2018 by eqmule
- Added .Solvent to the Augslot TLO it returns a SolvenType and if empty just the Name :cred and nagging for weeks: maskoi
  SolventType has 4 members: Name which is a string type, ID as int, Item as itemtype and Count as int.
  Example 1: /echo ${FindItem[Cloth Cap].AugSlot[0].Solvent.Name}
  Output: Class I Augmentation Distiller
  Example 2: /echo ${FindItem[Cloth Cap].AugSlot[0].Solvent.ID}
  Output: 47001
  //if you dont have the solvent in your inventory:
  Example 3: /echo ${FindItem[Cloth Cap].AugSlot[0].Solvent.Item.Name}
  Output: NULL
  Example 4: /echo ${FindItem[Cloth Cap].AugSlot[0].Solvent.Count}
  Output: 0

Apr 24 2018 by eqmule
- Updated for TEST

Apr 23 2018 by eqmule
- Fixed Me.XTAggroCount and Me.XTHaterCount
- Added ${MacroQuest.Version} it will grab whatever version is set in the resource for fileversion for mq2main.dll
- Added ${MacroQuest.InternalName} it will grab whatever internal name is set in resource for the internalname for mq2main.dll
- Fixed a crash in /itemnotify

Apr 21 2018 by eqmule
- Updated for LIVE
- .Replace can once again take an empty second argument example ${Target.Name.Replace[mule,]} output Eq if targets name is Eqmule

Apr 20 2018 by eqmule
- Bugfixes.
- Fixed a null pointer crash in MQ2FPS thanks to almar for the report and dump file.

Apr 19 2018 by eqmule
- Fixed a bug in _SPELLBUFF, it had the wrong size and members
  this will fix any problems with casting spells etc.

Apr 18 2018 by eqmule and SwiftyMUSE
- Updated for LIVE
- You should remove DataCompare, FindOffsets and GetDWordAt from your plugins, they exist as inlines from now on in core.

Apr 17 2018 by eqmule and SwiftyMUSE
- Updated for TEST

Mar 17 2018 by eqmule
- Added .Path to the MacroQuest TLO
  Usage /echo ${MacroQuest.Path}
  returns the path to the folder mq2main.dll is in
- Added Name, Level and Count to the CharSelectList mermber of the EverQuest TLO
  Usage: /echo ${EverQuest.CharSelectList[1].Name}
  Usage: /echo ${EverQuest.CharSelectList[1].Count} yes I know it should be ${EverQuest.CharSelectList.Count} but just work with it like that.
  it returns the actual count of the characters in the list.

Mar 16 2018 by eqmule
- Updated for LIVE and TEST Fixed the ITEMINFO struct so things like StackSize works again.

Mar 14 2018 by eqmule
- Updated for LIVE

Mar 11 2018 by SwiftyMUSE
- Updated hotkey processing. You are now able to use any/all of the allowed modifiers win/alt/ctrl/shift keys.
  hotkey processing will allow characters `/~, 0-9, A-Z, NUMPAD0-9 as the keycode. For example, you might want
  win+ctrl+~ to be a valid hotkey.
  F12 is RESERVED for the debugger and can not be used as a hotkey. You can use F12 with a modifier.
- Updated XTAggroCount to return a value when only 1 mob is on xtarget.
- Added XTHaterCount as the number of mob on xtarget with AUTO-HATER.

Mar 11 2018 by eqmule
-Fixed another crash on TEST -brainiac

Mar 10 2018 by eqmule
- Updated the TEST build. If you crash use REBUILD on mq2main then build the rest again.
- mapcrash fixed - brainiac

Mar 09 2018 by eqmule
- Updated for TEST

Feb 27 2018 by eqmule
- Updated for TEST

Feb 22 2018 by swiftymuse
- Updated for LIVE
- Updated for TEST
- Fixed a crash that would occur in plugins that use the __msgTokenTextParam_x offset which was wrong. -eqmule
  If you unloaded a plugin and that stopped the crashing, you can now safely load it again.

Feb 21 2018 by eqmule and SwiftyMUSE
- Updated the TEST build.
- Updated the LIVE build.
  Look, we don't know for sure which plugins work and which don't after todays patch
  there was just too many things that changed but i can say that I know mq2cast needed an update here:
  from:
  [code]
  if (Cast->CastOnYou[0]) {
	sprintf_s(Temps, "%s#*#", Cast->CastOnYou);
  [/code]
  changed to
  [code]
		/*CastByMe,CastByOther,CastOnYou,CastOnAnother,WearOff*/
		if (char*str = GetSpellString(Cast->ID,2)) { 
			sprintf_s(Temps, "%s#*#", str);
  [/code]
  So from now on if you need the strings from spell use GetSpellString
- Updated mq2moveutils in the builder with new patterns

Feb 13 2018 by eqmule
- Added MQ2TargetInfo plugin to core
  It adds 3 features to the target window:
  1. Distance to target
  2. Can See
  3. PH - if the mob you target is a place holder for a named, it will show info on the named when clicked.

Jan 31 2018 by eqmule
- Added a toggle to the item display window to add/remove loot filter
- Moved the button so its always paralell to the modified label
- Fixed a crash when typing % in chat - cred: jimbob

Jan 24 2018 by eqmule
- Attempted to fix the empty char select list bug that pops up a window and says "Loading Characters" by going back to serverselect.
  I cant tell if the fix works or not since the bug is so rare.
- The itemdisplay window has a new button for looking up the item on lucy.
- New command: /itemdisplay
- Usage: /itemdisplay LootButton off/on if not specified its a toggle
- Usage: /itemdisplay LucytButton off/on if not specified its a toggle

- The following APIs where incorrectly named and has been changed to their correct names:
- CHtmlWnd__OpenUrl_x is now  CWebManager__CreateHtmlWnd_x
- CHtmlComponent__CheckUrl_x has is now CHtmlComponentWnd__ValidateUri_x
- pWebBrowser is now pCWebManager
- pinstCHtmlWnd_x is now pinstCWebManager_x
- All instances of CCharacterSelect are now CCharacterListWnd

Jan 23 2018 by eqmule
- Updated for TEST

Jan 17 2018 by eqmule
- Updated for LIVE Go build it at www.macroquest2.com/builder
- Added a "Add to loot filters" button on the itemdisplay window.
  Usage: click it and it will add the item as always greed and roll.
  This feature is only present if you have the mq2itemdisplay plugin loaded.

Jan 17 2018 by SwiftyMUSE
- Fix for tunare deity

Jan 15 2018 by eqmule
- Added /AddLootFilter syntax:  /AddLootFilter <itemID> <ItemIconID> \"Item Name\"
  Example: /AddLootFilter ${Cursor.ID} ${Cursor.IconID} "${Cursor.Name}"
  will add whateveris on your cursor to the advloot filters as always greed and roll.
- Added a AddLootFilter method to the DisplayItem TLO.
- Usage: /invoke ${DisplayItem.AddLootFilter} or ${DisplayItem[x].AddLootFilter} where x is 1 to 6
- this will add whatever item is in the DisplayItem to advloot filters as AG and Roll

- Added a new TLO MQ2ItemSpellType as pItemSpellType:
- Added some new pItemType members:
	Clicky,Proc,Worn,Focus,Scroll,Focus2,Mount,Illusion and Familiar
	they all return the new pItemSpellType
	which has the following members:
	SpellID,RequiredLevel,EffectType,EffectiveCasterLevel,
	MaxCharges,CastTime,TimerID,RecastType,
	ProcRate,OtherName,OtherID and Spell (Spell returns a spelltype)
- Added the .CanUse member to the itemtype.
  Usage: /echo ${Cursor.CanUse} or ${FindItem[whatever].CanUse} or ${DsiplayItem.CanUse}
  returns true or false if u can use the item on your cursor.
  NOTE: if your item does NOT have a class set, i.e. None/None it will return FALSE.
  I am just calling the original eq function so dont blame me for anomolies.

Jan 10 2018 by eqmule
- Updated for TEST Go build it at www.macroquest2.com/builder

Jan 07 2018 by SwiftyMUSE
- Corrected ${Me.Rooted}, credit Plure.
- Updated spell SPA displays with new SPA's.
- Added ${Me.MercAAPoints}, ${Me.MercAAPointsSpent}
- Corrected ${Me.CursorKrono}

Jan 07 2018 by brainiac
- Updated solution and project files to use latest Visual Studio 2017.
  If you're not using VS2017 yet, go download community edition for free: 
  https://www.visualstudio.com/downloads/

Jan 05 2018 by eqmule
- Updated for LIVE Go build it at www.macroquest2.com/builder

Jan 04 2018 by eqmule
- Updated for TEST Go build it at www.macroquest2.com/builder

Jan 01 2018 by eqmule
- Updated for LIVE Go build it at www.macroquest2.com/builder
- /tar npc now correctly targets the closest npc using distance3d.

Dec 28 2017 by eqmule
- Updated for LIVE Go build it at www.macroquest2.com/builder
- ${Group.Cleric} will now return the cleric as a spawntype if a cleric is in the group (not a mercenary but a REAL cleric)
- ${Group.Injured[90]} will return the numbers of people in the group that has a hp percent lower than 90

Dec 19 2017 by eqmule
- Updated for LIVE Go build it at www.macroquest2.com/builder

Dec 16 2017 by eqmule
- Updated for TEST Go build it at www.macroquest2.com/builder

Dec 12 2017 by eqmule
- Updated for TEST Go build it at www.macroquest2.com/builder
- Updated for LIVE Go build it at www.macroquest2.com/builder

Dec 11 2017 by eqmule
- Updated for BETA Go build it at www.macroquest2.com/builder

Dec 10 2017 by eqmule
- Updated for BETA Go build it at www.macroquest2.com/builder

Dec 09 2017 by eqmule
- Updated for BETA Go build it at www.macroquest2.com/builder

Dec 08 2017 by eqmule
- Updated for BETA Go build it at www.macroquest2.com/builder

Dec 07 2017 by eqmule
- Updated for BETA Go build it at www.macroquest2.com/builder
- Fixed the UIType enumeration so things like ${Window[MerchantWnd].Child[ItemList].List[1,2]} etc, will work again.

Dec 06 2017 by eqmule
- Updated for BETA Go build it at www.macroquest2.com/builder
- Updated for TEST Go build it at www.macroquest2.com/builder
- Fixed /loginchar server:charname it should once again work.

Dec 05 2017 by eqmule
- Updated for BETA Go build it at www.macroquest2.com/builder

Dec 04 2017 by eqmule
- Updated for BETA Go build it at www.macroquest2.com/builder

Dec 04 2017 by SwiftyMUSE
- Added new TLO member XTAggroCount to ${Me}
  Usage: /echo ${Me.XTAggroCount} or ${Me.XTAggroCount[100]}
  it returns the number of AUTO-HATER mobs on the extended
  target window where your aggro is less than the optional
  parameter N. N must be between 1-100 inclusive or it will be
  set to 100 (the default value).
  So, ${Me.XTAggroCount} and ${Me.XTAggroCount[100]} are identical.

Dec 03 2017 by eqmule
- Updated for BETA Go build it at www.macroquest2.com/builder

Dec 02 2017 by eqmule
- Updated for BETA Go build it at www.macroquest2.com/builder

Dec 01 2017 by eqmule
- Added new TLO member BardSongPlaying to ${Me}
  Usage: /echo ${Me.BardSongPlaying}
  it returns true if a bard song is playing and false if not.
- Fixed ${Me.SpellReady} to take bard songs playing into account properly so it returns true even if a song is playing.
- Added Category and Subcategory to the SpellDisplay Window.
- Updated for BETA Go build it at www.macroquest2.com/builder

Nov 30 2017 by eqmule
- Updated for BETA Go build it at www.macroquest2.com/builder

Nov 29 2017 by eqmule
- Updated for TEST Go build it at www.macroquest2.com/builder
- Updated for BETA Go build it at www.macroquest2.com/builder

Nov 28 2017 by SwiftyMUSE credit plure
- Updated all FindItem code to allow partial matches and consistently check
  your cursor, inventory (including bags), keyrings for the item. Will now
  allow partial and exact match checks for all.
- Update to consistently check bank/shared bank slots/bags and to allow
  partial and exact match checks for all.

Nov 28 2017 by eqmule
- Updated for BETA Go build it at www.macroquest2.com/builder

Nov 27 2017 by eqmule
- Updated for BETA Go build it at www.macroquest2.com/builder

Nov 26 2017 by eqmule
- Updated for BETA Go build it at www.macroquest2.com/builder

Nov 25 2017 by eqmule
- Updated for BETA Go build it at www.macroquest2.com/builder

Nov 24 2017 by eqmule
- Updated for BETA Go build it at www.macroquest2.com/builder

Nov 23 2017 by eqmule HAPPY THANKSGIVING
- Updated for BETA Go build it at www.macroquest2.com/builder

Nov 22 2017 by eqmule
- Updated for BETA Go build it at www.macroquest2.com/builder

Nov 21 2017 by eqmule
- Updated for LIVE Go build it at www.macroquest2.com/builder
- Updated for BETA

Nov 20 2017 by eqmule
- Updated for BETA

Nov 19 2017 by eqmule
- Updated for BETA

Nov 18 2017 by eqmule
- Updated for BETA

Nov 17 2017 by eqmule
- Updated for BETA

Nov 16 2017 by eqmule
- Updated for BETA

Nov 15 2017 by eqmule
- Updated for BETA
- Updated for LIVE

Nov 14 2017 by eqmule
- Updated for BETA

Nov 13 2017 by eqmule
- Updated for BETA

Nov 12 2017 by eqmule
- Updated for BETA

Nov 11 2017 by eqmule
- Updated for BETA

Nov 10 2017 by eqmule
- Updated for BETA

Nov 09 2017 by eqmule
- Updated for BETA

Nov 08 2017 by eqmule
- Updated for TEST
- Updated for BETA
- Added a new command: /usercamera - feature request by Bogreaper
  You can use it to set the current camera as well as save/load settings for user camera 1
  NOTE: "User Camera 1" is actually camera number 3 in the client...
  Cameras are defined as follows:
  0 = First Person Cam
  1 = Overhead Cam
  2 = Chase Cam
  3 = User Cam 1
  4 = User Cam 2
  5 = Tether Cam
  6 = Zoom Cam
  7 = Internal Cam (don't ask, it just is ok. It is used for things like when you edit the facial features of your character etc.)

  Just type /usercamera without any arguments to see help for it.
  It will display the current active camera in the Selector Window titlebar, this can be toggled with /usercamera on/off default is on.
  Example: switch to camrea 3 by doing /usercamera 3
           Then, adjust it how you like it, type /usercamera save
		   Ok, that's it, next time u want to get back to that EXACT camera position, you just do /usercamera load
		   You can create hotkey(s) as well.
		   Optional: you can do /usercamera save eqmule and it will save it for eqmule (or whatever your chanracter name is), same thing with load.
		   if you omit the character name, it just saves is as a global camera.


Nov 07 2017 by eqmule
- Updated for BETA

Nov 06 2017 by eqmule
- Updated for BETA #2

Nov 06 2017 by eqmule
- Updated for BETA

Nov 05 2017 by eqmule
- Updated for BETA

Nov 04 2017 by eqmule
- Updated for BETA

Nov 03 2017 by eqmule
- Updated for BETA
- Merchant Window TLO Fixed.

Nov 02 2017 by eqmule
- Updated for BETA

Nov 01 2017 by eqmule
- Updated for BETA

Oct 31 2017 by eqmule
- Updated for BETA

Oct 30 2017 by eqmule
- Updated for BETA

Oct 29 2017 by eqmule
- Updated for BETA

Oct 28 2017 by eqmule
- Updated for BETA

Oct 27 2017 by eqmule
- Updated for BETA

Oct 26 2017 by eqmule
- Updated for BETA

Oct 25 2017 by eqmule
- Updated for BETA

Oct 24 2017 by demonstar55
- Added ${Target.MyBuffDuration} it returns your buffs duration on the target.

Oct 24 2017 by eqmule
- Updated for BETA

Oct 23 2017 by eqmule
- Updated for BETA

Oct 22 2017 by eqmule
- Updated for BETA

Oct 21 2017 by eqmule
- Updated for BETA
- Updated for TEST
- We are currently testing the new build server for LIVE builds, pm me for an invite.

Oct 18 2017 by eqmule
- Updated for LIVE
- The latest zip is located here: http://www.mq2update.com/MQ2-Latest.zip

Oct 13 2017 by eqmule
- Updated for TEST
- MQ2Auth.exe now produces truly unique hashes, everyone needs to rerun it.
- You can now see what your MQ2Auth is by clicking the Show MQ2Auth menu item on the trayicon.
  this also optionally let you copy it to the clipboard.
- EQ_CHAT_HISTORY_OFFSET has been removed it was a pita to keep updated
	From now on do :
	OutputBox->MaxLines = 0x190;
	instead of
    (DWORD*)&(((PCHAR)OutputBox)[EQ_CHAT_HISTORY_OFFSET])=0x190; 

Oct 12 2017 by eqmule
- Updated for TEST
- Updated for TEST #2

Oct 11 2017 by eqmule
- Updated for TEST

Oct 03 2017 by eqmule
- /removebuff now takes parameters: -pet and -both | cred MacQ
  /removebuff -pet buffname removes the buff from your pet ( same functionality as /removepetbuff buffname)
  /removebuff -both buffname removes the buff from both you and your pet.

Sep 28 2017 by eqmule
- Added MQ2FamKiller
- Added MQ2Bandolier
- Fixed MQ2Cursor
- Removed the voice "help" in group for mq2rez.

Sep 26 2017 by eqmule
- Updated the SPELL struct:
- CARecastTimerID has been renamed to ReuseTimerIndex
- Mana has been renamed to ManaCost
- FizzleTime has been renamed to RecoveryTime
- ReagentId has been renamed to ReagentID
- DescriptionNumber has been renamed to DescriptionIndex
- SubSpellGroup has been renamed to SpellSubGroup
- Location has been renamed to ZoneType
- DurationValue1 has been renamed to DurationCap
plugins changed:
MQ2NetBots
MQ2NetHeal
MQ2Debuffs
MQ2Cast
MQ2Melee

Sep 25 2017 by eqmule
- MAXTURBO has been moved to the ini file. cred: silverj
- Set TurboLimit under the [MacroQuest] section in the macroquest.ini to whatever, it defaults to 240.

- Obviously people are going to set this to 1000000000000000
- and then completely lock up their game, cause the engine will never ever yield time to eq, but hey... its their choice now I guess.
- I suggest you dont mess with it at all, and leave it at 240 max.

- this: http://www.macroquest2.com/phpBB3/viewtopic.php?f=28&t=20394
- and this: http://www.macroquest2.com/phpBB3/viewtopic.php?f=28&t=20393
  has also been implemented, thanks silverj

Sep 24 2017 by SwiftyMUSE
- Updated FindItemCount to include items on the cursor in the count.

Sep 23 2017 by eqmule
- Updated for TEST

Sep 21 2017 by eqmule
- Added ${Spell[x].IllusionOkWhenMounted} it returns true if the illusion spell will land when you are on a mount
  you can call this using any spell, but it will always return true if the spell is NOT an illusion spell.
  in fact it wont even evaluate it further if its not a illusion spell
- Fixed the pinstCTimeLeftWnd_x offset

Sep 20 2017 by eqmule
- Updated for LIVE

There will be no more public mq2 updates until I catch the guy that released the mq2 for agnarr.

send me a pm or skype text: eq.mule
if you have information. you can be anonymous.

longtime friends and loyal users here that I know and trust will be given the updates by me only from now on. (at no charge of course.) mq2 is still open source and free, its just that equistructs.h eqgame.h and eqdata.h wont be distributed or updated by me anymore. those change every patch and everything prior to this day is under gpl and can of course be requested or downloaded, but from now on until this crap is resolved, I have my own NEW includes that are NOT under the gpl.

I'm sick of having my hard work being taken and passed of by some leech on a server that I specifically requested we stay away from. I wont tolerate it.

mq2 is free and staying off of truebox was the only price people had to pay, cant do that? no mq2 for anyone anymore.

wanna step in and update it? lol go for it, it must be "easy" if eqmule can do it in a couple hours... pfft... yeah right...

/eqmule (yeah I'm bitter)

19 Sep 2017 by SwiftyMUSE
- Modified Math.Clamp to use the parameter list of (N, Min, Max). ie, will clamp the value N between Min and Max.
- Added ${Group.AvgHPs} guess what it returns? - eqmule

18 Sep 2017 by eqmule
- Fixed an infinite loop bug and a variable parse bug in Eval functions. -cred bug report: creamo
- Eval functions that take multiple arguments MUST separate those with comma(s) from now on
  Example: (run with a cleric, war or shaman)
  [code]
  Sub Main
	/declare c_argueString string outer shm clr war
	/declare ChatSender string local ${Me} 

	/if (!${checkbot["shm war clr", ${ChatSender}]}) { <-NOTE the COMMA
		/echo ${Time} Only Func3: FALSE, this should be TRUE
	} else {
		/echo ${Time} Only Func3: TRUE, this should be TRUE
	}
  /return

  Sub checkbot(selectedBots, chatSender)
    /declare botSelected bool local FALSE
	/echo ${Time} in Sub checkbot selectedBots=${selectedBots} chatSender=${chatSender}
    /if (${Select[${Me.Class.ShortName},${selectedBots}]}) /varset botSelected TRUE
  /return ${botSelected}
  [/code]

17 Sep 2017 by eqmule
- Fixed ${Me.GukEarned}, ${Me.MMEarned}, ${Me.RujEarned}, ${Me.TakEarned}, ${Me.MirEarned} and ${Me.LDoNPoints}
- Added a new TLO PointMercant it only have one member : Item which is a pPointMerchantItemType.
  The pPointMerchantitemType has the following members: Name, ItemID, Price, ThemeID, IsStackable, IsLore, RaceMask, ClassMask, bCanUse
  Usage:
  /echo ${PointMercant} returns true if the LDON Mercant window is open and FALSE if not.
  /echo ${PointMercant.Item[1].Price} OR /echo ${PointMercant.Item[Ebon Hammer].Price}
  returns the Price for index 1 or whatever index Ebon Hammer is in if you do it by name.
  etc.

15 Sep 2017 starring SwiftyMUSE as "the captain", eqmule as "crew member number 6" and special guest star: eqholic
- Updated to handle the new SPA's
- Fixed a bug in /next not taking its argument into account for nested for loops.
- Fix for labels
- Fixed the CSIDLWND struct (the SIDL define...) so since we have never had this right it was time, but note that
  if your plugin uses stuff like: pwnd->SidlText and its NOT an actual CSidlScreenWnd then you need to change it to whatever window it actually is.
  I guess questions about this should be directed to me (eqmule)

plugins changed outside of core are attached here:
http://www.macroquest2.com/phpBB3/viewtopic.php?f=29&t=11451&p=174467#p174467
MQ2Rez

14 Sep 2017 by eqmule
- Updated for TEST
- Fixed ${Familiar[x].} it will return familiars and not illusions now...

- Fixed a bunch of window structs that we where completely misusing anyway.
  this could require some plugin changes, contact me for help if you get errors.

- Fix: Variables that are undeclared but supplied as paramters now default to an actual NULL or 0 not the string "NULL"

- Inspecting the Blessed Spiritstaff of the Heyokah will no longer ctd you.
- Added Math.Clamp ${Math.Clamp[Min, N, Max]} will clamp N between Min and Max. - cred derple
  Example:
  ${Math.Clamp[1, 15, 30]} => 15
  ${Math.Clamp[20, 15, 30]} => 20
  ${Math.Clamp[1, 15, 10]} => 10
  Practical usage:
  /bct ranger //stick id ${Target.ID} ${Math.Clamp[25,${Target.Distance},150]} 
  this will make your ranger stay put if he is already between 25-150 meters away
  otherwise it will move him at most 150 away and at least 25 away.

12 Sep 2017 by eqmule and eqholic
- All plugin sources for this zip are attached to this post:
  http://www.macroquest2.com/phpBB3/viewtopic.php?f=29&t=11451&p=174415#p174415
- Changed MQ2MoveUtils to save stuff faster.
- MQ2ChatWnd got a new tlo /echo ${ChatWnd.Title}
- MQ2ChatWnd got a new command /setchattitle
- MQ2Melee updated - it has flags for down and holyshits called downflag0-60 and holyflag0-60
  you SHOULD set those flags to 2 if you parse ANY macro variables.
  Example:
  [code]
  downflag0=2
  downshit0=/if (${Macro.Paused}) /echo ${Macro} is PAUSED!
  [/code]
- MQ2Hud now updated with a new type HUDTYPE_MACRO which is 16
  This means you can now set the type to any combination of 1 2 4 8 and 16
  see http://www.macroquest2.com/wiki/index.php/MQ2HUD for more info.
  Basically using a hud that tries to parse variables that are used in macros, before they are declared will fail.
  This new flag lets mq2hud know to not even try unless its set.

- Adding events from a macro will now also automatically /declare variable as outer if used.
  Example: #Event Burn              "[MQ2] |${BurnText}|"
  As you can see this event uses the variable ${BurnText} and it will therefor /declare it as well.
  This means you can remove /declare BurnText in your Sub Main since adding the event did it for you already.

- Added ${Macro.IsOuterVariable[xxx]} which returns TRUE/FALSE, it checks if a outer variable exists. (read is declared)
  I would recommend NOT using this in macros unless its for debug purposes because it can get quickly get expensive in terms of cpu cycles.

- Added ${Macro.IsTLO[xxx]} which returns TRUE/FALSE, it checks if a Top Level Object exists. This should be faster than checking if a plugin is loaded. *should*
  Usage:
    [code]
    /if (${Macro.IsTLO[Melee]}) {
        /echo yes there is a Melee Top Level Object loaded...
		/echo this means I CAN actually do stuff with it without it throwing the Undeclared warning:
		/delay 25 !${Melee.Combat}
    } else {
        /echo no there is no such TLO, maybe you should load mq2melee?
		/end
    }
    [/code]

07 Sep 2017 by eqmule and eqholic
- All Plugin Sources changed outside of core for this zip are attached to the post here:
http://www.macroquest2.com/phpBB3/viewtopic.php?f=29&t=11451&p=174399#p174399
- using namespace std; has been removed from mq2main.h
  THIS MEANS your plugins will ERROR with lines like this:
  error C2143: syntax error: missing ';' before '<'
  The line: map<string, class CXWnd2 *> WindowMap;
  To fix: Find #include "../MQ2Plugin.h" in your plugin and add using namespace std; under the LAST #include below it.
  Example:
	[code]
	#include "../MQ2Plugin.h"
	#include <otherheader>
	...
	using namespace std;
	[/code]
	OR just change the line to say std:: map<std::string, class CXWnd2 *> WindowMap;

-  The reason for that change is that right now we litter ALL projects with the std namespace and it is just not good.
   Let everyone that needs that namespace use it in their own projects from now on.

- #bind(s) are now fixed and won't screw up the macrostack anymore.
- Todays update is significant because I rebuilt the macro engine to improve performance,
  it was well overdue. The biggest change is that gMacroBlock is now a map.
- Undeclared Variables are no longer tolerated, and the macroengine will not run at optimal speed
  if they exist. I have added a TLO to check for them because of this and a new macro keyword #warning as well
  so there is no good reason to run old macros where these kinds of variables hog cpu power:
AGAIN:   IMPORTANT: Undeclared variables will slow down macro performance a LOT if they are used over and over, so, fix your macros.

- The Macro TLO has a new method: .Undeclared
  Usage: /invoke ${Macro.Undeclared} and it will list all undeclared variables.
- New macro keyword: #warning
  add it at the top of your macro, and you will get warnings if there are undeclared variables used in it.

- /while and /for loops can now be nested inside each other.
- /continue and /break should work properly inside /for loops now.
- /continue and /break works in /while loops now.

- Updated MQ2Rez and MQ2Cast to not hog the cpu looking up windows over and over.
- Other stuff to optimize and cut down on cpu intensive tasks.

Files changed outside of core:
\MQ2Cast\MQ2Cast.cpp
\MQ2Rez\MQ2Rez.cpp

01 Sep 2017 by eqmule and eqholic
- You can now call functions inside if statements in your macros
  Use [] after your sub inside the if statement to tell the macro its a sub
  so /if (blah[]) /call dostuff
  or if it actually have parameters
  /if (blah[${arg1} "hi there" 0]) /call dostuff

  Example:
  [code]
Sub Testsub
    /echo Enter Testsub
    /return Hello world
/return

Sub Testargs(int arg1,int arg2)
    /if (${arg1} > ${arg2}) {
        /return Testargs: ${arg1} > ${arg2}
    } else {
        /return Testargs: ${arg1} <= ${arg2}
    }
/return

Sub IsHuuge(int arg1)
    /echo IsHuuge ${arg1} ?
    /if (${arg1} > 1000) {
        /echo TRUE
        /return TRUE
    } else {
        /echo FALSE
        /return FALSE
    }
/return

Sub Main 
    /echo ${Testsub[]}
    /echo ${Testargs[10 9]}
    /if (${IsHuuge[2000]} && !${IsHuuge[1]}) /echo Huuge and smaaal
/return
  [/code]

19 Aug 2017 by eqmule
- Updated for TEST

17 Aug 2017 by eqmule
- Fixed Me.Aego and some other stuff related to it.
  Unfortunately for us and everyone else that parses the spells db
  Category and Subcategory are now 0 for all spells that cannot be scribed.
  Lets hope this was just a mistake and it will be reversed in a future patch.

- Me.Aura now returns a pAuraType cred: xowis
  Members: ID, Name, SpawnID
  Methods: Remove
- Me.Aura[] now accept partial matches

16 Aug 2017 by eqmule
- Updated for LIVE

11 Aug 2017 by eqmule
- Fixed a crash in the TEST build.

10 Aug 2017 by eqmule
- Updated for TEST
- Improved AddAlias, RemoveAlias and the rest of the alias stuff.
  macros that use /addalias should notice a significant increase in performance.

03 Aug 2017 by SwiftyMUSE
- Updated /cast to cast the memorized rank of the spell when the rank is not given in the name.
- Fixed random crashes with /click when zoning.

31 Jul 2017 by eqmule
- /cast now takes an optional loc x y z argument useful for splashspells.
  Example: /cast "Reforming Splash" loc 123 456 789
  would cast the splash spell at that location...
  just doing a /cast "Reforming Splash" will cast it either on your targets location
  and if you have no target on your own location.

- Added IsSummoned to the spawn tlo, returns true/false if its a summoned being (pet for example)
- MQ2Template now (correcty) creates OnBeginZone & OnEndZone functions. - cred htw
- Distances in searchspawn now return the true 3D distance (instead of 2d distance)
- Added zLoc to searchspawn. cred ctaylor
  this means you can search location and zradius at a specific zloc.
  Example:
  /echo ${Spawn[npc loc 10 20 30 radius 20 zradius 15]}
  IF there is a npc within 20 radius of loc 10,20 AND within +-15 Z of 30 (so max 45 or min 15)
  THEN it will return that spawn...
  NOTE: You can still use ${Spawn[npc loc 10 20 radius 20 zradius 15]}
  like before this addition, and then it will just use YOUR Z (thats how it has worked up til now.)
  If you use the loc keyword and there is a NUMBER as parameter 3, it will ALWAYS be assumed its the z loc...
  IF there is NO NUMBER as the third parameter after loc, then its NOT a Z.
  Just to make this perfectly clear: ALWAYS specify the radius keyword AFTER your loc keyword, and you will
  be fine no matter if you feed it 2 or 3 args.
  Makes sense? yeah... right...

27 Jul 2017 by eqmule
- Polished up the window manager a bit, it was overdue.
  This means some plugins might break, but its easy to fix.
	Example:
	[code]PCSIDLWND* ppWnd = pWindowManager->pWindows;
	PCSIDLWND pWnd=*ppWnd;
	while (pWnd = *ppWnd)
	...
	[/code]
	becomes:
	[code]for(int i=0;i<pWindowManager->pWindows.Count;i++)
	{
		if (PCXWND pWnd = pWindowManager->pWindows[i]) {
		...
	[/code]

25 Jul 2017 by eqmule
- Minor Maintenance Release
- IsGroupMember returns true for mercenaries as well now.
- Fixed a buffer overflow in mq2chatwindow

23 Jul 2017 by eqmule
- Updated for LIVE
- Updated for TEST

20 Jul 2017 by eqmule
- Improved /face to mimic exactly how the client AI faces mobs.
  This means its looks very natural and smooth now.
  Please don't use /face fast anymore, it looks "bottish"
  and there is no good reason to use it.

19 Jul 2017 by eqmule
- Updated for LIVE
- The crash callback will once again produce dump files and zip them.
- Math.Rand now takes an optional min argument so you can get a random number between 2 variables.
  Example: /echo ${Math.Rand[5,10]}
  this would return a randum number between 5 and 10.
  You can still use the original just specifying the max.
  Example: ${Math.Rand[10]}
  in which case it behaves as before. (in this example, rand between 1 and 10) 

17 Jul 2017 by SwiftyMUSE
- Added ${Me.Beneficial}, ${Me.BASExxx} back into the source code.
- Added ${Me.CursorKrono}

12 Jul 2017 by eqmule
- Updated for TEST
- All instances of "Malod" has been renamed to "Maloed"
- Darkened Malosenia is now correctly returned when doing a ${Target.Maloed}

10 Jul 2017 by SwiftyMUSE
- added optional <z> parameter to /face loc

21 Jun 2017 by eqmule
- Updated for TEST
- Updated for LIVE

21 Jun 2017 by SwiftyMUSE
- Updated ground spawn names
- Update MQ2Hud for occasional crash - cred demonstar55

17 Jun 2017 by eqmule
- Updated for ISXEQ so it once again builds...
  I loaded the ISXEQ.sln in VS 2015 and set the projects to the v140_xp toolset, and it built.
  Report bugs or problems on the forum.

15 Jun 2017 by eqmule
- Updated for TEST

14 Jun 2017 by eqmule
- Changed ${Switch.Distance} and  ${Switch.Distance3D} so they report distance to the switch outer bounds, not its center.
- Fixed /click left door to take character reach and door radius into account.
  This means doors that previously couldn't be opened because there was no way to get within 20 feet of them
  can now be opened (the plane of justice door in pot comes to mind)
  In retrospect it kinda makes sense that if a door radius is huge, you dont have to get as close to it to open it...
  Thanks to Derple reporting this bug.
- Doors that require lock picking can now be opened as well if you have lockpicks on your cursor.
- Updated for TEST

02 Jun 2017 by eqmule
- Updated for TEST

18 May 2017 by SwiftyMUSE
- Updated faction names

17 May 2017 by The Undertaker
- Updated for LIVE

15 May 2017 by maskoi
- EverQuest.CurrentUI now return a string representing the currently loaded UI skin.
- EverQuest.IsDefaultUILoaded returns a bool true or false if the "Default" UI skin is the one loaded.

10 May 2017 by The Undertaker
- Updated for TEST

01 May 2017 by The Undertaker
- Fixed a bug in the new noparse ini thingy

01 May 2017 by The Undertaker
- ${Ini} now takes an optional 5th argument "noparse"
  This means you can now (finally) read ini settings into a variable without parsing the actual setting.
Example:
INIFILE:
[code]
[DPS]
DPSCondition1=${Me.XTarget[1].PctHPs} > 50
[/code]
[code]
Sub Main
	/declare DPSCondition1 string local
	/echo This is the actual setting for DPSCondition1 : ${Ini[MySettings.ini,DPS,DPSCondition1,NULL,noparse]}
	/varset DPS1Condition ${Ini[MySettings.ini,DPS,DPSCondition1,NULL,noparse]}

	|looping it here so you can see the condition actually changes as the xtarget mobs HP changes and no need 
	|for reading the ini over and over anymore... you're welcome...
:loop
	/echo ${DPSCondition1}
	/delay 1s
	/goto :loop
/return
[/code]

29 Apr 2017 by The Undertaker
- Updated for TEST

25 Apr 2017 by The Undertaker
- Updated for LIVE

24 Apr 2017 by htw
- Added a new TLO ${Range} which returns a pRangeType
  pRangeType has 2 members:
  Between which returns TRUE or FALSE
  and
  Inside which also returns TRUE or FALSE
  Usage Example:
  /echo ${Range.Inside[10,5:9]}
  which will return TRUE since 5 and 9 are both within the 10 range.
  /echo ${Range.Between[85,95:100]}
  which will return FALSE since 85 is not a number between 95 and 100

24 Apr 2017 by The Undertaker
- Maintenance Update

21 Apr 2017 by Derple
- Added new #bind command for macros.
  Short Explaination, this allows you to execute macro sub routines.
  Long Explaination:
  Binds are triggered when a macro runs either:
  /varset or /echo or /call or if a Sub is executed.
#bind allows you to bind an ingame slash command to a macro function.
Before you had to do this with #events and capture text that you sent to yourself for example: 
#event SayMana "#*#SayManaPercent#*#"
Now you can do 
#bind SayMana /saymana
Instead of sending yourself the keyword you can just type /saymana and it will execute the function called "Sub Bind_SayMana"
Example:
[code]
| Old Way
| #event StartCoh "#*#COH --GRP--#*#"
| New Way you can now just type /coh or /bcaa //coh or /bct mage //coh
#bind StartCoh /coh

Sub CastSpell(string spellToCast)
    /declare delayTime int local 0
    /echo Casting: ${Target.Name} with ${spellToCast}
    /casting "${spellToCast}" -maxtries|5
    /call WaitCastFinish
/return

Sub Event_StartCoh
    /if ( ${Bool[${Me.Book["Call of the Hero"]}]} == FALSE ) {
        /echo I don't have COH - Bailing...
        /return
    }
 
    /declare i int local 0
    /declare GroupCount int local ${Group.Members}
    /for i 1 to ${GroupCount}
        /doevents
        /if ( ${Group.Member[${i}].Distance} > 50 ) {
            /target id ${Group.Member[${i}].ID}
            /call CastSpell "Call of the Hero"
        }
        /call WaitCastReady "Call of the Hero"
    /next i
/return

Sub Bind_StartCoh
    /call Event_StartCoh
/return

Sub Main
    :Loop
    /doevents
    /delay 1s
    /goto :Loo
/return
[/code]

21 Apr 2017 by The Undertaker
- Updated for TEST
- Fixed a couple offsets that where wrong for LIVE.

19 Apr 2017 by Dr. Sneerstell
- Updated for LIVE
- ${Skill[someskill].Auto} returns true or false if the skill is set to use /autoskill on/off
- ${Me.AutoSkill[1]} returns a pSkillType
- ${Me.AutoSkill[2]} returns a pSkillType
- Example usage:
- ${Me.AutoSkill[1].Name} returns the name of whatever skill is set as the first autoskill.
- ${Me.AutoSkill[2].ID} returns the ID of whatever skill is set as the second autoskill.
- Fixed /items crash
- The previous change to the GROUNDITEM Struct member "ID", the renaming of it to "ItemPtr",
  caused a crash, and has been reverted.
- Reorganized skills a bit. NUM_SKILLS is now 0x64 (it always was) so change plugins if needed.

15 Apr 2017 by eqmule
- Fix for /ranged crash in the TEST build.
- The GROUNDITEM Struct member "ID" has been renamed to "ItemPtr". (just accept it)
  Added some missing members to that struct as well.

14 Apr 2017 by eqmule
- Fix for /doability crash in the TEST build.

13 Apr 2017 by eqmule
- Updated for TEST

08 Apr 2017 by eqmule
- Changed max npc level to 125
  this fixes spawnsearch etc where npc's higher than level 115 would not show up.

19 Mar 2017 by eqmule
- Updated for TEST

15 Mar 2017 by eqmule
- Updated for LIVE
- Stuff

10 Mar 2017 by eqmule
- Updated for TEST
- Stuff

23 Feb 2017 by eqmule
- Added the offline trader acceptance to mq2autologin.

22 Feb 2017 by eqmule
- Tip for macro authors:
- Added FloorZ to the Spawn TLO it returns a float.
  FloorZ usage: ok so... eh, spawns are sometimes (always?) "planted" a few inches below or above the floor...
  This member represent where the floor is ACTUALLY at.
  So if you for example do a /echo ${Target.Z} and it returns 219
  and then you do a ${Target.FloorZ} it will return like 216 or something...
  Why is this important, well for brainiacs new mq2nav, I discovered that
  sometimes, when a spawns z location is outside of the geometry... (above or below)
  you cannot just do a /nav target or a /nav locxyz ${Target.X} ${Target.Y} ${Target.Z}
  BUT doing a /nav locxyz ${Target.X} ${Target.Y} ${Target.FloorZ} works.
  So... this is how you get /nav working correctly with problematic spawns which have their feet outside of the geometry.

15 Feb 2017 by eqmule
- Updated for LIVE
- XTARGETDATA has been renamed to XTARGETSLOT
- New include added SharedClasses.h
- the XTARGETSLOT struct has been moved to SharedClasses.h
- Unknown0x4 in the XTARGETSLOT struct has been renamed to XTargetSlotStatus, change plugins accordingly.
- XTarget stuff has gone through a make over, this will break plugins.
  Here are ONE example of how to fix this:
  MQ2Melee.cpp:
  change:
  [code]case XTaggro:
		{
			Dest.DWord = true;
			Dest.Type = pBoolType;
			if (PCHARINFO pChar = GetCharInfo()) {
				if (PXTARGETMGR xtm = pChar->pXTargetMgr) {
					if (PXTARGETARRAY xta = xtm->pXTargetArray) {
						DWORD x = 0;
						for (DWORD n = 0; n < xtm->TargetSlots; n++)
						{
							if (xta->pXTargetData[n].xTargetType == XTARGET_AUTO_HATER && xta->pXTargetData[n].Unknown0x4)
							{
								x++;
							}
						}
						if (x>1) {
							if (pAggroInfo) {
								for (DWORD i = 0; i<xtm->TargetSlots; i++) {
									if (DWORD spID = xta->pXTargetData[i].SpawnID) {
										if (PSPAWNINFO pSpawn = (PSPAWNINFO)GetSpawnByID(spID)) {
											if (pTarget && ((PSPAWNINFO)pTarget)->SpawnID == pSpawn->SpawnID)
												continue;
											if (pSpawn->Type == SPAWN_NPC && xta->pXTargetData[i].xTargetType == XTARGET_AUTO_HATER) {
												DWORD agropct = pAggroInfo->aggroData[AD_xTarget1 + i].AggroPct;
												//WriteChatf("Checking aggro on %s its %d",xta->pXTargetData[i].Name,agropct);
												if (agropct<100) {
													Dest.DWord = false;
													break;
												}
											}
										}
									}
								}
							}
						}
					}
				}
			}[/code]
			to
			[code]case XTaggro:
				{
					Dest.DWord = true;
					Dest.Type = pBoolType;
					if (PCHARINFO pChar = GetCharInfo()) {
						if (ExtendedTargetList *xtm = pChar->pXTargetMgr) {
							DWORD x = 0;
							for (int n = 0; n < xtm->XTargetSlots.Count; n++)
							{
								XTARGETSLOT xts = xtm->XTargetSlots[n];
								if (xts.xTargetType == XTARGET_AUTO_HATER && xts.XTargetSlotStatus)
								{
									x++;
								}
							}
							if (x > 1) {
								if (pAggroInfo) {
									for (int i = 0; i < xtm->XTargetSlots.Count; i++) {
										XTARGETSLOT xts = xtm->XTargetSlots[i];
										if (DWORD spID = xts.SpawnID) {
											if (PSPAWNINFO pSpawn = (PSPAWNINFO)GetSpawnByID(spID)) {
												if (pTarget && ((PSPAWNINFO)pTarget)->SpawnID == pSpawn->SpawnID)
													continue;
												if (pSpawn->Type == SPAWN_NPC && xts.xTargetType == XTARGET_AUTO_HATER) {
													DWORD agropct = pAggroInfo->aggroData[AD_xTarget1 + i].AggroPct;
													//WriteChatf("Checking aggro on %s its %d",xta->pXTargetData[i].Name,agropct);
													if (agropct < 100) {
														Dest.DWord = false;
														break;
													}
												}
											}
										}
									}
								}
							}
						}
					}
				}[/code]
- Good Luck.

13 Feb 2017 by derple
- Fixed ${Target.Buff[x].Caster} so it takes multiple casters of the same spell into account.
  Before this fix, only the first caster of a spell would be returned.
- Added ${Target.MyBuff[x]} it returns a pSpellType
  Example Usage:
  [code]holyshit0=/if (!${Debuff.Silenced} && ${Me.PctMana} > 10 && ${Target.MyBuff[Envenomed Breath].ID} == NULL && ${Target.CurrentHPs}<95) /casting "Envenomed Breath"[/code]
- Added ${Target.MyBuffCount} it returns a int of all buffs YOU have casted on the target.

08 Feb 2017 by eqmule
- Fixed a few places which would use pInvSlotMgr without NULL checking it
- Added .TimeBeenDead to the spawn tlo You can use it to figure out how long a corpse has been dead.
  NOTE: The timer is dependant on if you where in the zone when the corpse spawned.
  If you enter a zone and check this tlo member it will display the time of the death 
  as the time you entered the zone.
- Fixed a potential stack corruption in EndMacro
- Updated for TEST
- Made some changes to MacroQuest2.exe to deal with it not detecting eqgame version correctly sometimes.

03 Feb 2017 by eqmule
- Updated for TEST, yes there was a new patch.
- Fixed a issue that would hang the client and sometimes even crash it.
  this should fix the problem with using Untamed Rage on a berserker
  as well as other buff stacking check problems.

03 Feb 2017 by eqmule
- Updated for latest LIVE and TEST patches

01 Feb 2017 by eqmule
- Crash handling is now somewhat configurable
  See the MQ2CrashCallBack function and GetCrashDialogMessage

30 Jan 2017 by eqmule
- Added ${MacroQuest.Build} it returns an int where LIVE = 1 TEST = 2 BETA = 3 and EMU = 4
- Added Start EQBC Server to the tray icon menu.

29 Jan 2017 by eqmule
- I finally had time to sit down and look at the crash reporting
  it has been given a major overhaul
  you will know what I mean next time you crash.
  Please READ the crash message carefully.
  Do what it says. Or not.

24 Jan 2017 by eqmule
- Fix for ${Me.HaveExpansion[Empires of Kunark]} crash - cred maskoi
- A few changes to mq2chatwnd to deal with potential memleaks - cred Derple

21 Jan 2017 by eqmule
- Updated for TEST

20 Jan 2017 by eqmule
- Fixed a bug in the EQINVSLOTWND struct where slots where WORD instead of short
  this will take care of any remaining problems with /itemnotify
- stuff in progress, nothing to see here yet...
- Fixed a buffer overflow in the UPCNotificationFlush_Detour -Thanks Maskoi

19 Jan 2017 by SwiftyMUSE
- Fixed BuffStackTest to correctly test spells with triggering spas.

18 Jan 2017 by eqmule
- Updated for LIVE
- Bunch of other stuff, thanks Brainiac for the arrayclass mod
- Exp has been changed to a __int64, because, well it is, and has been for a few years...

14 Jan 2017 by SwiftyMUSE
- Corrected potential crashes in the following routines: GetAdjustedSkill, GetBaseSkill, GetModCap, 
  GetCastingTimeModifier, GetFocusCastingTimeModifier, GetFocusRangeModifier, HasSkill, MakeMeVisible.
- Corrected a bug in BuffStackTest when checking triggering spas.

13 Jan 2017 by SwiftyMUSE
- Added SkillBase to character. This will give you the static base maximum for your skills.
- Updated Skill and SkillCap to handle the new TS aas allowing for above the cap values.

13 jan 2017 by eqmule
- Added ${Macro.MemUse} it returns a pIntType letting u know how much memory your macro is using.
  its useful if you suspect you have a leak.
- Ok so here is a NEW FEATURE which was brought to us by Brainiac, Thanks Brainiac!
  It allows us to extend any existing TLO's in our own plugins.
  Example:
  You want to add a new member to for example the character TLO
  named .CursorKrono which tells you how many Krono you have on your cursor
  you could then do /echo ${Me.CursorKrono}

  Below is a plugin example for how you would do this: (tags added for forum post to show up correctly)
[CODE]
// MQ2ExtensionTest.cpp : Defines the entry point for the DLL application.
//

// PLUGIN_API is only to be used for callbacks.  All existing callbacks at this time
// are shown below. Remove the ones your plugin does not use.  Always use Initialize
// and Shutdown for setup and cleanup, do NOT do it in DllMain.


#include "../MQ2Plugin.h"

PreSetup("MQ2ExtensionTest");

//----------------------------------------------------------------------------
// test the mq2 datatype extension code

class MQ2CharacterExtensionType* pCharExtType = nullptr;

class MQ2CharacterExtensionType : public MQ2Type
{
public:
	enum ExtensionMembers {
		CursorKrono = 1,
	};
	MQ2CharacterExtensionType() : MQ2Type("MQ2TestCharacterExtension")
	{
		TypeMember(CursorKrono);
	}
	bool GETMEMBER()
	{
		PMQ2TYPEMEMBER pMember = FindMember(Member);
		if (!pMember)
			return false;
		switch (pMember->ID)
		{
			case CursorKrono:
			{
				if(PCHARINFO pCharInf = GetCharInfo()) {
					Dest.DWord = pCharInf->CursorKrono;
					Dest.Type = pIntType;
					return true;
				}
			}
		}
		return false;
	}
	bool ToString(MQ2VARPTR VarPtr, PCHAR Destination)
	{
		return false;
	}
	bool FromData(MQ2VARPTR& VarPtr, MQ2TYPEVAR& Source)
	{
		if (Source.Type != pCharExtType)
			return false;
		VarPtr.Ptr = Source.Ptr;
		return true;
	}
	bool FromString(MQ2VARPTR& VarPtr, PCHAR Source)
	{
		return false;
	}
};
PLUGIN_API VOID InitializePlugin(VOID)
{
	pCharExtType = new MQ2CharacterExtensionType;
	// This is where you add it to an existing TLO
	// in this case the one named "character" aka our ${Me} tlo...
	AddMQ2TypeExtension("character", pCharExtType);
}
PLUGIN_API VOID ShutdownPlugin(VOID)
{
	//dont forget to remove it on plugin shutdown...(aka plugin unload)
	RemoveMQ2TypeExtension("character", pCharExtType);
	delete pCharExtType;
}[/CODE]

12 Jan 2017 by eqmule
- Updated for TEST
- ZonePoint in the DOORS struct has been renamed to SpellID

06 Jan 2017 by SwiftyMUSE
- Updated spell effects display
- Updated buff stacking testing

06 Jan 2017 by eqmule
- Fixed the _EQCASTSPELLGEM struct, thanks JimBob
  this should make features that relies on the spellicon and spellstate members of that struct work again.
- Updated the TEST build so its synced with LIVE.
- Added some new Spawn TLO members: (DISCLAIMER:  I reserve the right to remove/alter and or depreciate any of these as I'm still testing this stuff.)
	IsBerserk (pBoolType), pTouchingSwitch (pIntType), bShowHelm (pBoolType), CorpseDragCount (pIntType), bBetaBuffed (pBoolType), CombatSkillTicks[x] 0-1 (pIntType), 
	FD (pIntType), InPvPArea (pBoolType), bAlwaysShowAura (pBoolType), GMRank (pIntType), WarCry (pIntType), IsPassenger (pBoolType), 
	LastCastTime (pIntType), DragNames[x] 0-1 (pStringType), DraggingPlayer (pStringType), bStationary (pBoolType), BearingToTarget (pFloatType), bTempPet (pBoolType), 
	HoldingAnimation (pIntType), Blind (pIntType), LastCastNum (pIntType), CollisionCounter (pIntType), CeilingHeightAtCurrLocation (pFloatType), AssistName (pStringType), 
	SeeInvis[x] 0-2 (pIntType), SpawnStatus[x] 0-5 (pIntType), bWaitingForPort (pBoolType)

- SolventNeeded in the iteminfo struct has been renamed to SolventItemID 
- Added some new members to the iteminfo struct and cleaned it up a little.
- Added MQ2AugType TLO, it has these members: Slot (pIntType), Type (pIntType), Visible (pBoolType), Infusable (pBoolType), Empty (pBoolType), Name (pStringType), Item (pItemType)
- New Member: AugSlot added to the item TLO 
  it returns a pAugType
  Usage: (Items can have MAX 6 slots for augs so... [x] can ONLY be 0-5)
        /echo ${Cursor.AugSlot[0].Type}
        /echo ${Cursor.AugSlot[1].Visible}
        /echo ${Cursor.AugSlot[2].Infusable}
        /echo ${Cursor.AugSlot[3].Empty}
        /echo ${Cursor.AugSlot[4].Name}
        /echo ${Cursor.AugSlot[5].Item.Purity}
- Added 2 new commands: /removeaug and /insertaug to the mq2itemdisplay plugin
  type /removeaug or /insertaug for help
  /removeaug will pop a dialog if a perfect augmentation distiller needs to be used...
  I would be extremely careful with these 2 commands unless you understand
  how they work... if you augment the wrong item or remove an augment from the wrong item or whatever... its not my fault.
- Added the MQ2WorldLocationType TLO it has the following members: ID (pIntType),Y (pFloatType), X (pFloatType), Z (pFloatType),Heading (pFloatType), Zone (pZoneType),
- Added BoundLocation to the Charatcer TLO its size is 0-4 for up to 5 bind points.
  Usage:
		 /echo ${Me.BoundLocation[0].ID} returns the zone id of your first bind point
		 /echo ${Me.BoundLocation[1].ID} returns the zone id of your second bind point
- Changed pChar2->ZoneBoundX it's now pChar2->BoundLocations[0].ZoneBoundX; 
          as well as all the other ->ZoneBo****** members.

20 Dec 2016 by eqmule
- Updated for TEST

18 Dec 2016 by eqmule
- OK ILL PUT THIS FIRST SO YOU DON'T MISS IT:
- I have changed ALL instances of GuildID to __int64 (cause DBG did)
  PLEASE! be aware of this change as it WILL break some plugins.
  NOW, as for macros: IF your macros uses ${Me.GuildID} NOTE that it returns a pInt64Type
  from now on.
  This is the reason I have added 2 new members to the pInt64Type TLO
  Namely: .LowPart and .HighPart
  SO: IF you have a macro that relies on GuildID being 4 bytes...
  Then you NEED to change it from: ${Me.GuildID} to ${Me.GuildID.LowPart}
  mkay...
- Now onto the fixes:
- FIX: /pet attack <id>
- FIX: barter and trader "tells" no longer trigger beepontells
- FIX: /mqclear no longer crashes
- FIX: /itemnotify "name of item" lefmouseup can pick up
  items from top level slots once again.
- For completeness sake I also added .LowPart and .HighPart to the pIntType TLO

15 Dec 2016 by eqmule
- Fix: double timestamps in the eqlog is no longer happening so you can turn on /timestamp again.
- Fixed a bug in FindItem and its derivatives where it needed signed parameters.
- Fixed the EQINVSLOTWND struct, it was off by a few bytes.
  Yes that means .InvSlot will once again "work" (dont effing use it. in your macros, use ItemSlot and ItemSlot2)

14 Dec 2016 by eqmule
- GuildID in SPAWNINFO is a __int64 now... not by my design, it just is
  I have tried to make it backwards compaible with the spawn guild tlo which is still a DWORD
  report any bugs related to this change on the forum. Plugins are gonna have to be updated accodingly.
- Fix Errors like this for example: error C2660: 'GetGuildByID': function does not take 1 arguments
  char  *pGuild = GetGuildByID( GetCharInfo()->GuildID ); becomes
  LARGE_INTEGER guildlarge = {0};
  guildlarge.QuadPart = GetCharInfo()->GuildID;
  char  *pGuild = GetGuildByID( guildlarge.LowPart,guildlarge.HighPart );

- I started correcting the iteminfo struct it's a work in progress so expect more changes to fully implement this.
- Initially the Augment members has gotten a review (and a fix since they where broken)
- So... AugSlot1 etc is now part of its own class
- therefor:
- pitem->AugSlot1 is now pitem->AugData.Sockets[0].Type
- and so on...
- pitem->AugSlot1_Visible is now pitem->AugData.Sockets[0].bVisible
- and so on...
- CListWnd no longer inherits CSidlScreenWnd BUT it has access to the CXWnd class members.
- CComboWnd no longer inherits CSidlScreenWnd BUT it has access to the CXWnd class members.
  Fix Errors like these:
  list->Items becomes list->ItemsArray.Count
  CListWnd*pListWnd = (CListWnd*)pCombo->Items becomes CListWnd*pListWnd = pCombo->pListWnd (it was kinda confusing before, but less so after this change)

13 Dec 2016 by SwiftyMUSE
- Updated GetClassesFromMask to display "ALL" or "ALL EXCEPT:" when appropriate based on the class
  mask.

08 Dec 2016 by eqmule
- Updated for TEST
- Fixed a bug where FindItem and all its derivatives wouldn't look deeper than 20 slots into a bag.
  Now it doesn't matter how many slots a bag has, it is dynamic.
- I #pragma pack(8) where I need it now, dont change them.
- In preparation for automatic updating of the CONTENTS struct
-  I HAD to reorganise it.
-  Therefor:
-	NumOfSlots1 has been renamed to ContentSize Ths also effects macros that use the NumOfSlots1 member.
-	NumOfSlots2 has been renamed to Size

-	MOST of these changes affect core only, I dont think there will be many plugins that needs updating
-	BUT here are some examples of how to fix errors that I have seen:
-	change:
-	pItem->ItemSlot TO pItem->GlobalIndex.Index.Slot1
-	cSlot->pContentsArray TO cSlot->Contents.ContainedItems.pItems
-	cSlot->pContentsArray->Contents[iPack] to cSlot->GetContent(iPack)
-	pInvSlot->pContentsArray TO pInvSlot->Contents.ContainedItems.pItems
-	pInvSlot->pContentsArray->Contents[ucPack] TO EITHER:
-	pInvSlot->Contents.ContainedItems.pItems->Item[ucPack] OR SIMPLY JUST
-	pInvSlot->GetContent(ucPack) BOTH return the exact same thing.

06 Dec 2016 by SwiftyMUSE
- Fixed up the new SPA descriptions in spell display

28 Nov 2016 by eqmule
- Fixed ${Me.ManaRegen}
- CButtonWnd now inherits CXWnd (cause it does).
- GetItemTimerValue has been renamed to GetItemRecastTimer
- Removed ManaGained, HealthGained, EnduranceGained from Pulse() and the exports.
  Use GetEnduranceRegen(), GetHPRegen() and GetManaRegen() instead.
  This change should make Pulse() a bit faster since we dont check that stuff constantly.

20 Nov 2016 by SwiftyMUSE
- Fixed bug waiting for familiars keyring to load

19 Nov 2016 by SwiftyMUSE/eqmule
- Updated for TEST
- Added GuildID and ExpansionFlags to MQ2CharacterType
- Added support for familiars keyring in /cast and /useitem

17 Nov 2016 by eqmule
- Added ${Me.Vitality} ${Me.PctVitality} ${Me.AAVitality} ${Me.AAVitality}
- Fixed CampfireDuration
- Fixed the Task tlo
- Fixed ${Me.Exp} and ${Me.PctExp}
  Thanks to william12 for reporting these bugs.

16 Nov 2016 by eqmule
- Updated for LIVE
- Reorganized SPAWNINFO to reflect how its laid out in memory.
- Feet in Spawninfo has been renamed to FloorHeight
- AvatarHeight2 in Spawninfo has been renamed to Width
- HoldingType in Spawninfo has been renamed to HoldingAnimation
- InnateETA in Spawninfo is now part of SpellGemETA as its LAST member because... well it should be.
- GetMeleeRangeVar2 has been renamed to MeleeRadius
- Class in the spawninfo struct has been moved to its correct location which is inside ActorClient.
  Therefor: (and I know people will post even though the answer is right here)
  ITS NOT pSpawn->Class anymore, its now pSpawn->mActorClient.Class
  same thing goes for Race.
  pSpawn->mPlayerPhysicsClient.Levitate instead of pSpawn->Levitate
  pSpawn->mPlayerPhysicsClient.pSpawn instead of  pSpawn->pSpawn

- mkay...

14 Nov 2016 by eqmule
- Updated for BETA
- GetSpellEffectNameByID fixed to not return a temp buffer - cred HTW
- ReadWindowINI in MQ2AdvPath correctly read the ini but never set the window value
  this has been corrected - cred Brainiac
  a zip which has the corrected version in it is located here : http://www.macroquest2.com/phpBB3/viewtopic.php?f=29&t=11451&p=172713#p172713

- Corrected the zoneinfo struct 
  What we previously had been refering to as "ZoneType" was not in fact it, so it has been renamed to FOgOnOff which is what its for.
  This means that ${Zone.Type} has changed a bit...
  it now returns 0-5 see the EOutDoor enum for more info. And whoever wants to update the wiki should refer to that.
  in short: 0=Indoor Dungeon 1=Outdoor 2=Outdoor City 3=Dungeon City 4=Indoor City 5=Outdoor Dungeon

13 Nov 2016 by eqmule
- Added some missing members to the test cxwnd struct
- Fixed the 4Byte error.

12 Nov 2016 by eqmule
- Updated for TEST

12 Nov 2016 by SwiftyMUSE
- Updated spell effects display

11 Nov 2016 by eqmule
- Updated for BETA

10 Nov 2016 by eqmule
- Updated for BETA
- In preparation for the expansion on the 16th and for future faster patching,
  THE FOLLOWING STUFF has undergone some serious changes:
  You have 5 days to adjust your personal builds and plugins.

- BGColor is now a COLORREF change plugins accordingly.
  and no, it CANNOT be changed back to a ARGBCOLOR since that contains a union with bytes and that screws up the 4 aligned padding.
- UnknownCW has been renamed to CRNormal change plugins accordingly.
- Locked is now a bool
- TimeMouseOver has been renamed to FadeDelay
- dShow is now a bool
- We are using 4 byte alignemnt from now on, set ur plugins to 4 byte alignment.
- ONE MORE TIME, WE ARE NOT USING 1 byte ALIGNMENT ANYMORE.
- the CXWnd struct grew somewhat to make patching of it easier for me.
- Fixed a bug in MQ2EQBC that would crash u on /unload
- The following plugins has had changes made to them:
	MQ2AvdPath.cpp
	MQ2DPSAdv.cpp
	MQ2EQBC.cpp
	MQ2Melee.cpp
	MQ2MoveUtils.cpp
	MQ2Spawns.cpp
- They are located in this post: http://www.macroquest2.com/phpBB3/viewtopic.php?f=29&t=11451&p=172713#p172713

10 Nov 2016 by SwiftyMUSE
- Updated RankName to find an exact match for name. The results from Spell.ID and Spell.RankName will now be
  from the same spell (if it exists in the spellbook).

09 Nov 2016 by eqmule
- Updated for BETA

08 Nov 2016 by eqmule
- Updated for TEST
- Updated for BETA

04 Nov 2016 by eqmule
- Updated for BETA

03 Nov 2016 by eqmule
- Updated for BETA

02 Nov 2016 by eqmule
- Updated for BETA

01 Nov 2016 by eqmule
- Updated for BETA

31 Oct 2016 by eqmule
- Updated for BETA

30 Oct 2016
- Updated for BETA -eqmule
- ChatWindow will again allow itself to be hidden behind other windows when ingame. -SwiftyMUSE

29 Oct 2016 by eqmule
- Updated for BETA

28 Oct 2016 by eqmule
- Updated for BETA
- ChatWindow is now top dog at charselect and will no longer go awol there.
- ChatWindow will no longer crash at charselect when it's children are clicked.
- Made some changes to MQ2DInput.cpp in preparation for going full scale c++
  since CINTERFACE is going bye bye in a future update.

27 Oct 2016 by eqmule
- Updated for BETA

25 Oct 2016 by eqmule
- Updated for BETA

24 Oct 2016 by eqmule
- Updated for BETA

22 Oct 2016 by eqmule
- Updated for BETA

21 Oct 2016 by eqmule
- Updated for BETA

19 Oct 2016 by eqmule
- Updated for LIVE
- Updated for BETA

18 Oct 2016 by eqmule
- Updated for BETA

15 Oct 2016 by eqmule
- Updated for BETA

13 Oct 2016 by eqmule
- Updated for BETA
- Updated for TEST

12 Oct 2016 by eqmule
- Updated for BETA
- Added CharSelectList to the EverQuest TLO, it only has 1 member for now: ZoneID
  it returns the zoneid the character is currently in.
  Usage: /echo Im at charsselect and ${Window[CharacterListWnd].Child[CLW_Character_List].List[1,3]} is in ${EverQuest.CharSelectList[1].ZoneID}
  Output:  (if a char named Eqmule is the first in your charlist) Im at charselect and Eqmule is in 202
  OR:
  /echo Im at charsselect and Eqmule is in ${EverQuest.CharSelectList[Eqmule].ZoneID}
  Output: same as above.

11 Oct 2016 by eqmule
- Updated for BETA
- I had a lot to do and it was difficult to get this working, so it's not tested properly.
  I basically wanted to get it out before they patch again.

01 Oct 2016 by eqmule
- some new stuff added to the map by JudgeD
	/mapactivelayer
	/maploc
	/clearloc
	see this post for more info: http://www.macroquest2.com/phpBB3/viewtopic.php?f=17&t=19987

29 Sep 2016 by eqmule
- Added fellowship to the spawnsearch tlo - Idea Cred: mwilliam
  Example usage:
   /if ${SpawnCount[fellowship loc ${Me.X} ${Me.Y} radius 50]} >= 3) {
		/echo its ok to place a campfire now.
   } else {
		/echo not enough fellowship members here to place a campfire right now
   }
- RemoveBuff now accepts buffnames that are quoted "some buff"
- pinstCSystemInfoDialogBox HAS BEEN RENAMED TO pinstCLargeDialogWnd cause thats what it is.
- /loginchar server:charname will now launch eq and log the char in.
  NOTE: if you run this command and server:char is already running, you will kill his game and
  he will be logged in again, this command ALWAYS launches a new client.
  this is for advanced users only, I use it personally to launch and get back into a game when 
  one of my clients has crashed. (easily detected with the ${Group.Member[soandso].Offline} tlo member... or lets say I havent seen the guy for 15 minutes)
  NOTE2: this command only works if you are using the mq2 login system and have a profile for the character.
  Example: /loginchar tunare:eqmule
  will search all mq2 profile sets for the tunare server and the char eqmule
  if it finds it, it will launch eq and log in that character.
- The ~ key should now be able to cycle full screen windows and in order - SwiftyMUSE

21 Sep 2016 by eqmule
- Updated for LIVE

18 Sep 2016 by eqmule
Sunday is funday... so here is some fluff:
- Added a "Boss Mode" hotkey, alt+~, (alt+tilde) if u click that all your eq windows will be instantly hidden. It's a toggle.
  the hotkey can be changed in the [MacroQuest] section, the value is called BossMode=
  setting BossMode=0 disables it.
- You can now "cycle" eq windows now with the '~' key.... (also known as tilde)
  its not obvious but you CAN change it by editing the macroquest.ini
  in the [MacroQuest] section add a CycleNextWindow=somekey
  Example: (and this is what it defaults to when this entry does not exist)
           CycleNextWindow=shift+`
  u can do alt+ and ctrl+ as well but thats it.
  you cannot combine alt+shift+, i didnt want to make this to complex.
  you CAN however drop the prefixes altogether and just specify it as
  CycleNextWindow=b
  that would make the lettere "b" on your keyboard cycle the windows... (not recommended unless u plan on never using the letter b for any other reason...)
  Setting CycleNextWindow=0 will disable it completely.
----- fluff end -----
- /loadspells no longer "loads them" even when a load technically isn't needed. -code cred: Vyco Dynn
- Fixed a bug related to keyring locations.

16 Sep 2016 by eqmule
- Fixed a crash bug in listwnd::addstring for the test build -report cred: fry
- ISXEQ once again compiles... sorry about the long wait.
  BIG NOTE: it now includes ISXDK 35, this means you should use VS 2015 with toolset 140 to build it.
  one thing though... mq2ic doesnt load for some reason for it
  I have contacted Lax and hope we can figure out a workaround.
  Bottomline... yeah... you CAN build isxeq now...
  but its not protected by mq2ic, so run at your own risk.
  I really didnt want to wait any longer to get something out.
  but if you are the paranoid type, id hold off a couple more days
  until we can figure out a way to load it...

15 Sep 2016 by eqmule
- Updated for TEST
- The Loader now detects if a profile is loaded or not and reloads if needed if clicked,
  prior to this update sessions that u did /unload in game for had their profile name set
  as character (Loaded) and if you clicked such a profile, it would not reload.
- Fixed a bug in GetItemContentsByName
- Fixed a bug in GetItemLink -cred demonstar55 and SwiftyMUSE
- Added a new parameter to FindItemBySlot so we can specify which locations to search.
- NEW FEATIRE: The EverQuest TLO has a new member .LastMouseOver
  it returns a windowtype of the last window the mouse was hovering.
  Want to know the name of a window or its children? Tired of doing /windows and look through a list of a million windows?
  Well now it's easy:
  Example: Place the mouse over a window and do a /echo ${EverQuest.LastMouseOver.Name}
  Example2: /echo ${EverQuest.LastMouseOver.Tooltip}
- NEW FEATURE: Added .MouseOver to the Group TLO
  Usage1: /echo Im hovering my mouse over ${Group.MouseOver.Name} which has ths spawnid: ${Group.MouseOver.ID}
  Usage2: /bct ${Group.MouseOver.Name} hi there I dont want to change my target just to tell u: please heal ${Me.Mame}
  Usage3: /bct eqmule //casting "Complete Heal" -targetid|${Group.MouseOver.ID}
  Usage4: /bct ${Group.MouseOver.CleanName} //setprio 2
  Final Note: YOU CAN hover over your own name in the player window where u see your hp and it will return you.
  There are many more usages for this im sure...
- Fixed GetItemLink
- Fixed AltAbilityReady to only return true for active abilities - cred desgn
- Fixed multiple buffer overflows all over the place in core.
- Note to self:
  The following plugins has had some kind of modification made to them to work with this release:
  MQ2Twist, MQ2SpawnMaster, MQ2LinkDB, MQ2EQBC I should post them on the forum.
  NavigationType.cpp MQ2Netheal.cpp MQ2SpawnMaster.cpp MQ2Twist.cpp


02 Sep 2016 by eqmule
- Reverted a "fix" to the /while command that instead of fixing it made it worse
  im not happy with this command, im gonna have to spend more time on it.

01 Sep 2016 by eqmule
- Misc Fixes to improve stability.
- The Launcher can now launch single sessions without logging u in, i basically just "launches clean"
  rightclick the "Launch Clean" menu item to toggle starting eqgame in suspended mode (for power users)
- The Launcher can now export and import login profiles.
- Added some missing itemtypes.
- The ALTABILITY struct has gotten an overhaul
  CurrentRank is now GroupLevel
  RequirementCount is now RequiredGroups
  RequiresAbility is now RequiredGroupLevels
  grant_only is now QuestOnly
  next_id is now NextGroupAbilityId
  last_id is now PreviousGroupAbilityId
  PointsSpent is now TotalPoints
- PLUGIN AUTHORS: GetAAById has a second parameter, its level, use it or it will default to -1 this is only important when you try to find a aa by name.
	example:
	int level = -1;
	if (PSPAWNINFO pMe = (PSPAWNINFO)pLocalPlayer) {
		level = pMe->Level;
	}
	if (PALTABILITY pAbility = pAltAdvManager->GetAAById(index, level)) {
- I added a wrapper for GetAAById so we can build emu builds.
  its called GetAAByIdWrapper and is exported.

- CTargetWnd__UpdateBuffs is now CTargetWnd__RefreshTargetBuffs (cause it is)
- Bunch of other stuff

17 Aug 2016 by eqmule
- Updated for LIVE
- TRUEBOX nerfed.

15 Aug 2016 by SwiftyMUSE
- Updated to include CreateHtmlWnd in base code. You can now load MQ2Web and MQ2NoNag in the same session.

12 Aug 2016 by eqmule
- Updated for TEST
- EzDetour is now EzDetourwName all EzDetour( calls should be replaced to use the new EzDetourwName
  I did this because debugging /unload crashes is much easier now.
  EzDetour is still in the compile for awhile to give everyone time for the transition but expect it to be gone in due time.
- Misc updates, fixed a bug in macroquest2.exe which would prevent loading profiles that where not checked.
  made edit and delete work on (Loaded) profiles
- Fixed a bug in mq2autologin which would prevent it from working correctly if eqmain was already loaded on its initialization.
- TRUEBOX will not load mq2eqbc, mq2cast, mq2moveutils or mq2melee anymore. It proved to be to much of an nuisance to me and other players.
  And frankly too much negative attention is bad for mq2 as well. I'll take full responsibility for what went down, and I dont want that again.
  We didn't create mq2 to get people banned, we created it to add utility.
  TRUEBOX is likely to be scrapped altogether on the 17th although i might resurrect it in another form in the future.
  BUT IF we ever go down this path again, expect only utility like audio triggers and maybe a dpsparser, think GINA and gamparse etc.

9 Aug 2016
- Added .LayoutCopyInProgress to the EverQuest TLO
  it returns TRUE if a layoutcopy is in progress and FALSE if not.
- Fixed a couple buffer overflow bugs.
- Misc stuff.

8 Aug 2016 by eqmule
- The integrity checker is now 714% faster (or something).
- Updated mq2autologin, its not going to crash you ever again (well in theory at least)
  So, look, mq2autologin has been overhauled, and I also figured out where the serverids
  are being stored, this means that from now on you can place server shortnames in the mq2autologin.ini
  and as long as they have a server LONGNAME that matches what you see in the server select list it will be able to log you in.
  This is particularly useful on emulator login servers that assign dynamic IDs.
  NOTE2: for live servers, like tunare and drinal for example, those really ARE the real shortnames so I use those.
         BUT for emu servers, I have no idea what their shortanmes are, sometimes they dont even use a "short name", but instead, they use like a really long one with
		 spaces in it and so on, so I HIGHLY recommend you stick to a short name with no spaces in it, especially IF you are using the new MQ2 login feature on
		 the tray icon because eqgame only accepts 30 character commandlines so having a really long "shortname" will definaltely break that type of login for you...
		 bottomline, the mq2 login feature doesn't really care if the shortname is fake or real, it will use whatever is in your profile when it look them up in the ini.
  NOTE3: for live and test servers, obviously the static id of those servers is still valid, and mq2autologin will still be able to look those up internally
  like it always have, this new ini setting is mainly for emu servers, but you can of course add any server u like, even live ones.
  so without further ado here is an:
    Example of a [Servers] section in mq2autologin.ini (note that I have no idea if these servers even allow mq2, this is just an example)
	[Servers]
	tunare=Tunare - The Seventh Hammer
	drinal=Drinal - Maelin Starpyre
	firiona=Firiona Vie (Roleplaying Preferred)
	peqtgc=[] [PEQ]The Grand Creation [legit-god]
	ezserv=[] EZ Server - Custom Zones, Vendors, Quests, Items, etc
	stormhav=[] Storm Haven - High-Quality Custom Content
	alkabor=[] The Al'Kabor Project [www.takproject.net]

25 Jul 2016 by eqmule
- THE BIG #pragma warnings SHOULD DIE patch...
- I have removed the #pragma warnings for depreciated string functions.
- This will absolutely break ALL your plugins.
- I am available on skype to help you fix every single one. eq.mule
- This is NOT going to be easy, but I have posted updated plugins
  on macroquest2.com in every thread that I had plugin source for.
- When you get WARNINGS while buidling this version, IT MEANS, you need a fix.
- DO NOT I REPEAT DO NOT ADD A PRAGMA TO FIX IT
- I'm seriously going to go ballistic if i see any more #pragma warnings
  If a #pragam warning is needed we are doing it wrong.

- So... the whambulance will be comming for sure when you update to this version.
  Sorry about that, but it was needed because I'm sick of all the buffer overflows
  that are crashing us randomly and I can never get a good call stack in order to fix them.
  This fix is years overdue, and I consider it crucial in order to move forward
  towards a 100% stable mq2.

- Anyway... I made a whole bunch of stuff stringsafe
  too much to list, if u have plugins that wont build
  post about it or message me and ill help u fix them.
  Here is a link to a post that has all my personal versions of the plugins I use, that I have fixed for this release:
- http://www.macroquest2.com/phpBB3/viewtopic.php?f=50&t=20053
- pMQ2Blech is no longer an export, create your own Blechs, cause hooking into that one is no longer an option.
  (this means mq2moveutils need to be updated see above link for updated plugins.)

13 Jul 2016
- Updated for LIVE
- Updated for TRUEBOX
  Yes... you can probably bypass my code thats in place to make a TRUEBOX version that
  has all the stuff the LIVE one has, but I am appealing to your decency now.
  Please dont. We have a good thing going with dbg now and I hate to see that ruined by someone
  for their own personal gain. -eqmule
- 
- To build a TRUEBOX version of mq2, uncomment //TRUEBOX in mq2main.
- If I find out that people are abusing this newfound power, I WILL have no other choice than
  moving more stuff into mq2ic, please dont make me do that. I like to keep mq2 as open
  as possible.

12 Jul 2016
- Updated for TEST
- winter is comming.

06 Jul 2016
- Updated for LIVE
- You can now enable/disable MQ2login from the tasktray menu.

02 Jul 2016
- Added a check for "You have a character logged into a world server as an OFFLINE TRADER from this account" to mq2autologin
- Added a check for "failed login attempts on your account since the last time you logged in."  to mq2autologin
- Added a check for "This login requires that the account be activated.  Please make sure your account is active in order to login"  to mq2autologin
- Added a check for "Error - A timeout occurred"  to mq2autologin

- Added a setting for the "Trade when you have something on the cursor and click on the name of the target in the target window" feature
  its in macroquest.ini as UseTradeOnTarget. default is 1. (on)

01 Jul 2016
- Updated for TEST
- The Create new Profile window no longer closes after u create a profile.
  you can close it on the [X] when you are done adding profiles, this was a requested feature.
- To celebrate that it looks like we are getting all our accounts back, I decided to comply with some users requests
  so I:
- Added a popupmenu to the Profilemenu on the trayicon
  you can now rightclick the profile and you will see Edit, Delete and Check/Uncheck
  The browse button is active now as well.
  Happy Boxing!, this should make it easier.

30 Jun 2016
- Updated for TEST
- Updated MQ2AutoLogin.cpp - cred: derple.
- Updated Blech - cred derple
  change was done to fix a crash in blech.
- Fixed Spell Dmg in MQ2ItemDisplay - cred: dewey2461
- Misc Stuff to improve stability.
- Changed the way Profile for Login works, you will need to recreate your profiles. -cred: dewey2461
  Im really sorry about that, but its better we get this done now than in 6 months
  when it will affect more people.
  This is new feature to me as well, and im doing my best to make it work the way people want it,
  based on the feedback I get.
  The good news is, next version will have a browse to path button (that works)
  an edit and a delete option for the profiles, this change lays the groundwork for that.

28 Jun 2016
- MQ2AutoLogin is now part of the core zip
- NEW FEATURE: Profiled Logins:
	Basically it's a new menu on the task icon called Profiles.
	The first time you click it you will see a Create New... menu item.
	You click it and a small window asking for 5 things will pop up.
	Server, login, pass, character name and path to eqgame.exe
	Once you have that filled in you click an OK button and your profile will be encrypted and saved in mq2autologin.ini
	You can save as many profiles as you want and they will sort per server on the menu.
	Each server profile has a Load/Unload All option so once you have added all your accounts for a server you just click the Load All and away it goes,
	it will login all of the characters under that server. (Well all that are check marked)

- Check marks: each character can be marked for loading by simply right clicking the character name to toggle it marked on or off.

- Loading individual accounts:
	You just left click on a character name and if it is check marked, it will load and the name will be changed to <Charname> (Loaded)

- Unloading individual accounts:
	If a char is loaded and has the text (Loaded) behind it you just left click it to unload.
	I kept this as simple as I possibly could so its a Toggle.

- I can add window positioning and stuff I guess but for now it's just a easy way to login a box team on a server.

- Batch Files and hotkeys:
	If you currently use batch files or hotkeys or whatever, those should still be usable if you don't want to click the menu.
	Example: (this example assumes you HAVE profiles created with "Create New..." in mq2autologin.ini)
	Batch file can launch your accounts by sending the server_charname to the eqgame client like this: <path to eqgame.exe> patchme /login:drinal_eqmule
	And that's really all there is to it... You would of course change the server and Charname to your server and your char (drinal and eqmule)

- Encryption:
	I strongly recommend getting this setup though, because it encrypts your password in a way that in "theory" makes it only decryptable on YOUR computer,
	this means that even if you accidently post your mq2autologin.ini somewhere, or someone gets hold of it, the information inside it will be useless to them.
-	Finally, no, you don't "HAVE" to use this feature, mq2autologin is backwards compatible to handle any old way you feel more comfortable with.


22 Jun 2016
- Updated for LIVE
- Updated for TEST
- BeepOnTells and FlashOnTells fixed to not beep and flash on pet tells.
- Added .ScreenMode to the EverQuest TLO, it returns the ScreenMode as a integer.
- Added a new command: /screenmode which sets the screenmode.
  Usage: /screenmode <#> Where 2 is Normal and 3 is No Windows
  This is experimental, I noticed you can decrease the memory footprint by setting it to 3 and then back to 2
  in 3 only the main window is drawn and I suspect memory gets freed then.

17 Jun 2016
- Added .PPriority to the EverQuest TLO, it returns the Process Priority as a string.
- Added a new command: /setprio which sets process priority (like in Task Manager)
  Usage: /setprio <1-6>
  Where 1 is Low 2 is below Normal 3 is Normal 4 is Above Normal 5 is High and 6 is RealTime
  Example: You need to build something quick in Visual Studio
  just do a /bcga //setprio 2 and it will zoom by real fast.
- Added .Corrupted and .Cursed to the Me. and Target. TLO's

16 Jun 2016
- Fixed the ISXEQ build errors.
- Fixed a few arrays related bugs:
- ${Me.Book[0]} will now return NULL again instead of assuming the macro author meant ${Me.Book[1]}.
  This fix should make macros and some plugins that relied on NULL returns for invalid tlo member usage work again.
  (hint: there is no such thing as ${Me.Book[0]} all macro arrays start at 1... but whatever...)
- Fixed a /unload crash in mq2autologin
  it has been posted here: http://www.macroquest2.com/phpBB3/viewtopic.php?f=50&t=16427

15 Jun 2016
- Updated for LIVE
- Added xtarhater to the spawnsearch tlo - Idea Cred: Maskoi
  Example usage:
   /if (${SpawnCount[npc xtarhater loc ${Target.X} ${Target.Y} radius ${Spell[Deadening Wave Rk. II].AERange}]} >= ${SpawnCount[npc loc ${Target.X} ${Target.Y} radius ${Spell[Deadening Wave Rk. II].AERange}]}) {
		/echo its ok to cast the aemez it wont aggro more mobs than whats on xtarget.
		/casting "Deadening Wave Rk. II"
   } else {
		/echo if you cast your aemez now, you will agro more mobs than are on your xtarget, which would be stupid.
		/casting "Bewilder Rk. II"
   }
- Fixed a bug in .RankName which would cause it to return the wrong spell.

10 Jun 2016
- .MyCastTime in the spell TLO is now a timestamptype (cause it is)
  OK FINE... LOOK THESE THINGS WILL BREAK "SOME" MACROS:
  Since I changed all these recast and cast timers and so on in the last few days
  A LOT of macros will break...
  Sorry about that but these timers should never have been floats in the first place
  and we better get this done now or it will cause problems down the road for us, when we add new stuff.
  TO DEAL WITH THIS I have Added .Raw to the timestamp TLO it will just output total milliseconds
  And IF you really need the old Float output I also added .Float
  this will allow you to still see things as floats if that's what you prefered.
  Example: /echo ${Me.Book[1].MyCastTime.Float}
  Output: 1.50

09 Jun 2016
- Updated for TEST (yes really)
- Added .DurationValue1 to the Spell TLO
- Changed the way /unload and re/inject works, those things are now part of the Processgame detour
  that should prevent some crashes related to us interfering with the window drawing.
  In fact direct calls to eqgame functions from mq2start or any other thread is asking for trouble.
  This change should minimize that behaviour.
- .CastTime in the spell TLO is now a timestamptype (cause it is)
- .RecoveryTime in the spell TLO is now a timestamptype (cause it is)
- .FizzleTime in the spell TLO is now a timestamptype (cause it is)

  See yesterdays changes for an example of usage using .RecastTime

09 Jun 2016 by SwiftyMUSE
- Additional updates for spell effects

08 Jun 2016
- Sorry TEST players this update is NOT for todays TEST patch. Expect one tomorrow.
- Added .IsSkill to the spell tlo
- Fixed a crash in Me.CombatAbility when doing ${Me.CombatAbility[0]}
- Fixed some potential crashes that could occur because of signed/unsigned integer misuse.
- Added .DoOpen and .DoClose Methods to the Window TLO
  Usage: /echo ${Window[somewindow].Child[somechild].DoOpen}
  Expected Result: it will echo TRUE and open it.
- Addded .NumGems to the character TLO it returns the number of spellgems you currently have.
  Usage: /echo ${Me.NumGems}
  Expected output for a level 1 character: 8
  Expected output for a level 105 character which has Mnemonic Retention AA at rank 4: 12
- .RecastTime in the spell TLO is now a timestamptype (cause it is)
  Usage: /echo ${Spell[Steadfast Stance Rk. II].RecastTime.TotalSeconds}
  Expected Output: 150

01 Jun 2016
- fixed a bug that would always return NULL instead of TRUE or FALSE
when doing ${AdvLoot.SList[x].AlwaysGreed} - cred hoosierbilly

25 May 2016
- Updated for TEST

24 May 2016
- Updated for TEST

23 May 2016
- Updated for TEST

22 May 2016
- Updated for TEST

18 May 2016
- Fixed a crash in MQ2itemDisplay
- Fixed a crash in merchinfo (/mac scribe)

18 May 2016
- Updated for LIVE
- /echo now accepts colorcodes -cred htw see http://www.macroquest2.com/phpBB3/viewtopic.php?f=47&t=17141&p=152508#p152508
- Fixed a few bugs related to aa indexes.
- Dont make a big thing out of this but:
- /caption now takes a new argument "anon"
  You can use this to anonymize your session.
  It was brought to my attention that there was an interest in recording/streaming video - cred: maskoi
  while at the same time protecting the privacy of the player as well as other players.
  NOTE 1: This is cosmetic and LOCAL only, in other words NOT AN ACTIVE HACK.
  NOTE 2: You are NOT anonymous to other players OR the server.
  NOTE 3: I recommend leaving this option OFF at all times unless you really need to use it, because it WILL use a lot of cpu time.
  NOTE 4: The mq2labels plugin need to be loaded for the "full anonymity effect".
  NOTE 5: Chat is NOT anonymized at all. Although if people want that, we can certainly make it happen in a future update.
  Usage: /caption anon on
- And finally see changes for test in changes below from 13 May 2016, they apply to LIVE now as well.

13 May 2016
- Updated for TEST
- Note that the following Values was removed from the ITEMINFO Struct in the TEST build:
  	.Accuracy
	.StrikeThrough
	.Avoidance
	.DoTShielding
	.SpellShield
	.StunResist
	.CombatEffects
	.Shielding
	.DamageShieldMitigation
	Its unlikely that these will return, but I will know in a few days when I have had more time to investigate this.
	I *MIGHT* create wrapper functions for these values like ((EQ_Item*)pItem)->GetAccuracy();.
	BUT IF YOU HAVE PLUGINS OR MACROS THAT USE THESE VALUES: //Comment them out for now...
	I will know more before this stuff gets pushed to the LIVE client next week...
- Updated for LIVE

12 May 2016 by SwiftyMUSE
- Finally... move the NetStatus indicator on the screen. You are no longer limited to the upper left corner.
  Using NetStatusXPos and NetStatusYPos these will be added the to default (0,0) coordinates to allow placement
  at other areas on the screen.
- Added commands /netstatusxpos, /netstatusypos to update the (x,y) screen coordinates for the NetStatus indicator.

10 May 2016
- Updated for TEST
  This will get u in game, but there are still some stuff that needs fixed, 
  the Caps needs calced for example.
  I just wont spend to much time on it now, since one or more repatches are likely.

08 May 2016
- Maintenance release PART II:
- Added .IsSwarmSpell to the Spell TLO, it return TRUE/FALSE if a spell is a swarmspell or not.
 Usage: /echo ${Spell[Chattering Bones].IsSwarmSpell}
 Output: TRUE
- Fixed the offset for EQ_PC__GetCombatAbilityTimer_x (again)
- Fixed another crash in mq2map.

06 May 2016
- Fixed a crash in mq2map. Thanks to everyone that sent in crash dumps.
- Fixed a /unload crash.

04 May 2016 by SwiftyMUSE
- Added to Zone TLO
  ZoneType, NoBind, Indoor, Outdoor, Dungeon
- Added to Spawn TLO
  EQLoc, MQLoc
- Added to Spell TLO
  Location

02 May 2016
- Maintenance release PART I: I highly recommend everyone update to this release.
- NEW STUFF:
- Added ${Me.ItemReady[xxx]} it returns a bool true or false, it was 10 years overdue, and yes i know we can check it with Item Timer but
  I like the consistency of having SpellReady, AltAbilityReady, CombatAbilityReady and now ItemReady
  it also makes it easier to remember to macro writers. -Idea cred: Maskoi
- Usage: /echo ${Me.ItemReady[=worn totem]}
- will look for an item name that exactly matches "worn totem" and return true if its ready to click/cast/use and false if not.
- Usage: /echo ${Me.ItemReady[drunkard]}
- will look for an item name that has the word "drunkard" in it and return true if its ready to click/cast/use and false if not.
- the item name is not case sensitive.

- CHANGES:
- MacroQuest2.exe should once again be winxp compatible.
- ${Me.AltAbilityTimer[xxxx]} does NOT return a pTickType anymore, its NOW a pTimeStampType, so update your macros.
- Changed the name of __bCommandEnabled_x to g_eqCommandStates_x (cause thats what it is)

- FIXES:
- Created a wrapper for ExecuteCmd cause it has 4 paramters now, and i didnt want to break plugins.
- This should fix multiple crashes as well as the "mash hotkeys too quickly crash". (yes that was likely us)
- Fixed the offset for EQ_PC__GetCombatAbilityTimer_x
- Corrected the _ZONEINFO struct(s)
- Corrected the function declaration for CSidlScreenWnd::GetChildItem note that it takes 2 arguments now.
- Corrected the function declaration for CXWnd::GetChildWndAt note that it takes 3 arguments now.
- Corrected the function declaration for CXWnd::Move (for the CXWnd__Move1_x offset).
- Corrected the function declaration for EQPlayer__DoAttack_x on EMU builds.

26 Apr 2016
- Updated for TEST
- Removed fancy progressbar message for now, it might return or not, dont know yet but im hunting a memory leak so... we'll see.

23 Apr 2016
- Fixed a crash in ${Merchant.Item[x]}

22 Apr 2016
- Updated for LIVE

20 Apr 2016
- Updated for LIVE

15 Apr 2016
- Fixed broken spell stuff for TEST - cred demonstar55
- Added support for specifying buildtype (TEST/LIVE/BETA/EMU) in the preprocessor.
- Updated Macroquest.exe to only inject in the right eqgame.
  Example: you have macroquest loaded in the tasktray from your
  Releast(test) directory it will not try to inject into a live eqgame session.
  if you have live macroquest running and start eqgame for test it will not try
  to inject into the live client.
  This means you can have 2 macroquest.exes running and they will only inject in
  the exe that mq2main.dll is built for. (it knows what dir it was started from).

14 Apr 2016
- Updated for TEST
- Fixed ${Me.AbilityReady[Taunt]} and other abilites not on hotkeys so they work even when not "hotkeyed"
  Thanks mwilliam for the bug report
- Added some more items to actordef.

12 Apr 2016
- Updated for TEST

11 Apr 2016
- Fixed /face to use pCharSpawn instead of pLocalPlayer
  this should make moving work while mounted again... sorry about that...

07 Apr 2016 by SwiftyMUSE
- Updated Charmed, Brells to correctly identify buffs on yourself.

07 Apr 2016
- Updated for TEST

06 Apr 2016
- Updated for TEST

02 Apr 2016
- Updated for TEST
- Added the missing members to the Spell struct. - demonstar55

01 Apr 2016
- Updated for TEST

31 Mar 2016
- Moved the charinfo pIllusionsArray cause it was in the wrong place.
  This prevented FindItem from finding items in the illusion keyring.

30 Mar 2016
- I think I got Advloot under control now, go for it, test it as hard as u can.
- Added a new Member .LootInProgress to the AdvLoot TLO
  use it or face imminent doom!
  Usage Example:
  [code]
  /if (!${AdvLoot.LootInProgress}) {
		/echo its safe to loot
		if (${AdvLoot.SCount}>=1) {
			/echo im going to give 1 ${AdvLoot.SList[1].Name} to myself
			/advloot shared 1 giveto ${Me.Name} 1
		}
  } else {
		/echo do something else, loot is in progress...
  }
  [/code]

29 Mar 2016
- Made some adjustments to make advloot more stable
- Made some adjustments to doors , thanks htw

25 Mar 2016
- Fixed GetFriendlyNameForGroundItem to support instanced zones
- Misc fixes

24 Mar 2016
- Fix for ISXEQ build, it will compile again, report any weirdness on the forum.
- Fix to make /itemtarget select the closest item first
- Update to /items and /doors so they sort by Distance3D
- Updated /doortarget let me know if it fails to target
- Updated /click left door let me know if u find a door it cant open.
- Added a .DoTarget Method to the Ground TLO
  Usage: /if (${Ground[egg].DoTarget.ID}) {
               /echo we just targeted a ${Ground[egg]}
         }
- Added a .DoFace Method to the Ground TLO
  Usage: /echo (${Ground[egg].Doface.Distance3D}) {
  Will face the closest item on the ground which has the word "egg" in it.
  and then echo the distance to it in the mq2 window.
  well if it finds an item with the word "egg" in it on the ground that is, otherwise it will just echo NULL
  .DoFace does NOT target the ground item, it just faces it.

- Changed how /items <filter> work, its now case insensitive and takes any part of a word into account
  Usage: /items egg will display all items on the ground that has the word "egg" in them.
- Changed how /doors <filter> work, its now case insensitive and takes any part of a word into account
  Usage: /doors pok will display all doors in the zone which has the word "pok" in them.


23 Mar 2016
- Updated for LIVE
- WARNING! Task TLO has changed, update your macros.
- Well, I was gonna release the new Task TLO in the next zip
  but then dbg decided to patch so you guys get whatever I could finish
  before I had to release the zip.
  It needs more documantation and definately more testing as well,
  but I can say this much for now:
  /echo Task 1 is ${Task[1]}
  Output: Task 1 is Hatching a Plan
  /echo The task with "hatch" in is name is called: ${Task[hatch]} 
  Output: The task with "hatch" in is name is called: Hatching a Plan
  /echo ${Task[hatch]} is listed as number ${Task[hatch].Index} in the tasklist.
  Output: Hatching a Plan is listed as number 1 in the tasklist.
  /echo The ${Task[hatch]} first objective is to ${Task[hatch].Objective[1].Instruction}
  Output: The Hatching a Plan first objective is to find where the eggs are being incubated
  /echo The ${Task[hatch]} first objective status is ${Task[hatch].Objective[1].Status} 
  Output: The Hatching a Plan first objective status is 0/1
  /echo The ${Task[hatch]} first objective should be completed in ${Task[hatch].Objective[1].Zone}
  Output: The Hatching a Plan first objective should be completed in Hatchery Wing
  /echo I should be working on ${Task[hatch].Step} in ${Task[hatch].Step.Zone}
  Output: I should be working on find where the eggs are being incubated in Hatchery Wing
- Added .Type to the Task TLO: it outputs a string Quest or Shared depending on the task:
  Usage: /echo ${Task[hatch].Type}
  Output: Shared
- The Task TLO also has a .Select "Method" (see below for an explaination of TLO methods.)
  .Select can select list items and combobox items.
  .Select returns TRUE if a selection was made and FALSE if not.
  Usage: /if (${Task[hatch].Select}) {
			/echo I just Selected a task that has the name "hatch" in it...
		} else {
			/echo I did not find a task that has the word "hatch" in it, so nothing was selected.
		}

- Fixed a racecondition crash in mq2bzsrch.
- Fixed a plugin unload/load crash
- Made some changes to mutex locks.
- Fixed the loot and the trade struct for the test build.
- Added a new command /invoke to invoke TLO Methods...
  Basically we have had TypeMethods in the source for years, but it was never finished.
  Consider these methods beta for now.
  So from the command line or hotbuttons you can do stuff like: /invoke ${Spawn[eqmule].DoTarget}
  and it will execute the DoTarget method of the Spawn TLO... (and /target eqmule IF it finds that spawn)
  In macros it should make things more simple but at the same time add more power
  because now you can do stuff that saves a few lines, like:
  /if (${Spawn[eqmule].DoTarget.ID}) {
		/echo i just targeted ${Target}
  }
  or
  /if (${Spawn[eqmule].DoFace.ID}) {
		/echo i just faced eqmule
  }
  the following Methods are available for use and testing as of this patch:
  For the Task TLO:
	.Select
  For the Spawn[]. TLO:
	.DoTarget
	.DoFace
	.DoAssist
	.LeftClick
	.RightClick
  For the Me. TLO:
	.Stand
	.Sit
	.Dismount
	.StopCast
  For the Me.Buff TLO Member:
	.Remove
  For the Switch TLO:
	.Toggle
  For the Ground TLO:
	.Grab
  For the Window TLO:
	.LeftMouseDown
	.LeftMouseUp
	.LeftMouseHeld
	.LeftMouseHeldUp
	.RightMouseDown
	.RightMouseUp
	.RightMouseHeld
	.RightMouseHeldUp
	.Select

- And finally, there seem to be some problem with /click left door
  I will have a look at that tomorrow.

17 Mar 2016
- Fixed a crash in the ${Merchant} TLO
- Fixed a crash in the ${Task} TLO

16 Mar 2016
- Updated for LIVE
- Added a new TLO: GroundItemCount
  usage: /echo There are ${GroundItemCount[apple]} Apples on the ground
  Output: There are 5 Apples on the ground
- usage: /echo There are ${GroundItemCount} items on the ground in this zone.
  Output: There are 12 items on the ground in this zone.
- Extended the Ground TLO to accept searches
  usage: /echo The closest ${Ground[brew].DisplayName} is ${Ground[brew].Distance3D} away from you.
  output: The closest Brew Barrel is 26.4 away from you.
  Note that both of the searchfunctions are case insensitive and are sorted by distance colosest to you.
  The only acceptale parameter in the search filter is by name or partial name.

- Added .Distance3D and .DisplayName to the Ground tlo
  DisplayName will display the actual name of the ground item, .Name will still display the actorname...
  ${Ground} now defaults to ${Ground.DisplayName} instead of ${Ground.ID}
- Doortargets as well as GroundTargets are now cleared when you do a /target clear

15 Mar 2016
- Maintenance Release, bunch of cleanups and stuff that should improve overall stability.

-Updated all vcxproj files and solutions to use build.props for easier administration - Cred: brainiac

- Fixed Me.Dar, Me.Counters, Buff Dar and Buff Counters - Cred: Demonstar55
- Community can provide input if we should separate them into their elements.
- For now they return combined, which might be useless.

- FRIENDLY DEV TIP OF THE DAY:
- Some people has been asking me how to run VS as admin by default in windows 8-10:
- There is a simple trick to it, and I recommend that everyone do this, but
- especially if you are going to debug MQ2 OR build ISXEQ because it needs
- to copy files to your InnerSpace directory and that is usually located
- under Program Files (which requires admin privs).
- Anyway... to do this, paste the following link in your browser:
- http://lmgtfy.com/?q=make+visual+studio+always+run+as+administrator
- When you have followed those steps, navigate to this directory:
- C:\Program Files (x86)\Common Files\Microsoft Shared\MSEnv
- Now locate the VSLauncher.exe in that dir, rightclick it, select properties
- Go to the compatability tab, and check the "Run this proram as an administrator" box.
- Click ok. That's it. From that point on, your VS will always start itself as admin.

12 Mar 2016
- Updated for TEST

09 Mar 2016
- Updated for TEST
- New SPA's added
- IsBodyType has been renamed to HasProperty (cause thats what it is)
- Bunch of changes to mq2windows, lets see if it works as intended.

- Added a new TLO Member to ${Me} .AssistComplete
. You can check it after you do a /assist. It will be true when the assist request has been completed.
.  Usage Example: /assist Eqmule
.                 /delay 5s ${Me.AssistComplete}==TRUE
.				  /if (${Target.ID}) {
.				      /echo EqMule wants me to help fighting ${Target}
.				  }
- Turned on Exception Handling (/EHsc) for all projects except mq2main
- when we move to the v140xp toolset we can use the noexcept keyword to turn it on for mq2main as well...

- --------------------> VERY IMPORTANT STUFF BEGIN <-------------------
- It's time to upgrade to Visual Studio 2013 Community or newer.
- From this version and onward we will not support older compilers.
- There just isn't any good reason now that Microsoft has free Community Editions
- which can build mq2 just fine.
- Therefor:
- All vcxproj files has been updated to use the vs2013 toolset (v120xp) (thanks Brainiac)
- We want to move to 2015, but we will have to wait until ISXDK supports that version.
- If you use 2015, just install the vs 2013 community edition if you want to build ISXEQ
- For mq2 it doesn't really matter, you can build it with 2015 toolset (v140 or v140xp)
- just let it upgrade if it asks for it.

- Older solution files has been removed:
- For building MQ2 use MacroQuest2.sln
- --------------------> VERY IMPORTANT STUFF END <---------------------

- If you have no interest in building ISXEQ you can stop reading now.

- For building ISXEQ use ISXEQ.sln PLEASE NOTE: --------------->
- The red headed stepchild ISXEQ has gotten some love this week.
- You might have noticed that the zip grew a bit in size this release
- the reason is that it now includes all files needed to build ISXEQ.
- So...
- This means that from now on, you can just open ISXEQ.sln and build it.
- DO NOT LET IT UPGRADE THE TOOLSET! it only works with the v120xp toolset.
- Having said that, No more additional downloads, googling for libs, headers, updating paths
- patching files, reading pages and pages of forum threads, and all that extra
- shiz that we all love to spend time on...
- In other words we made it easier to build ISXEQ "out of the box" (aka the zip)

24 Feb 2016
- Updated for TEST
- Changed how GroupAssistTarget and RaidAssistTarget works
  before this change you could get a return that was invalid when no mainassist was assigned.
  since I make sure there actually is a mainassist in the group or raid
  this is no longer possible.
- Fixed /pickzone so picks above 9 can be picked - cred: derple

19 feb 2016
- Added .BuffsPoplulated to ${Target}
-  Usage example:
-  /target pet
-  /delay 5s ${Target.ID}==${Pet.ID} && ${Target.BuffsPopulated}==TRUE
-  /echo ${Target} has ${Target.BuffCount} buffs on him.

- Trampoline following - cred: brainiac

18 Feb 2016 by SwiftyMUSE
- Updated to make GetNumSpellEffects inline.
- Updated MQ2Map to use layer 2 again.
- Updated more groundspawn names.

17 feb 2016
- Updated for LIVE
- I refer you all to the change message from 12 feb 2016
  the changes described in it, now applies for LIVE build as well.
- Fixed SpellReady so it's 111% reliable now.

14 feb 2016 HAPPY VALENTINES DAY!
- Removed most of the holes I punched in the source with #if defined(TEST) in the last version cred: brainiac
- Updated some stacking code cred: demonstar55
- Fixed SpellReady so it's 110% reliable now.
- minor fixes

12 feb 2016
- Fixed SpellReady so it's 100% reliable now.
- Other stuff
- Updated for TEST
- BELOW THIS LINE ARE TEST RELATED CHANGES, BUT LIVE BUILDERS SHOULD READ IT AS WELL (cause it is comming your way)

- Added CalcIndex to ${Spell} (on TEST)
- Added NumEffects to ${Spell} (on TEST)
-  Both of them SHOULD be used in macros that enumurate Base, Base2, Calc,Attrib and Max
-  Example: lets say your macro does this:
-		/for i 1 to 12
-			/echo Base ${i} is : ${Spell[Augmentation].Base[${i}]}
-		/next i
-	FROM NOW ON: IT SHOULD LOOK LIKE THIS: (or you will get errors running it)
-		/varcalc count ${Spell[Augmentation].NumEffects} + 1
-		/for i 1 to ${count}
-			/echo Base ${i} is : ${Spell[Augmentation].Base[${i}]}
-		/next i
-							

- Ok, listen PEOPLE WHO BUILD MQ2 FOR -> TEST <- : this is IMPORTANT!:
-  This patch punched a bunch of holes in mq2, and Im telling you folks right now:
-  IF YOU DONT UPDATE YOUR PLUGINS THEY WILL Fail to build.
-  ok and here is how to update them:
-  Search EVERY single plugin you have for references to ->Base[, ->Base2[, ->Calc[, ->Attrib[ and ->Max[
-  Replace EVERY result with a proper call to the corrosponding new APIs:
-	LONG GetSpellAttrib(PSPELL pSpell, int index);
-	LONG GetSpellBase(PSPELL pSpell, int index);
-	LONG GetSpellBase2(PSPELL pSpell, int index);
-	LONG GetSpellMax(PSPELL pSpell, int index);
-	LONG GetSpellCalc(PSPELL pSpell, int index);
-	Let me give and example: You do the search and you find this code:
-	for (int a = 0; a < 12; a++) {
-		switch (spell->Attrib[a])
-	YOU MUST replace that code... with this:
-	if (PSPELL spell = GetSpellByID(SpellID)) {
-		for (int a = 0; a < GetSpellNumEffects(spell); a++) {
-			switch (GetSpellAttrib(spell, a))

-	Notice what I did there? you CANNOT and SHOULD NOT use hardcoded "12" anymore
-	It just isn't how spell effects are stored anymore, they only store
-	the ACTUAL number of effects in memory, not all 12 slots...
-	So... the new Spell member function GetSpellNumEffects(x) SHOULD ALWAYS be used from now on.

-	Mkay? questions?, come talk to us on irc/skype/email whatever...
-	And finally, for the LIVE people... this is comming your way within a week or so when
-	they patch for LIVE, so get ready, cause I'm not going to repeat this info again.
-  This message will self destruct in 3...2...1...

28 Jan 2016
- The changes to the Task TLO from the Jan 14 patch has been reverted, they where not ready for production yet.
- Me.Pet has been fixed for TEST along with a bunch of other spawninfo offsets that where all off.
- Me.Trader has been fixed for LIVE
- Me.Buyer has been fixed for LIVE
- Added Poisoned and Diseased to ${Target}
- Added Poisoned and Diseased to ${Me}
- RewriteMQ2Plugins has been removed, it was a dangerous function that could set all plugins to 0 if you crashed while doing /plugin someunstableplugin unload
- RewriteMQ2Plugins has been replaced with SaveMQ2PluginLoadStatus
- Added Krono to ${Me}
- Added XTargetSlots to ${Me}
- Misc other fixes.
- Stuff

22 Jan 2016
- Updated for TEST
- Updated for LIVE

20 Jan 2016 by MacroQuest2.com Devs
- Updated for LIVE
- Fixes to the task tlo by dewey2461 see: http://www.macroquest2.com/phpBB3/viewtopic.php?f=30&t=19912
- New feature map highlights see http://www.macroquest2.com/phpBB3/viewtopic.php?f=17&t=19895
  code cred: JudgeD

17 Jan 2015 by MacroQuest2.com Devs
-Added CursorPlatinum,CursorGold,CursorSilver and CursorCopper to the ${Me} tlo

16 Jan 2016 by MacroQuest2.com Devs
- Fixed Open in the CONTENTS struct
- Added .Open to the itemtype, it works for containers. its a boolean.

14 Jan 2016 by MacroQuest2.com Devs
- Updated for TEST
- Added a new feature. cred: dewey2461
- Description: Extends the Task TLO with the TaskElementList's Objective[ ]

- The TaskElementList is a row,column address where column 0 is the text, 1 is the status, etc.

- Examples: 

- /echo ${Task.Objective} The first objective
- /echo ${Task.Objective[0]} The first objective
- /echo ${Task.Objective[0,1]} The first objective's status
- /echo ${Task.Objective[0,2]} The first objective's zone
- /echo ${Task.Objective[1]} The second objective

16 Dec 2015 by MacroQuest2.com Devs
- Updated for LIVE
- Change: LoreGroup and LinkDBValue in the CONTENTS struct has been renamed
  to GroupID and OrnamentationIcon (cause thats what they are)
  Make changes to your plugins if you use them.
- switches got some love - thanks brainiac.

14 Dec 2015 by SwiftyMUSE
- Added Slowed, Rooted, Mezzed, Crippled, Maloed, Tashed, Snared, Hasted, Aego,
	Skin, Focus, Regen, Symbol, Clarity, Pred, Strength, Brells, SV, SE,
	HybridHP, Growth, Shining, Beneficial, DSed, RevDSed, Charmed to ${Target}
- Added Aego, Skin, Focus, Regen, Symbol, Clarity, Pred, Strength, Brells, SV, SE,
	HybridHP, Growth, Shining, Beneficial, DSed, RevDSed, Charmed to ${Me}
- Updated MQ2Linkdb code to generate links for most all items (98.04% of lucy items)
- Added new groundspawns for MQ2Map

12 Dec 2015 by Eqmule
- Please don't use MQ2 for unattended gameplay (afk botting)
- Updated for TEST

09 Dec 2015 by Eqmule
- Please don't use MQ2 for unattended gameplay (afk botting)
- Updated for LIVE
- Dont try to use mq2 or any other third party tool on the Phinigel server.
  Consider this a friendly warning.

08 Dec 2015 by Eqmule
- Please don't use MQ2 for unattended gameplay (afk botting)
- Updated for TEST
- Misc Buffer Overflow fixes.

07 Dec 2015 by Eqmule
- Please don't use MQ2 for unattended gameplay (afk botting)
- Updated for TEST

05 Dec 2015 by Eqmule
- Please don't use MQ2 for unattended gameplay (afk botting)
- Updated for TEST

03 Dec 2015 by Devs
- Please don't use MQ2 for unattended gameplay (afk botting)
- Updated for TEST
- Updated mq2ic for isxeq, copy it to your extensions folder and isxeq will load it for you.

02 Dec 2015 by Devs
- Well... This is probably the most important update to MQ2 in years.
  Recent changes to the client released with the new Broken Mirror expansion
  added a new type of MQ2 detection which is meant to prevent mq2 usage on the new Phinigel server.
  We fully support the NO MQ2 policy on Phinigel, and we want to continue
  supporting that policy and backup DBG any way we can that’s within reason.
  We have therefor decided to add a new type of integrity checker to MQ2.
  We have placed the code in a MQ2 plugin that has been named MQ2Ic.dll. (MQ2 Integrity checker)
  We feel strongly that MQ2 is in a symbiosis with Everquest, and it’s important to us
  that all MQ2 users feel safe while they use MQ2.
  MQ2 users are an important part of the Everquest community and we wish to keep it that way.
  In short, we recommend you keep MQ2Ic.dll loaded while you are playing Everquest.
  It will protect your integrity on all servers EXCEPT Phinigel.
  It will be included in every zip from now on, and will be maintained by active mq2 devs.
  Its usage is optional though, and you can unload and load it like any other plugin, but it comes loaded by default.
  This plugin will also fix some recent plugin issues and crashes as well as improve the fps performance.
  All questions about this plugin should be directed to eqmule@hotmail.com

26 Nov 2015 by EqMule and Braniac
- HAPPY THANKSGIVING EDITION!
- Please don't use MQ2 for unattended gameplay (afk botting)
- Updated for TEST
- Fixed a few annoying issues with mq2 message wrapping multiple lines in tools like DebugView. -Brainiac
- Updated ITEMINFO. AugRestrictions was in the wrong place.
- Added code to ${Target.AggroHolder} so it returns yourself as well as other now.

23 Nov 2015 by EqMule
- Please don't use MQ2 for unattended gameplay (afk botting)
- Fixed some ISXEQ stuff
- The following commands now work in ISXEQ:
  - /beepontells
  - /flashontells
  - /timestamp
  - /click left door (remember to do /doortarget before u do that though)
  - /click left item (remember to do /itemtarget before u do that though)
  - /click left target
  - /click right target
  - /useitem "some item" (or partial name) or without the quotes... this one works for items in keyrings as well (illusions, mounts)

22 Nov 2015 by EqMule and Demonstar55
- Please don't use MQ2 for unattended gameplay (afk botting)
- Added .Index to the AltAbility TLO.
- Added .NextIndex to the AltAbility TLO.
- Added .CanTrain to the AltAbility TLO.
  Usage: /if (${AltAbility[Companion's Aegis].CanTrain}) /alt buy ${AltAbility[Companion's Aegis].NextIndex}  
- Added a few new APIs:
- AltAdvManager::CanSeeAbility
- AltAdvManager::CanTrainAbility
- PcZoneClient::HasAlternateAbility
- Added the /pick # command to the ISXEQ build.

20 Nov 2015 by EqMule
- Please don't use MQ2 for unattended gameplay (afk botting)
- Updated for TEST
- Updated for LIVE

19 Nov 2015 by EqMule
- Please don't use MQ2 for unattended gameplay (afk botting)
- Fixed the /ranged crash

18 Nov 2015 by EqMule
- Please don't use MQ2 for unattended gameplay (afk botting)
- Updated for LIVE
- Updated for TEST
- Change the MQ2MountType TLO has been renamed to MQ2KeyRingType
  it works exactly like the mount tlo would, but it also take illusions now
  so u can do:
  Usage: /echo ${Mount[1].Name}
  Outputs: [MQ2] Whirligig Flyer Control Device
  Usage: /echo ${Illusion[2].Name}
  Outputs: [MQ2] Polymorph Wand: Steam Suit
  Usage: /echo ${Illusion[Polymorph Wand: Steam Suit].Index}
  Outputs: [MQ2] 2
- New Feature: you can now use /useitem on illusion items even if they are in the keyring
  usage: /useitem Polymorph Wand: Steam Suit
- Change: there used to be a value in the itemstruct called CastTime
  I noticed it was actully FoodDuration, so it has been renamed.
  If you have any plugins that used "someitem->CastTime" from that struct,
  you need to change that to whatever you intend it to do, cause for whatever
  reason you have been using it up til this point, you have gotten FoodDuration back...
  Im guessing that was a bug, and you really wanted someitem->Clicky.CastTime instead...
  so adjust accordingly.

11 Nov 2015 by EqMule and Demonstar55
- Please don't use MQ2 for unattended gameplay (afk botting)
- BIG NEWS!
- After a really long time, messing with this on and off
  I'm proud to present support for splash spells in the cast command.
  You can now cast any splash spell as long as you have a target.
  If you dont have a target it will just cast it at your own location.
  There is no need for window in focus, or full screen or any of that stuff
  you dont even have to be facing the target.
  Basically the only requirement is that its in lineofsight and in range.
  The splash feature was brought to you as a joined effort
  with Demonstar55 as the main contributor, his tireless dissasembling
  and reverse engineering as well as updates on the progress on skype, irc etc
  was a major help in bringing this to you all, so give him a shoutout!
  I need to mention ctaylor22 as well for pushing me to work on it at all.
  Anyway... enjoy.
- Added a new member to the Spawn TLO: CanSplashLand, it returns true or false
  usage: /echo ${Target.CanSplashLand}
  I suggest you use this tlo member in your macros BEFORE you try to cast a splashspell
  there is no point in casting it if it wont land due to a line of sight problem.
  NOTE! This check is ONLY for line of sight to the targetindicator (red/green circle)
  its NOT a range check, you need to check range yourself like for every other spell
  before you cast it...
  
01 Nov 2015 by EqMule
- Please don't use MQ2 for unattended gameplay (afk botting)
- Updated for BETA

31 Oct 2015 by EqMule
- Please don't use MQ2 for unattended gameplay (afk botting)
- Updated for BETA

30 Oct 2015 by EqMule
- Please don't use MQ2 for unattended gameplay (afk botting)
- Updated for BETA
- Misc other stuff

29 Oct 2015 by EqMule
- Please don't use MQ2 for unattended gameplay (afk botting)
- Updated for BETA
- Fixed some ISXEQ code

 28 Oct 2015 by EqMule
- Please don't use MQ2 for unattended gameplay (afk botting)
- Updated for TEST
- Updated for BETA

26 Oct 2015 by EqMule
- Please don't use MQ2 for unattended gameplay (afk botting)
- Updated for LIVE
- Updated for BETA
- Misc other stuff

25 Oct 2015 by EqMule
- Please don't use MQ2 for unattended gameplay (afk botting)
- Updated for BETA
- Misc other stuff

24 Oct 2015 by EqMule
- Please don't use MQ2 for unattended gameplay (afk botting)
- Updated for TEST
- Updated for BETA
- Corrected address of AugRestrictions in the iteminfo struct

23 Oct 2015 by EqMule
- Please don't use MQ2 for unattended gameplay (afk botting)
- note that /useitem <some mount> doesnt work in the beta client yet, ill see what i can do...
- Added .SkillModMax to the ItemType TLO
- Fixed a crash in mq2map when doing /loadskin

21 Oct 2015 by EqMule
- Please don't use MQ2 for unattended gameplay (afk botting)
- Updated for LIVE
- Fixed and cleaned a bunch of small stuff but it is possible I broke some stuff as well,
 report if u find something that worked in last zip and not in this one.
- ${DisplayItem} now takes an index as an option parameter index can be 0-5
  you can still just do ${DsiplayItem} and it will just pick whatever you inspected last.
  Example: /echo ${DisplayItem[5]}
- Added a few new members to the DisplayItem TLO:
		Info = 1,
		WindowTitle = 2,
		AdvancedLore = 3,
		MadeBy = 4,
		Information = 5,
		DisplayIndex = 6
  There is a difference between .Info and .Information .Info contains for example:
  .Info can return text like; this item is placable in yards, guild yards blah blah , This item can be used in tradeskills
  .Information can return text like Item Information: Placing this augment into blah blah, this armor can only be used in blah blah

17 Oct 2015 by EqMule
- Please don't use MQ2 for unattended gameplay (afk botting)
- Updated for TEST
- Fixed a few VS 2015 compile warnings.

07 Oct 2015 by EqMule
- Please don't use MQ2 for unattended gameplay (afk botting)
- Added some stuff to the ALTABILITY struct, cred demonstar55
- Renamed AARankRequired to CurrentRank in the ALTABILITY struct
- Added .PointsSpent to the altbility TLO it returns points you spent on an AA
- Added .Rank to the altbility TLO it returns current rank of an AA
- Reminder: .MaxRank in the altbility TLO it returns max rank of an AA
- I'm sorry (not really) but in my ongoing efforts to clean up the API
  I had to rename a couple functions, so take notice and go over your plugins:
  mq2cast and mq2melee calls these for example. See below:
- Renamed GetAltAbility to GetAAById (cause thats what it is)
- Renamed GetAltAbilityIndex to GetAlternateAbilityId (cause thats what it is)

01 Oct 2015 by EqMule
- Please don't use MQ2 for unattended gameplay (afk botting)
- Fixed a bunch of POSIX stuff
- Made sure Target.Buff and Target.BuffDuration now works on spells without having to specify Rank
  example: /echo ${Target.BuffDuration[Pyromancy]} would FAIL prior to todays patch
  now it wont.
  example 2: /echo ${Target.Buff[Pyromancy]} would return NULL prior to todays patch
  now it returns the correct name including its rank: so Pyromancy XV for example...

30 Sep 2015 by EqMule (ALERTS AND MORE ALERTS AND STUFF)
- THIS IS A MACROBREAKING PATCH! (so read these notes)
- Please don't use MQ2 for unattended gameplay (afk botting)
- Fixed .Mercenary in the spawnstruct for TEST -cred demonstar55
- GetGuildIDByName now returns 0xFFFFFFFF and not 0x0000FFFF if a guild is NOT found, so if you use this function in a plugin adjust acordingly.
- Fixed a problem with searching through spawns for guild members
  This might break you macros so pay attention!:
  Prior to THIS patch there was a difference in CASE with guild/GUILD in spawn searches:
  IF you wanted to search for a spawn like this:
  /echo ${Spawn[radius 75 pc guild noalert 6]}
  THAT WOULD MAKE MQ2 THINK the guild you where looking for was called "noalert" 
  now if that was not your intention, you should have used UPPERCASE GUILD instead
  and it would just search for people in YOUR guild.
  In order to not use this confusing method of searching through spawns
  I have decided to rename lowercase guild to guildname
  so from this point and onward, you CAN specify guild OR GUILD and it will just pick your own guild
  in order to search for players of a specific guild use "guildname" and note that if there are spaces in the guildname you need encase with "".
  Example: ${Spawn[radius 75 pc guildname "Some Cool Guild" noalert 6]}
- Added a new TLO: ${Alert}
  it has 2 members: List which returns a AlertListType and Size which returns a IntType
  Usage Example 1: /alert add 1 ${Me.Name}
		 /echo ${Alert[1].List[0].Name}
		 Outputs: eqmule
		 /echo ${Alert[1].List[0].Spawn.Race}
		 Outputs: Dark Elf (or whatever my Class is)
  Usage Example 2: /alert add 1 id ${Me.ID}
         /echo ${Alert[1].List[0].SpawnID}
		 Output: 12345 (or whatever my spawnid is)
         /echo ${Alert[1].Size}
		 Output: 2 (or whatever size your alert list for 1 is)
  Usage Example 3: /alert remove 1 id ${Me.ID}
         removes the list entry from alert 1 that matches: id ${Me.ID}
- Added a new TLO Type: MQ2AlertListType which has the following members:
  well it has a crapload of members look at the source to list them but basically
  it has all the members SEARCHSPAWN has plus one extra that I call Spawn
  Spawn inherits the spawntype see the example above...
  Note that: .Spawn will only work if your alert has either .Name or .SpawnID set.
- Bunch of other stuff fixed/added/fightclub/updated/rewritten etc.
- ${Spell[some spell]} now looks through your aa list as well if it cant find a spell
  I did that to take the new ranks into account for example prior to this patch
  /echo ${Spell[Boastful Bellow].Range} would fail because the Boastful Bellow spell
  has been renamed to Boastful Bellow I
  anyway the fix is now in and it also means .RankName will return ranks for these kinds
  of alt abilities.

25 Sep 2015 by EqMule
- Please don't use MQ2 for unattended gameplay (afk botting)
- Updated for TEST again... (cmon man are u trying to kill me?!!, scowls at hludwolf ready to attack ;)
- So... when they patch at 8.30pm I have 2 choices:
  1. wait until the morning and go over it manually.
  2. run a quickpatch, cross fingers and release without proper testing.
  Well, I did 2. and went to bed, I guess it didnt work as intended
  uhm, so the structs has been corrected, castready and so on
  should be working again...

24 Sep 2015 #2 by EqMule
- Please don't use MQ2 for unattended gameplay (afk botting)
- Updated for LIVE

24 Sep 2015 by EqMule
- Please don't use MQ2 for unattended gameplay (afk botting)
- Updated for TEST
- Corrected the wwsCrashReportCheckForUploader_x offset and detour. :cred SwiftyMUSE

23 Sep 2015 by EqMule
- Please don't use MQ2 for unattended gameplay (afk botting)
- Updated for LIVE

19 Sep 2015 by EqMule
- Please don't use MQ2 for unattended gameplay (afk botting)
- Updated for TEST
- fixed a compile error in CustomPopup when building isxeq. 

19 Sep 2015 by SwiftyMUSE
- Updated autorun to allow for all toons instead of having to specify them individually.
  I did not change the /autorun command which is used to set the autorun value for the current
  toon.
  Eg., add ALL=<command> under [Autorun]
- Modified ground spawn detection to allow the value based on the actual zone.
- Updated pluginhandler to fix a timing issue with running zoned.cfg.

17 Sep 2015 by EqMule
- Please don't use MQ2 for unattended gameplay (afk botting)
- Updated for TEST
- DmgBonusType in the itemstruct has been renamed to ElementalFlag (because thats what it is)
- DmgBonusVal in the itemstruct has been renamed to ElementalDamage (because thats what it is)
  if you have plugins that refer to these make sure u rename as well.
- the size of the _AGGROINFO struct changed. Cred: demonstar55
- Added .Icon to the MQ2ItemType TLO
- Added Scroll to the mouseinfo struct. Thanks Brainiac,
- Fixed a crash in /windowstate that could happen when using a (bad) Custom UI. Thanks demonstar55
- since GetCombatAbilityTimer now accepts -1 as a timer, I have removed that check
  this means you should remove it from mq2melee as well for example:
  this line: if (EFFECT->ReuseTimerIndex && TYPE != AA && EFFECT->ReuseTimerIndex != -1)
  becomes this: if (EFFECT->ReuseTimerIndex!=0 && TYPE != AA)

26 Aug 2015 by EqMule
- Please don't use MQ2 for unattended gameplay (afk botting)
- Updated for TEST
- New feature: you can now search spawns by if they are aggresive or not
  for more info see this post by demonstar55 http://www.macroquest2.com/phpBB3/viewtopic.php?f=30&t=19813
- Added new command: /removepetbuff
  it will remove a pet buff by name or partial name.
  Usage: /removepetbuff Spirit of Wolf
  Feature requested by: standred
- New Commands: /popcustom and /popupecho
  for more info on these 2 commands see this post: http://www.macroquest2.com/phpBB3/viewtopic.php?f=30&t=15800&p=142608#p142608
  Cred: PMS
- Added new TLO member for the Character TLO: SpellInCooldown
  it returns TRUE if you have a spell in cooldown and FALSE when not.
  Cred:demonstar55 see this topic for more info: http://www.macroquest2.com/phpBB3/viewtopic.php?f=47&t=19689

21 Aug 2015 by EqMule
- Please don't use MQ2 for unattended gameplay (afk botting)
- Updated for TEST
- Updated for LIVE
- Made a few changes to how the zoned.cfg is processed
  hopefully that should fix a crash I have gotten reports about.
  *crossing fingers*

19 Aug 2015 by EqMule
- Please don't use MQ2 for unattended gameplay (afk botting)
- Updated for LIVE
- This is a heads up:
  In the near future I will restrict /target to a radius of 360
  I do this because its unreasonable to target stuff across zones.
  There is absolutely no scenario where you have a reason to target a mob
  until its within that range. So change your macros now if they do this.
  If you have line of sight to a mob there will be no radius restriction.

14 Aug 2015 by EqMule
- Please don't use MQ2 for unattended gameplay (afk botting)
- Updated for TEST

08 Aug 2015 by EqMule
- Please don't use MQ2 for unattended gameplay (afk botting)
- Updated for ninjapatch.
- Updated mkplugin.exe mkplugin.cpp and ISXEQ\PostBuild.bat with changes by D2U
  See http://www.macroquest2.com/phpBB3/viewtopic.php?f=30&t=19790
- Updated TelnetServer.cpp with changes by rmaxm
  See http://www.macroquest2.com/phpBB3/viewtopic.php?f=28&t=19793
- Updated the _LOOTITEM struct with addition by dewey2461
- Bugfix: ${Me.Inventory[someslot].Augs} now returns correct number of augslots the item has.
  example: /echo My gloves has ${Me.Inventory[Hands].Augs} augslots.
  NOTE: I dont know how this worked in the past, but this only counts how
  many augslots an item has, it doesnt check if there is actually an augment
  in the slot...
  Cred: Nytemyst for the report.
- Updated MQ2ItemDisplay.cpp with changes by dewey2461
  Added ${GearScore.UpgradeName}
  Added ${GearScore.UpgradeSlot}
  See http://www.macroquest2.com/phpBB3/viewtopic.php?f=30&t=19792

03 Aug 2015 by EqMule
- Please don't use MQ2 for unattended gameplay (afk botting)
- Fixed a 10 year old bug where GetSpellDuration would use pCharSpawn (which can be a level 30 mount)
  instad of the correct pLocalPlayer (which is actually your characters spawn with correct level)
  the impact of this would be that spells that scale their duration by the level of the caster
  would return a shorter duartion when on a mount...
  example: doing /echo ${Spell[Enticer's Command].Duration.Minutes} on a level 105 enc would return 4 when on a mount and 7 when not
  bug report: Maskoi

24 Jul 2015 by EqMule
- Please don't use MQ2 for unattended gameplay (afk botting)
- Updated for todays TEST ninja patch
- Fixed a struct that would crash eq if mq2hud was used.
- same struct messed up keypresses as well...
- /mouseto is back... and thats all I have to say about that at 
   this point, more on this some other time.

23 Jul 2015 by EqMule
- Please don't use MQ2 for unattended gameplay (afk botting)
- Updated for todays LIVE ninja patch

2 Jul 2015 by EqMule
- Please don't use MQ2 for unattended gameplay (afk botting)
- Updated for todays LIVE client

21 Jul 2015 by EqMule
- Please don't use MQ2 for unattended gameplay (afk botting)
- Updated for the TEST client
- Fixed a bug with finding items in bags for the test build.

16 Jul 2015 by EqMule
- Please don't use MQ2 for unattended gameplay (afk botting)
- Updated for TEST build.
- Removed SetForegroundWindow from the FlashOnTells feature.
  (it was not working as intended when using ISBoxer)
  It will still flash the window.

15 Jul 2015 by EqMule
- Please don't use MQ2 for unattended gameplay (afk botting)
- New Command: /flashontells
  You can use it to turn flashing of the eq window on or off when you recieve a tell.
  Usage:
  You either do /flashontells [on|off] or just /flashontells for a toggle.
  Or just set it in MacroQuest.ini to FlashOnTells=1 in the [MacroQuest] section.
  NOTE: You have to have tell windows enabled in options for this to work.
- TimeStampChat, BeepOnTells and FlashOnTells are now default ON if no setting is found in MacroQuest.ini.

14 Jul 2015 by EqMule
- Please don't use MQ2 for unattended gameplay (afk botting)
- Fixed a problem with combat abilities (thanks to William12 for the report)
  Before this change you could buy a rank 1 combatability, lets say Rest
  Then you bought Rest Rk. II
  At that point BOTH are saved in your combatabilities array...
  (I think thats a eq bug cause it sure isn't needed)
  Anyway... doing something like ${Spell[Rest].RankName}
  would then fail cause it would find "Rest" first...
  The fix is basically calling pCombatSkillsSelectWnd->ShouldDisplayThisSkill
   in every place NUM_COMBAT_ABILITIES is used...

06 Jul 2015 by SwiftyMUSE
- Updated to include new currencies (Fists of Bayle, Arx Energy Crystals, Pieces of Eight)
- Fixed ${Me.AltCurrency} to be able to use Medals of Heroism not Marks of Heroism

01 Jul 2015 by EqMule
- Please don't use MQ2 for unattended gameplay (afk botting)
- Updated for the LIVE Client
- Updated for the TEST Client
- Fixed ${Me.Drunk}
- Fixed ${Me.Trader}
- Fixed ${Me.Buyer}

25 Jun 2015 by EqMule
- Please don't use MQ2 for unattended gameplay (afk botting)
- Updated for the TEST Client

18 Jun 2015 by EqMule
- Please don't use MQ2 for unattended gameplay (afk botting)
- Fixed ${Me.UseAdvancedLooting} thanks to william12 for reporting it as broken.

17 Jun 2015 by EqMule
- Please don't use MQ2 for unattended gameplay (afk botting)
- Updated for today's LIVE patch
- GetCombatAbilityTimer for the LIVE build now takes 2 arguments pSpell->ReuseTimerIndex and pSpell->SpellGroup
  do a search for GetCombatAbilityTimer in your plugins and change accordingly.

11 Jun 2015 by EqMule
- Updated for the TEST build
- GetCombatAbilityTimer for the TEST build now takes 2 arguments pSpell->ReuseTimerIndex and pSpell->SpellGroup
  do a search for GetCombatAbilityTimer in your plugins and change accordingly.
  GetCombatAbilityTimer for the LIVE build has not changed. (but it will next patch.)
- Clicking on the name of someone in the targetwindow will now open a trade if you have coin (or an item) on the cursor.

08 Jun 2015 by EqMule
- Please don't use MQ2 for unattended gameplay (afk botting)
- Fixed /pickzone you can now do /pick 5 or whatever and it WILL send you to the 5 instance (if it exist)
  /pick 0 will just pick MAIN instance.

28 May 2015 by EqMule
- Please don't use MQ2 for unattended gameplay (afk botting)
- Updated LIVE build.
- Comming in next zip: /pickzone will take a instance number as an argument
  Usage: /pickzone 3 will pick instance 3 and zone you in (provided its valid)
  /pickzone 0 will select the main instance
  this might be buggy its a work in progress.
  NOTE: You should only use this in zones where /pickzone can be used.

23 May 2015 by EqMule
- Fixed ${Me.DSed} and ${Me.RevDSed} crashes thanks to klaarg for the bug report
- consolidated some other stuff and event related things

19 May 2015 by EqMule
- Updated for today's LIVE and BETA patches.

18 May 2015 by EqMule
- Added .NoDrop to the advlootitemtype tlo it returns TRUE if an item is NoDrop and FALSE if not.
  Usage: /echo ${AdvLoot.PList[1].NoDrop}
- Updated BETA build.

16 May 2015 by EqMule
- Updated TEST and BETA builds.
- Fixed an issue with the TEST build which prevented it from building correctly.
- Fixed a ctd in ${DisplayItem} if used after a /unload and reload but no item displayed. reporter: SwiftyMUSE
- Added ItemLink to the Item TLO it just prints the actual hexlink for an item (not clickable)
  this is useful for when creating hotbuttons with links in them manually...
  Usage: /echo ${Cursor.ItemLink}

15 May 2015 by SwiftyMUSE
- Updated GetItemLink to return a clickable or non-clickable link based on a parameter.

13 May 2015 by EqMule
- Added .IconID to the AdvlootItemType TLO it returns an int - cred randyleo
  usage: /echo ${AdvLoot.PList[1].IconID}
- Added .UseAdvancedLooting to the character TLO it returns TRUE if advanced looting is turned on otherwise FALSE -cred maskoi
  Usage: /echo ${Me.UseAdvancedLooting}

12 May 2015 by SwiftyMUSE
- Corrected GetSpellByID to return NULL when the spell is not found. (necessary to fix mq2cast, where it tries to cast
  an item that is not a clicky item and causes a CTD).

07 May 2015 by EqMule & demonstar55
- AltTimer in the _SKILL struct has been renamed to (the correct name) SkillCombatType (whatever that is...)
- Added .Stuck to the SpawnType TLO, i never seen it return TRUE, so more testing is needed...
- Added .PlayerState to the SpawnType TLO, it returns a mask as an inttype which has the following meaning:
  0=Idle 1=Open 2=WeaponSheathed 4=Aggressive 8=ForcedAggressive 0x10=InstrumentEquipped 0x20=Stunned
  0x40=PrimaryWeaponEquipped 0x80=SecondaryWeaponEquipped
  This too needs more testing.
- Added .Stunned to the spawntype TLO it returns TRUE or FALSE if a mob is stunned or not
  NOTE: .Stunned DID exist in the spawntype TLO before, but it only returned your character's Stunstate
  THIS MEANS IF YOU RELY ON THIS IN YOUR MACROS, use ${Me.Stunned} in your macros from now on instead
  when you need YOUR stunstate and the below examples when you need a SPAWNS stunstate, you have been warned...
  Usage: /echo ${Target.Stunned} or ${Spawn[npc somespawnname].Stunned}
- Added .Aggressive to the spawntype TLO it returns TRUE or FALSE if a mob is aggressive or not
- Cred .PlayerState and .Stuck: demonstar55
- Couple additions to /advloot
- /advloot shared # now accepts leave and giveto as arguments
  Usage:
  /advloot shared <#(index) or "item name"> giveto <name> <opt:qty> (qty is optional, if you leave it out it will give full stack)
  /advloot shared <#(index) or "item name"> leave
  Examples:
  Lets say there is a stack of 4 spiderling silks in the first list item of the shared lootwindow
  /advloot shared 1 giveto eqmule 1
  /advloot shared 1 giveto SwiftyMUSE
  Will give 1 spiderling silks to eqmule
  Will give the remaining 3 spiderling silk to SwiftyMUSE (we didnt specify qty, so it just gave the rest)
  /advloot shared "spiderling silk" leave
  Will just leave the first "spiderling silk" it finds in the shared list on the corpse...
  or /advloot shared 1 leave
  Will just leave whatever is in list index 1 in the shared list on the corpse... (in our example spiderling silk)

05 May 2015 by SwiftyMUSE
- Fixed bug with Me.AltAbility where it would not identify alt abilities that were granted but have
  no cost associated.
- Updated ItemDB.txt with new summoned items.

02 May 2015 by SwiftyMUSE
- Added .TankMercCount, .HealerMercCount, .MeleeMercCount, CasterMercCount to the Group TLO

30 Apr 2015 by SwiftyMUSE
- Fixed crash in MQ2Map when zoning with a custom filter

29 Apr 2015 by eqmule
- Updated for the latest LIVE client
- Fixed /bzsrch command
  this means it works again...
  Usage Example: see this post: http://www.macroquest2.com/phpBB3/viewtopic.php?f=17&t=19699&p=169467#p169467
- Fixed a crash that would happen if you logged all the way into the game
  then all the way out to server select, and back in again
  and at that point tried to call GetSpellByName or any
  of the TLO's that calls it.
- Added a few more members to the AdvLoot TLO: all return TRUE or FALSE if checkbox is checked
  .AutoRoll .Need .Greed .No .AlwaysNeed .AlwaysGreed .Never
  Usage Example: /if (${AdvLoot.SList[1].Need}==TRUE) item 1 in the shared list has Need checked. 
- Added PWantCount and SWantCount which counts the number of items in each list that has a checkmark
  in any of the need and greed boxes.
  Usage Example: /echo /if (${AdvLoot.SCount} && ${AdvLoot.SWantCount}) /advloot shared set ${Me.Name}

24 Apr 2015 by SwiftyMUSE
- Allow any case of NULL, TRUE, FALSE to be accurately calculated by our evaluation used in math.calc (and therefore
  in any IF condition.

23 Apr 2015 by SwiftyMUSE
- Fixed missing ground spawn names on the map

23 Apr 2015 by eqmule
- Updated for the LIVE client dated Apr 22 2015 15:38:04

22 Apr 2015 by SwiftyMUSE
- Added .MercenaryCount to the Group TLO

22 Apr 2015 by eqmule
- Updated for the latest LIVE client

21 Apr 2015 by SwiftyMUSE
- Removed unnecessary CleanName useage, as DisplayedName already has the cleaned up name
- Added LocYXZ to spawntype TLO

18 Apr 2015 by eqmule
- /itemnotify "${FindItem[${spellname}].Name}" rightmouseup
  will now actually mem spells...

17 Apr 2015 by eqmule
- Fixed GroupNumber in the raid TLO
  This means : /echo ${Raid.Member[xxxx].Group} will work again.
- Added MasterLooter as a member to the Raid TLO
  Usage: /echo ${Raid.MasterLooter}

16 Apr 2015 by eqmule
- Updated for latest TEST Client
- /notify now takes address as an argument (useful when a window have nested children and you cant find it by name...)
  Usage: /notify ${Window[SomeWindow].FirstChild.FirstChild.Next.Address} leftmouseup
  Usage: /notify ${Window[SomeWindow].Next.Child[Alist].Address} listselect 2

15 Apr 2015 by eqmule
- Added a new TLO for AdvLoot, this is a first draft, test it, report bugs, and so on to me.
  I need a volunteer to update the wiki with this new TLO and its usage/members
  It has a few members SList,PList,SCount and PCount
  /echo ${AdvLoot.PList[1].Name}
  Output: [MQ2] Bone Chips
  /echo there are ${AdvLoot.PCount} items in the personal loot list
  Output: [MQ2] there are 3 items in the personal lootlist
  /echo the item in index 1 has a StackSize of ${AdvLoot.PList[1].StackSize}
  Output: [MQ2] the item in index 1 has a StackSize of 2
  Alright at this point we know the item in index one is a stack of 2 bone chips
  Now we can decide to do something about it:
  /advloot personal/shared 1 leave
  That will click the leave button...
  /advloot personal/shared 1 ag
  That will click the ag checkbox
  And so on...
  Finally you can do
  /advloot shared set Eqmule 
  Or whatever other group member or Never or Leave on corpse or 
  any of all the other choices in the combobox for shared loot and it will set it...
- Added Support for the 6th Augslot in all TLO's dealing with Augs
  Thanks to demonstar55 for reminding me.
- Fixed multiple bugs where CleanName was used to clean names directly on pointers we werent supposed to modify.
  Thanks to Ceedopey for reporting the bug.

31 Mar 2015 by eqmule
- Updated for the latest TEST client
- Updated for the latest LIVE client

30 Mar 2015 by eqmule
- Fixed CSidlScreenWnd__CalculateVSBRange_x offset

28 Mar 2015 by eqmule
- Updated for the latest TEST client
- Updated for the latest LIVE client

27 Mar 2015 by eqmule
- Updated for the latest TEST client
- Updated for the latest LIVE client
- Spell.Dar is back in its full glory (Dar means DamageAbsorbRemaining) -cred demonstar55
  This is useful.
- Spell.Counter is back in its full glory -cred demonstar55
  This is useful for getting for example poisioncounters.

25 Mar 2015 by eqmule
- Updated for the latest LIVE client patch
- Added MarkNpc and MasterLooter to the groupmember TLO
- Fixed a potential crash in case FreeInventory: - cred htw

25 Mar 2015 by SwiftyMUSE
- Fix to /multiline command that would potentially cause incorrect parsing of the commands.

24 Mar 2015 by eqmule
- Fixed NewVardata cred: ctaylor22 
- Added a catch section to GetSpellByName to not try so hard to crash your eqgame(s)
- SwiftyMUSE added a fix from the future.

22 Mar 2015 by eqmule
- Updated for the latest TEST Client patch

19 Mar 2015 by eqmule
- Updated for the latest TEST Client patch
- Fixed Group.MainTank and the other roles

16 Mar 2015 by EqMule
- Added a sanitycheck for GetSpellByName - cred htw
- Misc Fixes
- HAPPY 16th EQ!

12 Mar 2015 by SwiftyMUSE
- Updated ${If[]} to allow one of two user-defined delimiters. The default delimiters are ',' and '~'.
  In the MacroQuest.ini file, you can change the delimiters using IfDelimiter and IfAltDelimiter values.

11 Mar 2015 by eqmule
- Updated for the latest TEST Client patch
- Updated for the latest LIVE Client patch
- Misc Fixes

07 Mar 2015 by eqmule
- Updated for the latest TEST Client patch
- the Alias TLO has been updated to be compatible with ISXEQ

04 Mar 2015 by eqmule & SwiftyMUSE
- made a few changes to how GetSpellByName works
  from now on I placed all of the spelldb in a map.
  the main reason for this is so we can pick spells that best matches our class
  and if it doesnt , at least pick a spell that is class usable.
  if both of those selections fails, we will just revert to old pick, which is to select whichever spell comes first
  in the db...
  Using this map has made spell lookup between 20-200 times faster than before.
  If you are interested in testing this, add a QueryPerformanceCounter before and after
  the call and you will see this for yourself.
- this also fixes problems with getting correct spells for .RankName
- Misc Fixes & Code cleanup
- ${Zone[xxxxx] if xxxxx is larger than MAX_ZONES no longer crashes the client.
- .RankName now returns the input spell if there is no rank found or if the character you do the query on doesnt have the spell.

27 Feb 2015 by eqmule
- Updated for the latest TEST Client patch

25 Feb 2015 by eqmule
- Updated for the latest LIVE Client patch

23 Feb 2015 by eqmule
- Added .Instance to the character TLO
  Usage: /echo ${Me.Instance} will return a int representing the instance ID
- ${Zone.ID} should now return the correct zone id even for instances and neighborhoods.
  as well as campfire zone id's and so on...
- Misc Fixes
- Fixed GROUPMEMBER struct for the test build
  This should fix a crash reported by dogstar, thanks for the reports buddy!


20 Feb 2015 by eqmule
- Updated for test client patch
- Changed all qsort calls to std::sort -Cred demonstar55
- Fixed /who sort guild (has it ever worked?)
  it will display all non guilded players first then sort the rest by guild.
- Fixed a bug where unloading mq2 while the ProcessGameEvents detour was in use would crash the game...
  This means using /unload should be safer than ever now.
- Misc fixes -Cred Htw and uploaders of minidumps.

13 Feb 2015 by eqmule
- Updated for the Test Client patch.

10 Feb 2015 by eqmule
- Updated for the Live Client patch.

07 Feb 2015 by eqmule
- Updated for the Test Client patch.

06 Feb 2015 by eqmule
- Fixed Task.Timer , it can now be trusted even when the task window is closed.
  ALSO TAKE NOTE: it returns a TimeStampType from now on. (used to be a TicksType)

03 Feb 2015 by eqmule
- Added new TLO Alias - Code by Cr4zyb4rd
  see this post for more info: http://www.macroquest2.com/phpBB3/viewtopic.php?f=30&t=19240&p=167005&hilit=alias#p167005
- Added IsActiveAA to the Spell TLO
  Usage: /echo ${Spell[Origin].IsActiveAA}
  returns: TRUE since Origin is a "Active" AltAbility as opposite to a Passive ability.
- Fixed the EQMisc__GetActiveFavorCost_x offset how long has it been broken?
- Added some stuff to make ISXEQ compile

02 Feb 2015 by eqmule
 - Added .Expansion to the Me.AltAbillity TLO it returns a inttype
 - Added .Flags to the Me.AltAbillity TLO it returns a inttype
 - Added .Passive to the Me.AltAbillity TLO it returns a booltype TRUE if its a passive ability and false if its an active.
 - Added a check for plugin unloading to not try to unload plugins that has already been unloaded...
   not exactly sure if it will help, but im trying to mitigate a crash i have seen when doing /unload
   time will tell.
- Added pcpet and npcpet to searchspawn
  This means you can do stuff like /who pcpet and see a list of all pets that belong to players
  OR /who npcpet and you only see a list of pets that belong to NPCs
  OR /echo ${SpawnCount[npcpet]} to get a count of all npc pets in a zone...
  just specifying pet works as it always have and returns all pets... npc and pc owned...
  Idea: Nytemyst
- Added /mercswitch functionality it will now accept Healer, Damage Caster, Melee Damage and Tank as arguments
  usage: /mercswitch Damage Caster
  and it will switch your merc to the Damage Caster (if you have one and its not already active
  which brings us to:
- Added Mercenary.Index which returns your mercenary's Current list index
- Added Me.MercListInfo which is used in the following ways:
  usage1: /echo ${Me.MercListInfo[1]} returns whatever mercenary type is in Index 1 (there are max 7) as a string and it can be : Healer, Damage Caster, Melee Damage or Tank
  usage2: /echo ${Me.MercListInfo[Healer]} returns the index to the first Healer it finds... as a IntType or 0 if not found.
  This is new code, so there might be some changes to it in the future depending on feedback.

29 Jan 2015 by eqmule
- Updated for test client
- New Command (Idea Cred:brihua) /removeaura
  Usage: /removeaura someaura
  It will take partial auranames as well.
- Added ${Macro.CurLine} Idea:Maskoi
  It will tell you what line you are on in your macro
  usage: /if (${something}) /echo blah blah something happened on Line ${Macro.CurLine}
- Updated Instructions: .Equipment[x].ID doesnt exist, see example below:
  .Equipment in the Spawn TLO returns a inttype, it takes numbers 0-8 or names: head chest arms wrists hands legs feet primary offhand
  Usage: /if (${Pet.Equipment[primary]}==12507) /echo my pet is holding a Frightforged Ragesword in his primary hand
  Usage: /if (${Group.Member[mymagesname].Pet.Equipment[primary]}==12507) /echo my mages pet is holding a Frightforged Ragesword in his primary hand

24 Jan 2015 by SwiftyMUSE
- Modified .RankName to handle spells and potions with the same name

23 Jan 2015 by eqmule
- Updated for today's live client patch

22 Jan 2015 by eqmule
- Removed a MacroError from the ini TLO (sigh)
- I need a vacation...

22 Jan 2015 by eqmule
- Fixed ${Ini (which I broke yesterday)
  It now reads sections and keys correctly again.
  Thanks for the reports.
- Fixed /alert clear #

21 Jan 2015 by eqmule
- Updated for live patch
- Made a change to the Ini TLO (Requester: TreeHuginDruid)
  it should be able to read Section names with commas in them now
  Let me know if this breaks any macros.

19 Jan 2015 by eqmule
- Updated for test server

18 Jan 2015 by eqmule
- Added a workaround for a wineq2 crash.
- Added CCustomMenu so we can create custom menus...
  This is still a work in progress and Ill have more
  to say about it in a later release.
- Stackchecks have been slightly modified to try to take higher level version override into account. -SwiftyMUSE
  Report any issues with this on the forum.

15 Jan 2015 by SwiftyMUSE
- added /break and /continue for /for loops.

14 Jan 2015 by eqmule
- Updated for test patch
- This is a pretty extensive patch, please do a FULL Rebuild.
- New Feature see: http://www.macroquest2.com/phpBB3/viewtopic.php?f=17&t=19610
  you can now have your pet attack a mob without having to target the mob first.
  Usage: /pet attack/qattack # where # is the spawnid of the mob u want the pet to attack
  Example: /pet attack ${Spawn[npc targetable los radius 200 range 1 20].ID}
- Changed the way crashreports are handled.
  You will get an option to break into debugger now.
  I also added some info to the crash detected messagebox
  that lets you know where you can find a copy of the crashdump.
  Not every crash is related to mq2, but if you have a call stack
  where you see mq2main.dll, mail the .dmp to me.
- Added .InInstance to the character TLO
  it returns true if you are in an instance.
  Credit: PeteSampras
- Added a line of code to prevent a ctd in chatwindow
- Added .Offline to the Group.Member TLO
  Usage: /echo ${Group.Member[x].Offline}
  will return a Bool TRUE if offline and FALSE if online
- Added .OtherZone to the Group.Member TLO
  Usage: /echo ${Group.Member[x].OtherZone}
  will return a Bool TRUE if online but in another zone and FALSE if online and in same zone as you.
- Added .AnyoneMissing to the Group TLO
  Usage: /echo ${Group.AnyoneMissing}
  returns TRUE if someone is missing in group, offline, in other zone or simply just dead...
- Rewrote /Alerts again, I wasn't happy with the last version
  lets see if this one is better.

31 Dec 2014 Happy New Year Edition by eqmule
- New Feature see: http://www.macroquest2.com/phpBB3/viewtopic.php?f=17&t=19608
  if you have an item on your cursor and click the name on the targetwindow
  a trade will be initiated and the tradewindow will open.
  Good for tradeing stuff quickly in crowded places like raids or guildhall
- Added a new argument to the /Alerts command [remove]
  it just removes an alert from a list
  Example: /Alert remove 1 npc los
  will remove a previously added alert from list 1 that has is alert on npc and los
  Also alerts are now in a std::list, let me know if there are any problems with this.
  I really hope this wont break any macros, cause code seems to execute a bit faster...

31 Dec 2014 by SwiftyMUSE
- Updated spell stacking (stacks, stackspet, stackswith, willstack)
  Allow stacking of spells that have a greater effect over a lesser one. Used with damage absorption, spell haste, aggro multiplier.
  The change should not break anything existing as I have just put the triggered effects override in the stackswith/willstack code.
  Only updated the stackswith code, willstack is using the old code for comparison purposes. Once we determine the fix doesn't break
  anything, the willstack code will be converted to the new code.
- Added .Hour12 to Time TLO
  returns a string of the format ## AM/PM.
- Change: included "told you," in chat events.

29 Dec 2014 by eqmule
- Botauthors, you can stop summoning pet weapons when its not needed:
- Added .Primary and .Secondary to the Spawn TLO
  both return a inttype which is the idfile id for whatever the spawn is holding in his primary or secondary slot.
- Added .Equipment to the Spawn TLO
  it returns a inttype, it takes numbers 0-8 or names: head chest arms wrists hands legs feet primary offhand
  Usage: /if (${Pet.Equipment[primary]}==12507) /echo my pet is holding a Frightforged Ragesword in his primary hand
  Usage: /if (${Group.Member[mymagesname].Pet.Equipment[primary]}==12507) /echo my mages pet is holding a Frightforged Ragesword in his primary hand
- Change: spawn tlo member .Holding is now a booltype.
  it will return 0 of spawn is not holding anything and 1 if it is.
- BugFix: InitializeMQ2Commands is now called before InitializeMQ2Pulse so we wont end up with a race condition in HideDoCommand...
  the only reason this has worked mostly? fine the last 10 years or whenever it was added in this order
  is cause computers where slower back in the day...
  Anyway if the gCommandCS Critical Section is not initialized when used in HideDoCommand ( CAutoLock DoCommandLock(&gCommandCS);)
  we will hang... (Also changed EnterCriticalSection to a TryEnterCriticalSection, cause there is no reason to get stuck if its the same thread calling it, or is there?
  I'm prepared to revisit this topic if any weird problems arises, let me know...)
- Fix/New Feature: /notify QuantityWnd QTYW_slider newvalue # works now/again (did it ever?) Thanks to nytemyst for the report.
- /windows open now only returns actual open and visible windows.
  I dont know if we need to make an adjustment to this, lets see what people who use that command think.

27 Dec 2014 by SwiftyMUSE
- Fix for /sellitem, the offset was wrong.

24 Dec 2014 Christmas Edition by Santa
- I finally managed to bring perfect LineOfSight to MQ2
  This means no more false positives... Ever...
  Now, poeple ask me, why did it take you 10 years to fix this when it was
  such a simple fix? Well, I actually had to write 1000 lines of code to know which 999 to throw away...
  Anyway Enjoy it, Please see:
  http://www.macroquest2.com/phpBB3/viewtopic.php?f=35&t=19601

  -Usage ${Target.LineOfSight} or ${LineOfSight[${Me.Y},${Me.X},${Me.Z}:${Target.Y},${Target.X},${Target.Z}]}
   Example: /echo there are ${SpawnCount[npc los radius 200 range 100 110]} mobs within a radius of 200 that i can see between level 100 and 110
   Ouptut there are 3 mobs within a radius of 200 that i can see between level 100 and 110

- Splitted ${Target.Maloed} and ${Target.Tashed}
  Maloed only returns a spelltype if the mob actually has a resist debuff casted by a mage or a shaman
  and Tashed only returns a spelltype if the mob actually has a resist debuff casted by a enchanter.

11 Dec 2014 by eqmule
- Updated for patch
- /useitem now works for mounts in the mount key ring.
  Please see change message from the 09 Dec 2014
  for more info on this.

09 Dec 2014 by eqmule
- Added Feature:
  /useitem now works for mounts in the mount key ring.
  /useitem now accepts both quoted and unquoted arguments.
  /useitem now accepts partial arguments.
  Example: /useitem 1 0 or /useitem "Abyssal Steed" or /useitem Abyssal Steed or /useitem Abyssal
  NOTE: if you enclose the argument with quotes, it WILL expect that whats inside the quotes is
  an exact name, so /useitem "Abyssal" wont work, but /useitem Abyssal will...
  also, its not case sensitive, so /useitem abyssal will work as well.
- Added Feature:
  ${FindItem[blah blah]} now finds mounts that are in the mount keyring as well.
- Added MQ2MountType TLO for now it only have 2 members, Index and Name
  Usage: /echo ${Mount[1].Name}
  Outputs: [MQ2] Whirligig Flyer Control Device
  Usage: /echo ${Mount[2].Name}
  Outputs: [MQ2] Abyssal Steed
  Usage: /echo ${Mount[Abyssal Steed].Index}
  Outputs: [MQ2] 2

03 Dec 2014 by eqmule
- Updated for Test patch
- Fixed a problem with /setwintitle
  it wasnt checking for windowclass which would result in
  title not being set for the correct window at all times.

22 Nov 2014 by eqmule
- Added a fix (to a eqbug) which affects Target.Beneficial.
  the player buffs "leak" and shows up briefly in the target buff window
  you can see this if you make target buff window large enough.
  Of course the best fix would be if the eqdevs just made sure player buffs
  dont show up in the targetbuff window, but I dont know if they
  see this a bug or a feature, or even if they are aware.

19 Nov 2014 by eqmule
-Updated for patch
- Added Me.DSed and Me.RevDSed, both return a spelltype
  Usage:
  /if (${Bool[${Me.DSed.ID}]}==TRUE) {
		/echo I have a Damage Shield on its: ${Me.DSed}.
  }
  /if (${Bool[${Me.RevDSed.ID}]}==TRUE) {
		/echo I have a Reverse Damage Shield on its: ${Me.RevDSed}.
  }
- Changes since last zip where made to the following file(s):
	EQData.h
	eqgame.h
	EQUIStructs.h
	MQ2DataTypes.cpp
	MQ2DataTypes.h
	MQ2Utilities.h

13 Nov 2014 by eqmule
- Fixed QuestItem in the Iteminfo struct, it was off by four bytes.
- Added .Quest and .Expendable to the Item TLO.
  both return a pBoolType
  Usage:
  /echo ${FindItem[Drachnid Carapace].Quest}
  Outputs: [MQ2] TRUE
- Changes since last zip where made to the following file(s):
	EQData.h
	MQ2DataTypes.cpp
	MQ2DataTypes.h

12 Nov 2014 by eqmule
- Added Target.Beneficial, Target.DSed and Target.RevDSed
  they all return spelltype
  Usage:
  /if (${Bool[${Target.Beneficial.ID}]}==TRUE) {
		/echo need to debuff cause the target has ${Target.Beneficial} on.
  }
  /if (${Bool[${Target.DSed.ID}]}==TRUE) {
		/echo the target has a Damage Shield on its: ${Target.DSed}.
  }
  /if (${Bool[${Target.RevDSed.ID}]}==TRUE) {
		/echo the target has a Reverse Damage Shield on its: ${Target.RevDSed}.
  }
- Added Spell[somespell].Beneficial
  Usage:
  /echo ${Spell[Skin Like Wood].Beneficial}
  Outputs: TRUE
- Changes since last zip where made to the following file(s):
	MQ2DataTypes.cpp
	MQ2DataTypes.h
	MQ2Utilities.cpp

07 Nov 2014 by eqmule
- Fixed a few Buffer Overflow bugs in our somethingsomething(char* szFormat, ...) functions...
  was long overdue...
- Fixed /buyitem and /sellitem
- Changes since last zip where made to the following file(s):
	eqgame.h
	MQ2Commands.cpp
	MQ2DataVars.cpp
	MQ2PluginHandler.cpp
	MQ2Utilities.cpp

06 Nov 2014 by eqmule
- Changed NUM_BOOK_SLOTS to 0x320 (yes really this time)
  this will fix any problems with the charinfo2 struct...
- Changes since last zip where made to the following file(s):
	EQData.h

04 Nov 2014 by eqmule
- Changed NUM_BOOK_SLOTS to 0x320
  Thanks to woobs for reporting this bug
  This should also fix .RankName
  Thanks to Gnits for reporting that bug.

31 October 2014 by eqmule
- Added Heirloom, Collectible and NoDestroy to the Item TLO.
  They all return pBoolType.
  Been on my todo list forever, so it was long overdue.
- Changes since last zip where made to the following file(s):
	EQData.h
	EQUIStructs.h
	MQ2DataTypes.cpp
	MQ2DataTypes.h

30 October 2014 by eqmule
- Updated for the patch
- Changes since last zip where made to the following file(s):
	eqgame.h

29 October 2014 by eqmule
- Fixed an ISXEQ bug thanks to Kannkor for reporting it.
- Fixed Me.Shrouded thanks to dewey2461 for reporting it.
- Fixed Merchant.Item thanks to Fry for reporting it.
- Added Support for Test Server compile
- Changes since last zip where made to the following file(s):
	EQData.h
	EQUIStructs.h
	MQ2DataTypes.cpp
	MQ2DataTypes.h
	MQ2Main.h
	zipit.lst

28 October 2014 by eqmule
- Updated for the patch
- Fixed offset for __ProcessGameEvents_x
  I dont think there is much of a difference but it was
  pointing to __ProcessMouseEvent_x before this change
  I have no idea if that was intentional or not...
- Changes since last zip where made to the following file(s):
	EQData.h
	eqgame.h
	EQUIStructs.h
	MQ2Main.cpp
	MQ2Main.h
	MQ2DataTypes.cpp
	MQ2DataTypes.h
	MQ2Internal.h
	MQ2Benchmarks.cpp

15 October 2014 by eqmule
- Change: struct _MQBENCH Count member is now a ULONGLONG

01 October 2014 by eqmule
- Added .Endurance to the Item TLO it returns IntType
- Added .PctMana to the Spawn TLO it returns IntType
- Added .Zoning to the Character TLO it returns BoolType TRUE if Zoning FALSE if not.

27 September 2014 by eqmule
-Added support for beta server compile

26 September 2014 by eqmule
- Added a new member to the MQ2FloatType TLO: .Raw it returns a pIntType
  Usage: /echo My heading is: ${Me.Heading.Degrees.Raw.Hex} (${Me.Heading.Degrees})
  Outputs: [MQ2] My heading is: 0x43334C00 (179.30)
- The format for all .Hex members are now "0x%X" instead of "%x"
  Let me know if this has any adverse effects on your MQ2 usage.

19 September 2014 by eqmule
- Updated for the patch for the patch for the patch.
- Fixed a couple ISXEQ bugs, see post:
  http://www.macroquest2.com/phpBB3/viewtopic.php?f=48&t=19538
- Changes where made to the following file(s):
	EQData.h
	eqgame.h
	EQUIStructs.h
	MQ2ChatHook.cpp
	MQ2Template\ISXEQTemplate.cpp

17 September 2014 by eqmule
- Updated for the patch for the patch
- Changes where made to the following file(s):
	eqgame.h

17 September 2014 by eqmule
- Updated for the patch
- Support for the new alt currency "Noble" is hereby announced.
  (it was added on the 12th of Sep)
- Changes where made to the following file(s):
	EQData.h
	eqgame.h
	EQUIStructs.h

13 September 2014 by eqmule
- Fixed ${Me.Fellowship.CampfireZone.ShortName}
- Added BuffDuration to the Pet TLO, it returns a pTimeStampType
  Usage: /echo My pets haste will fade in ${Pet.BuffDuration[Hastening of Sviir Rk. II].TotalSeconds} seconds.
  Outputs: [MQ2] My pets haste will fade in 3200 seconds.
- Added support for getting Duration on Songs.
  See notes (below) from 12 September 2014 updates.

12 September 2014 by eqmule
- WARNING!!! MACRO BREAKING CHANGES!
- I have continued my effort to get a higher resolution on timers in MQ2...
  I just can't do them all at once cause it will
  wreak to much havoc in your macros...
- I have updated the following TLOs:
  MQ2TargetBuffType and MQ2BuffType
  The BuffDuration and Duration members.
  They NO longer return a pTicksType.
  Both return a pTimeStampType now.
  This means you can get a higher resolution since default return is milliseconds.
  BUT IT ALSO MEANS ALL MACROS THAT EXPECT TICKS WILL BREAK...
  So go through all you macros and search for ".Duration"
  and ".BuffDuration" and make sure they are working.
  Usage examples:
  /echo ${Target.Hasted.Duration.TotalSeconds}
  returns: 3668
  /echo ${Target.BuffDuration[Hastening of Sviir Rk. II].TotalSeconds}
  returns: 3537
  /echo ${Me.Buff[Hastening of Sviir Rk. II].Duration.TotalSeconds}
  returns: 3432
- Changes where made to the following file(s):
	EQData.h
	EQUIStructs.h
	MQ2DataTypes.cpp
	MQ2DataTypes.h
	MQ2Main.h
	MQ2Utilities.cpp

08 September 2014 by eqmule
- Added support for clicking Sell in barter window.
  Usage: /notify BarterSearchWnd BuyLineList listselect 2
         /notify BarterSearchWnd Sellbutton leftmouseup
- Added support for clicking Buy in bazaar window.
  Usage: /notify BazaarSearchWnd BZR_ItemList listselect 17
         /notify BazaarSearchWnd BZR_BuyButton leftmouseup
- Changes where made to the following file(s):
	MQ2Windows.cpp

25 August 2014 by eqmule
- Updated for patch.
- Added Maloed and Tashed to the Target TLO
  they both return a pTargetBuffType TLO which has 3 members:
  Address (pIntType), Index (pIntType) and Duration (pTicksType).
  It also inherits pSpellType.
  This means that you can to stuff like:
  /if (${Bool[${Target.Tashed]}==TRUE) /echo ${Target.Tashed.Name} will fade in ${Target.Tashed.Duration.TotalSeconds}s
  [MQ2] Tashania will fade in 114s
 
21 Aug 2014 by eqmule
- Added .Slowed.Rooted.Mezzed.Snared and .Hasted to the Character TLO.
  it returns a pBuffType
	Usage: /echo ${Me.Snared}
	Output: [MQ2] Ensnare
- Changes where made to the following file(s):
	MQ2DataTypes.cpp
	MQ2DataTypes.h
	MQ2KeyBinds.cpp
	MQ2Main.h
	MQ2Utilities.cpp

20 August 2014 by eqmule
- Updated for patch.

05 August 2014 by eqmule
- Updated for patch.

30 July 2014 by eqmule
- Added MercID to the spawn TLO it returns an inttype
  if the spawn is player and has a merc up this is it's spawn ID
  Usage: /echo Eqmule has a merc up, it's a ${Spawn[${Spawn[=Eqmule].MercID}].Class} named ${Spawn[${Spawn[=Eqmule].MercID}].Name}
  Output: [MQ2] Eqmule has a merc up, it's a Cleric named kandrella_012345

- Added ContractorID to the spawn TLO it returns an inttype
  if the spawn is a merc this is its contractor's spawn ID
  Usage: /echo My target (${Target.Name}) is contracted by ${Spawn[${Target.ContractorID}].Name}
  Output: [MQ2] My target (kandrella_012345) is contracted by Eqmule

24 July 2014 by eqmule
- Attempting to fix charselect crashes when macros are running there.
- Changes where made to the following file(s):
	eqgame.h
	MQ2Commands.cpp
	MQ2Globals.cpp
	MQ2Globals.h
	MQ2Mouse.cpp

22 July 2014 by eqmule
- Fixed the CListWnd__Sort_x offset
- Changes where made to the following file(s):
	EQData.h
	eqgame.h
	MQ2DataTypes.cpp
	MQ2DataTypes.h
	MQ2KeyBinds.cpp
	MQ2Main.cpp

21 July 2014 by eqmule
- Added FirstFreeSlot to the Item TLO, it returns an Int.
  Usage:
  /echo ${FindItem[Spell Research Kit].FirstFreeSlot}
  [MQ2] 5
- Added SlotsUsedByItem to the Item TLO, it returns an Int.
  NOTE: it only works for containers and checks only each slot of the container
  this means you CAN have a stack of 100 water flask in slot 1 of the container
  it will still just return 1 cause it counts only how many slots that has "Water Flask"
  in them not the actual stacksize of the item.
  Usage:
  /echo My Spell Research Kit has ${FindItem[Spell Research Kit].SlotsUsedByItem[Water Flask]}} slots that has Water Flask(s) in them.
  [MQ2] My Spell Research Kit has 4 slots that has Water Flask(s) in them.

19 July 2014 by eqmule
- Fix for missing offset

18 July 2014 by eqmule
- Updated for friday night ninja patch...
- Added 2H Piercing to skill definitions.

16 July 2014 by eqmule
- Updated for patch
- NUM_SPELL_SETS is now 30
- /useitem now searches for items by exact name.
  Example: /useitem "Philter of the Wolf V"
  will uee that potion
  /useitem "Philter of the Wolf VI"
  will use that one...
  prior to this patch doing a /useitem "Philter of the Wolf VI"
  would use "Philter of the Wolf V" if it found that one first...

30 June 2014 by eqmule
- Added new command: /removebuff
  it will remove a buff or a song by name or partial name.
  Usage: /removebuff Summon Drogmor
- Added new command: /makemevisible
  it will make you visible.
  Usage: /makemevisible

26 June 2014 by eqmule
- Fixed MercAAExp,MercAAPoints and MercAAPointsSpent
  this means /echo ${Mercenary.AAPoints} works again.
- Added Leader to the Task TLO it returns a pStringType
  Usage: /echo The task leader is ${Task.Leader}
  Outputs: The task leader is eqmule

23 Jun 2014 by SwiftyMUSE
- Corrected several CTD bugs when a character did not have anything in
  their bank and/or shared bank.

21 Jun 2014 by SwiftyMUSE
- Fixed a bug with pMacroQuestType where pEverQuestType members wouldn't
  inherit correctly. All old ${MacroQuest.} members should work correctly
  now again.

20 Jun 2014 by eqmule
- Updated for patch
- Fixed a problem with writing plugins to MacroQuest.ini when ReadOnly.
  Bug Reported by: Xath
  See: http://www.macroquest2.com/phpBB3/viewtopic.php?f=47&t=19458

19 Jun 2014 by eqmule
- Added back Windows XP Support for GetTickCount64()
  Plugins should change all calls from GetTickCount64()
  to GetTickCount642() which detects if its on winxp
  and calls the old function instead of the new one.
  As a sidenote, if you are still using winxp, know that right this
  moment you have already been pwned and with 100% certainty you are part
  of someones botnet. If you are lucky they wont steal you eqlogin
  just use your computer to click ads or something...
- Fixed a bug with .RankName where two different spells
  can belong to same spellgroup.
  The solution was to compare by SpellGroup AND the spellname.
  Bug Reported by: MacQ
  See http://www.macroquest2.com/phpBB3/viewtopic.php?f=48&t=19455

18 Jun 2014 by eqmule
- Updated for patch.
- The Spell TLO member .RankName now works for combatabilities as well
  Example: /echo My version of Rest is: ${Spell[Rest].RankName}
  Outputs: [MQ2] My version of Rest is: Rest Rk. II

17 Jun 2014 by eqmule
- ${Me.PID} ha been moved to the EverQuest TLO
  so it is now ${EverQuest.PID}
- ${Me.WinTitle} has been moved to the EverQuest TLO
  so it is now ${EverQuest.WinTitle}
- New TLO: EverQuest - Cred: Cybertech
  it has basically the same members as the old MacroQuest TLO
  but I think most of them are more fitting under the EverQuest TLO.
  MacroQuest TLO will inherit EverQuest TLO so backward compatibility is maintained
  BUT new macros should use EverQuest instead.
- Added SpellGroup and SubSpellGroup to the Spell TLO
- Added RankName to the Spell TLO - Cred: petesampras,htw,maskoi
  it returns a pSpellType rather than a pStringType, but since default is the .Name
  and I think thats how most people will use it, its called "RankName"
  Usage: /echo I have the ${Spell[Certitude].RankName} version of Certitude its ID is: ${Spell[Certitude].RankName.ID}
  Output:
  [MQ2] I have the Certitude Rk. II version of Ceritude its ID is:
  Second example: Lets say you have Vinespur Rk. II in your spellbook (and memmed)
  then doing a /cast "${Spell[Vinespur].RankName}" in your macro will cast it, since its
  going to be resolved as /cast "Vinespur Rk. II"
  This should decrease the edititing of inifiles everytime you buy a new rank of a spell.

Friday the 13th!! (of June 2014 by eqmule)
- Added Rank to the Spell TLO, it returns a pIntType thats either 1, 2 or 3 for spells
  and 4-30 for clickys and potions. - Cred: petesampras
  This represents the spell rank, i.e a Rk. II Spell will return a 2.
  Usage: /echo ${Spell[Certitude Rk. II].Rank}
  Outputs: [MQ2] 2
- Added 3 new members to the Character TLO: (a while ago, just forgot to mention it.)
    ZoneBoundX, ZoneBoundY, ZoneBoundZ
	they return a pFloatType
- ${Me.Name}, ${Me.Surname} ${Me.Level} ${Me.ID} now works at charselect as well.
  There is no good reason to duplicate them, so from now on they are fetched from
  LocalPlayer instead since that one exist at charselect, but pCharInfo does not.
- Removed the follow since they are no longer in the client:
	TypeMember(GroupLeaderExp);
	TypeMember(RaidLeaderExp);
	TypeMember(GroupLeaderPoints);
	TypeMember(RaidLeaderPoints);
	TypeMember(PctGroupLeaderExp);
	TypeMember(PctRaidLeaderExp);

10 Jun 2014 by eqmule
- Since someone asked me this:
  -Q: Can you make the /setwintitle set it each time u zone?
  -A: Yes, create a file called zoned.cfg into your Release\Configs Folder
  and paste for example: /SetWinTitle EverQuest - ${Me.Name} (${Zone.ShortName})
  into it.
- Fixed a problem with Auras being detected as a Named spawn. Cred Maskoi.
- Fixed a bug in SearchSpawn where it would return Untargetable mobs
  even though the untargetable flag wasnt set.
  This means ${Spawn[npc radius 100]} wont return Arcane Distillect anymore,
  but ${Spawn[npc untargetable radius 100]} will. (if one is in radius)
- IsInGroup and IsInRaid now checks for Player's corpse as well as Player
  (as long as you specify [pccorpse] in the spawnsearch.)
  This means you can now do stuff like:
  /echo ${SpawnCount[pccorpse Group zradius 50 radius 110]}
  /echo ${SpawnCount[pccorpse Raid zradius 50 radius 110]}

09 Jun 2014 by eqmule
- Fixed? /while
  Feel free to test it and report any bugs.
- Added /GetWinTitle and /SetWinTitle Commands
- Added WinTitle to the Character TLO: it returns a pStringType
- Added PID (Process ID) to the Character TLO: it returns a pIntType
  Usage:
  /SetWinTitle [${EverQuest.PID}] EverQuest - ${Me.Name} (Lvl:${Me.Level} ${Me.Class})
  /echo ${EverQuest.WinTitle}
  [MQ2] [2319] EverQuest - Eqmule (Lvl:100 Shadow Knight)

01 Jun 2014 by eqmule
- Added three new MQ2Type(s): MQ2TimeStampType, MQ2Int64Type and MQ2DoubleType
  MQ2TimeStampType has the same submembers as pTicksType
  with the difference being that the default return value is milliseconds.

- MACRO-BREAKING CHANGE! (if your macro uses Me.GemTimer)
  Look, for years we relied on updating stuff every 6 seconds (1 tick)...
  I had to make this change since the client updates more often nowadays.
  Which is why:
  ${Me.GemTimer[x]} now returns a pTimeStamp.
  The default return is milliseconds until gem is refreshed.
  Usage Example: /echo ${Me.GemTimer[5].TotalSeconds}
  Outputs: [MQ2] 25

- All references to GetTickCount() have been replaced with GetTickCount64()
  This will fix problems related to all timers for people who dont do a complete
  shutdown of their computer earlier or on every 49.7th day.
  Plugin authors should replace all references to GetTickCount() in their plugins
  with GetTickCount64() as well.
- ${Macro.Runtime} now returns a pInt64Type to be able to hold the return of GetTickCount64
  if you are using ${Macro.Runtime} in your macro, make sure it works as intended. 

23 May 2014 by eqmule
- Fixed a fix...
  Sorry but I was in the middle of testing stuff yesterday and today they patched so
  in order to get everything out quick for x2 weekend
  I missed a bug in GetSpellByID, its fixed now (again)

23 May 2014 by eqmule
- Updated for patch

22 May 2014 by eqmule
- Secured a few functions that calls GetSpellByID against buffer overflows.

21 May 2014 by eqmule
- Updated for patch

15 May 2014 by eqmule
- Updated for patch

14 May 2014 by eqmule
- Updated for patch

12 May 2014 by eqmule
- Added nogroup to searchspawn - cred htw
  This means you can do stuff like /echo ${Bool[${NearestSpawn[1, nogroup pc radius 300]}]}
  it will return TRUE if there is at least 1 player within 300 radius of you thats NOT in your group.
- Added case Range: to ItemType

08 May 2014 by SwiftyMUSE
- Update of SpellSlotInfo for SPA's 157 to format as a ranged value
- Added MaxBuffSlots, changed FreeBuffSlots to use the new function that gets the max buff slots

29 Apr 2014 by eqmule
- Updated for patch

26 Apr 2014 by eqmule
- If using an old ItemDB.txt you will now see a message asking you to update it.

24 Apr 2014 by SwiftyMUSE
- Fix for reuse timer in spell slot information
- Fix for random CTD on some spell display
- Fix for CTD when item missing in ItemDB
- Added command /SpellSlotInfo [#|"spell name"]. You can use this to see the spell slot
  information for any spell without having to right-click display through the MQ2ItemDisplay plugin.
- Ground spawn updates

18 Apr 2014 by eqmule
- Fixed a bug in GetSpellByID that would make it return "Unknown Spell" when it 
  should just return 0
  This means macros like scribe.mac will work again.

16 Apr 2014 by eqmule
- Fixed the EQRAIDWINDOW struct
  This means caption classcolors for raidmembers will again work as intended.
- Changed how plugins are loaded from MacroQuest.ini
  I don't think this will affect anyone, but from now on
  when a plugin is unloaded the [Plugins] section will not be erased
  The old mq2plugin=mq2plugin is still valid, but eventually
  you will end up with a list of plugins where the entries
  will look like mq2plugin=1 or mq2plugin=0
  I did this because I'm preparing the loader for being able to unload/load
  plugins directly from its iconmenu.

13 Apr 2014 by SwiftyMUSE
- Added GemIcon, HateGenerated, PvPCalc, Unknown182, Unknown222, Unknown223 to the SPELL struct
- Added HateGenerated to MQ2ItemDisplay output

11 Apr 2014 by SwiftyMUSE
- Merged the MQ2GearScore logic into the base code for MQ2ItemDisplay. This means that MQ2GearScore
  is no longer necessary and MQ2Bzsrch will work correctly for those that want scores.
  In order to use the new functionality, rename your old ini file to MQ2ItemDisplay.ini to get all
  the same values. You can stop using MQ2GearScore and go back to use the base code MQ2ItemDisplay

10 Apr 2014 by SwiftyMUSE
- Update of SpellSlotInfo for SPA's 124/125/132 to format as a ranged percent and specify that SPA 132
  is a # of tick(s)

08 Apr 2014 by SwiftyMUSE
- Rewrite of SpellSlotInfo, uses new function ParseSpellEffect. Pass a pSpell structure, slot number,
  character buffer and it will return a character buffer with the spell effect information
- Fixed issue with MQ2ItemDisplay that would sometimes display the wrong usable classes

08 Apr 2014 by SwiftyMUSE, eqmule
- Corrected datatype refactor to allow for correct type inheritence in MQ2 parser

08 Apr 2014 by eqmule
- Added MaxTargets to the SPELL struct
  This means we can check how many targets a spell will affect, 12 for example.
- Added SpellGroup to the SPELL struct
  This is used to display the spell family for the "Limit: SpellGroup"

06 Apr 2014 by SwiftyMUSE
- Fixed issues with GetSpellNameByID and GetSpellbyID that would cause undefined results or CTD

05 Apr 2014 by eqmule
- Fixed a crash in GetSpellEffectName
- MacroQuest2.exe should work on windows 8.x now

04 Apr 2014 by eqmule
- Update for patch

02 Apr 2014 by SwiftyMUSE
- TEMPORARY fix for C2065 compiler issue on vs2008

02 Apr 2014 by eqmule
- Update for patch
- MacroQuest.ini is now created (from the _default template) if it doesnt exist.
- The item and spelldisplay plugin should display more correct info now
  SwiftyMUSE did most of that grunt work, big props to him for taking it on.
  We will carefully monitor this code and add more fixes as we go to make stacking
  and spell/iteminfo 100% perfect.

30 Mar 2014 by SwiftyMUSE
- Added CreateMQ2NewsWindow for Macroquest.ini file to turn on/off the creation of
  the news window
- Updated stacking checking to ignore bard songs and song window illusions
- Removed the stat change portion of the additional checks for stacking introduced
  on 23 Mar 2014

30 Mar 2014 by eqmule
- Fixed /lootall
- Added Caster to the Spell TLO
  returns a pStringType of the caster of a buff
  Usage: /echo ${Target.Buff[Ancient Flames].Caster}
  [MQ2] eqmule

27 Mar 2014 by CyberTech
- Refactor datatype definitions for MQ2 and ISEQ code
    All datatypes are declared in one file (DataTypeList.h), one time, for both ISXEQ and MQ2.
    Inheritance and Persistence are defined at the same time and location.
    This will avoid the ISXEQ build breaking or falling behind when new datatypes are added to MQ2.
    Additionally, it simplifies the code required for a new MQ2 datatype -- 1 line of code instead of 4

26 Mar 2014 by eqmule
- Fixed Spell[some spell].Description
  it now returns the correct string.
- Added a Slowed,Rooted,Mezzed,Crippled,Snared and Hasted
  to the TargetType TLO.
  they all return a pTargetBuffType TLO which has 3 members:
  Address (pIntType), Index (pIntType) and Duration (pTicksType).
  It also inherits pSpellType.
  This means that you can to stuff like:
  /echo ${Target.Slowed.Name} will fade in ${Target.Slowed.Duration.TotalSeconds}s
  [MQ2] Tepid Deeds will fade in 114s
  /echo ${Target} will break mezz in ${Target.Mezzed.Duration.TotalSeconds}s
  [MQ2] a_pyre_beetle48 will break mezz in 66s

24 Mar 2014 by eqmule
- Added exact match option to spawn searches (Suggested by: petesampras)
 example: /echo ${Spawn[=eqmule]} will find eqmule but not eqmulee.
- Fixed GroupMemberTargeted (this means /target clear works again)
- Added new TLO Member 'Inviter' to the character TLO. (its a pStringType)
 You can check ${Me.Invited} to see if you have a
 group invitation so I figured it would be useful
 to know who actually sent the invite:
 Usage: /echo ${Me.Inviter} just invited me to join their group
 Output: [MQ2] uberplayer00 just invited me to join their group

23 Mar 2014 by SwiftyMUSE
- Corrected itemdisplay to show useable classes for the spell when over level 70
- Corrected to make sure cfg files are executed during refresh injections
- Additional checks for spell stacking.
  (Buffs/Songs will stack (both land) if they are benefical spells and it's some type
  of stat change that was currently causing it to fail)

22 Mar 2014 by SwiftyMUSE
- Corrected useable class name in itemdisplay extension.
- Additional updates for spell effects
- Updates for spell stacking. Added .StacksWith as an alias
  for .WillStack

22 Mar 2014 by eqmule
-NOTE, THIS UPDATE WILL BREAK PLUGINS. (but not that much see below)
 SPELL struct member Level is now ClassLevel
 this was done cause i want you to know which plugins to update.
 ANY place that refers to Level-1 muct be changed to ClassLevel
 do NOT forget to remove the -1
-Updated the launcher.
-Injecting is now faster, it will happen even when eq is not in focus.
 This means injecting will no longer attach to any process it feels like.
 it will only attach to eqgame.exe.
 This is a good thing, (cause it means you wont have to kill the tasktray icon)
 if you need to /unload to do a rebuild for example.
 Also, since mq2main only attaches to eqgame, launchpad will now
 run just fine without dying even when the tasktray icon is up...
 If you /unload you can "reload" from the tasktray icon by selecting
 "Refresh Injections"
 If you start a new session of eqgame.exe mq2main.dll will be autoinjected.
 "Refresh Injections" will only reattach to eqgame.exe(s) that doesn't already
 have a mq2main.dll loaded in its address-space. 
 If one is loaded already it will move on to the next eqgame.exe it finds and try there
 until it has made sure all running eqgame.exe has mq loaded...

18 Mar 2014 by SwiftyMUSE
- Added CountSongs
- Changed .Stacks and .StacksPet to allow the comparison of the songs too
- Added MercType to the list of PlayerClasses
- Added the ability to allow custom offsets for those that need that (See the new privates files, MQ2Globals-private.cpp/.h)
- Added an actordef list to define the names for the various groundspawns.
  (If you find any missing (there are some), please post and they can be added.) Use "/items drop" to see
  the value that needs to be added. I removed the use of weapons.h and grounds.h. They were merged into
  the actordef list.
- Added some missing expansion names
- Added additional spelltype members (thanks PeteSampras)

18 Mar 2014 by eqmule
-IMPORTANT: MacroQuest.ini has been renamed to MacroQuest_default.ini
 I did this because I got tired of that unzipping would overwrite
 mine (which has custom settings in it) everytime there was a new zip.
 New Users that never run MacroQuest2.exe before
 SHOULD remove the _default extension on that file before they start MacroQues2.exe.
 (I want to make MacroQuest2.exe automatically do that at some point if no ini exist,
 but for now its a manual thing)
-Fixed a ctd when you did a /echo ${FindItemBankCount[blah]} with an empty shared bank...
-Fixed EQRAID struct (again)
-Added all known SPAs (458 of them), this means you should not get any more Unknown Spell Effects
 in the Spell Display. (You will get "Please Check" instead but thats for me
 so I know which ones I need to look closer at, dont worry about that for now.
-Added Spell restrictions as well to the spell display info - cred htw

-This is mainly a maintenance release, which means, it has code i am going to finetune later
 as well as some code that is now redundant and will be removed at a later point so we can avoid bloat.
 Hopefully releasing this now, will give those of you that maintain your own versions enough time
 to merge in the new stuff with your own builds before next patch...

-The Readme.chm file is back! (Click ReadMe on the macroquest2 icon...)
 it has compile instructions for VS 2012...

 more can be done to update other sections of it, but we need to start somewhere.
 contact me if you are interested in helping out with that.

16 Mar 2014 by eqmule
-Fixed EQRAIDMEMBER struct
 This means /echo ${Raid.Member[${Me}].Class} (and the likes) will work again.
-Fixed a bug with pRaidType where pSpawnType members wouldn't inherit correctly.
 This means things like /echo ${Raid.Member[${Me}].Race} will work properly (again)... (did it ever work?)

15 Mar 2014 by eqmule
-Fixed the EQRAID struct 
 This means, things like /echo ${Raid.Members} will work again.

13 Mar 2014 by eqmule
-Updated for patch
-Fixed a problem with MQ2Labels showing up as Unknown

12 Mar 2014 by eqmule
-Updated for patch
-The MQ2Type destructor is now virtual Cred: TypePun

09 Mar 2014 by eqmule
-Added Distance3D float member to the Switch TLO
-/click left item is back!! (in all its old days glory...)
 To use: first /itemtarget then /click left item
 Yes you can pick up stuff from the ground without facing it.
 Yes you can open a tradeskill container without facing it.
 BUT make sure you are in range. (20)
 Even though you do not have to be facing the item I still recommend
 you do a /face item (for appearances) before you issue a click left item...
 Please dont abuse this.

01 Mar 2014 by eqmule
-Fixed InvitedToGroup (it was in the wrong place in the struct)

26 Feb 2014 by eqmule
-Made some preparations for future updates related to Custom Help Windows
 Not a critical update unless you are a hardcore plugin author.

23 Feb 2014 by eqmule
-Corrected some offsets that where wrong.
 This should fix a couple ctd's reported on the forum (hopefully)
 Sorry about any downtime this may have caused to your crews...
-CampfireZone wont ctd in neigboirhoods or greater guild halls anymore
 however it wont return anything either until I figure out where that info is located.
-Updated /beepontells and /timestamp to take on AND off as arguments.
 no argument will just toggle, just like before this change.
 This is also saved to macroquest.ini from now on.

21 Feb 2014 by SwiftyMUSE, eqmule
- Updated for patch

20 Feb 2014 by eqmule
-Fixed EQRAID struct 
 This means, things like /echo ${Raid.Members} will again work.

19 Feb 2014 by eqmule
-Updated for patch
-Added LoreGroup and LinkDBValue to CONTENTS struct
 It is used in the linkdb plugin. Cred: SwiftyMUSE

-Added a new TLO Member for Song/Buff, HitCount which will return a pIntType of how many hits a song/buff has left before it fades.
 Usage /echo ${Me.Song[Lich Sting Recourse].HitCount}

-made some adjustments to /itemnotify
 Im not really finished with it, more testing is needed
 but now it can select items when merchantwindow is open.

 and /ctrl /itemnotify should pick up single items as well... *should*
 more to come on this, its complicated... I know the code looks like a complete mess
 but I will clean it up when I know exactly how I want it to work...

05 Feb 2014 by eqmule
-Changed /ini to work in the following way (see below), apperantly there was a bug in my understanding
 of how people wanted it to work.
//	/ini "someini.ini" "the section" "NULL" "NULL"
//	adds a key named NULL and a value named NULL under the [the section]:
//	to remove the key named NULL:
//	/ini "someini.ini" "the section" "NULL" NULL
//	OR /ini "someini.ini" "the section" "NULL"
//	to remove section "the section":
//	/ini "someini.ini" "the section" NULL
//	OR /ini "someini.ini" "the section"
//
//	Basically leaving the third and/or fourth parameter blank will be interpreted as NULL
//	enclosing NULL in quotes will interpret it as an actual string "NULL"

29 Jan 2014 by eqmule
-Fixed a bug in MQ2DataVars.cpp
 itemlinks now works as intended. (again)
-Added some support for ISXEQ and some new commands(/beepoontell,/timestamp) + a lineofsight code change
 cred: Red-One

28 Jan 2014 by eqmule
-Updated for patch

27 Jan 2014 by eqmule
-New Feature: /useitem "item name here"
-New Feature: /itemnotify "item name here" left/rightmouseup
 This means no more need to figure out which slot an item is in, as long as its in our inventory
 it will be "clicked".
 For obvious reasons, rightmouseup only works on clicky items...

-NOTE! MACRO AUTHORS:
Keeping with my modus operandi of "breaking things that are'nt fixed" (properly)
I have made changes to the following:
Macro breaking changes: (please dont panic, its easy to adjust)
1. TLO ${Me.XTarget[x].Type} is now ${Me.XTarget[x].TargetType}
 Reason: XTarget inherits Spawn and since that already contains a .Type member, it was necasary to change it.

2. Ok , so I noticed that everquest sometimes mark chat as SPAM
and in order to do that, they "tag" say,tell, and the rest of the chat if it orignates from another player.
This messes up our eventhandling, and I believe it has for several years.
So, its well overdue for a change, I am sorry about this though, cause this WILL
break some macros (and possibly plugins) that "fixes" this internally...
Here is an example of how a macro would deal with this:

#event healme "#1# says,#*#heal me#*#"

Sub Event_healme(line, Sender)
	/varset Sender ${Sender.Right[-2].Left[-1]}
	/if (${Sender.Equal[eqmule]}) {
		/echo eqmule needs a heal
		/varset healneeded 1
	}
/return

As you can see, unless we "strip" ${Sender} it will never be equal to "eqmule"
cause "eqmule" is actually "\x12\x31eqmule\x12"

Now, the fix for this obviously should be taken care of by core mq, and not your individial macros.
So I have done precicely that.
After building this version of mq, the new event should look like this instead:
Sub Event_tagged(line, Sender)
	/if (${Sender.Equal[eqmule]}) {
		/echo eqmule needs a heal
		/varset healneeded 1
	}
/return

Ok? questions? post on the forum, im releasing this version a month or so before next patch, 
so u should all have plently of time to adjust to this change.

22 Jan 2014 by eqmule
-Updated for patch

21 Jan 2014 by eqmule
-Added two new features
-New Command: /beepontells which is a toggle, can be set in MacroQuest.ini BeepOnTells=1 in the [MacroQuest] section.
 well... thats what it does, u get a tell... it beeps...
-New Command: /timestamp which is a toggle, can be set in MacroQuest.ini TimeStampChat=1 in the [MacroQuest] section.
 Basically it timestamps all chat when its on...
 NOTE: The timestamp takes place AFTER chatevents are handled, so at least in theory
 this should NOT have any adverse effects when turned on.

20 Jan 2014 by eqmule
-pinstCTaskWnd is back, dont know when it got lost...
-Added new TLO "Task" its useful for shared tasks(quests).
 it has the following members:
 -Title returns a pStringType of the shared task.
 -Timer returns a pTicksType of the amount of time left before task expires.
 -Members returns a pIntType of how many members the task has.
 -Member returns a pTaskMemberType
  pTaskMemberType has the following members:
  -Name returns a pStringType
  -Leader returns a pBoolType of TRUE or FALSE if the member is the task leader or not
  -Index returns a pIntType of the members taskindex, i.e where in the list it is... 1-6
Usage:
       /if (${Task.Member[Eqmule].Leader}) {
              /echo I am the leader of ${Task.Title} which expires in ${Task.Timer.TotalMinutes}...
	   }
	   /echo Task Member 2 is ${Task.Member[2]}
Output:
      [MQ2] I am the leader of Hatching a Plan which expires in 243 minutes...
      [MQ2] Task Member 2 is Eluidiaan

-XTarget now inherits pSpawnType
 this means that you can now do stuff like:
 /echo ${Me.XTarget[1].PctHPs}
 [MQ2] 93
 /echo ${Me.XTarget[8].Level}
 [MQ2] 16
 NOTE: max XTarget is 10... I dont think doing /echo ${Me.XTarget[11].Level} will turn out good for anyone...

 Please update ALL macros that targets mobs around you *when fighting* to check their HP to use XTarget[x].PctHPs instead.
 HINT: This is not a suggestion, its a very strong recommendation/borderline order.
 The reason for this is that:
 1. Targeting multiple mobs over and over just to check their HP, SLAMS the eq servers with targetpackets.
 2. It is BAD practice and it slows down YOUR macro, as well as the eq servers.
 3. For your own good, detecting botters are extremely easy by just watching how your character targets.
    no "real" player will target 50 mobs around him in a couple seconds, just to select the one with the lowest HP.

04 Jan 2014 by eqmule
-Added ActiveDisc to the Character TLO, it returns a pSpellType if a discipline is active. (otherwise NULL)

 usage: /if (${Me.ActiveDisc.ID}) {
			/echo Yes I am using a Discipline, and its ${Me.ActiveDisc.Name}, the spell id is ${Me.ActiveDisc.ID}
		}
 
02 Jan 2014 by eqmule

								HAPPY NEW YEAR!!!
We have had a good 2013, I expect to add some exciting new things as well as continue
work on updating and making MQ2 better and better this year.
Stay tuned, and thank you for all of your support!

-This is NOT a critical update (no need to update unless you really need the following:)
-Added GetCurrencyIDByName
-Added new Character TLO Member AltCurrency which returns a pIntType
 usage: /echo ${Me.AltCurrency[Marks of Valor]}
        /echo ${Me.AltCurrency[31]}
 Cred: desgn
-Added ZoneFlags to the pZoneType TLO, it returns a pIntType
-Added Category and Subcategory Members to the Spell TLO, they return pStringType
-Fixed a CTD in ${DisplayItem.StackSize}
-Added delete functionality to the /ini command
 usage: NULL required: http://www.macroquest2.com/phpBB3/viewtopic.php?t=12574&highlight=delete
       no NULL needed: http://www.macroquest2.com/phpBB3/viewtopic.php?f=28&t=18467

 Both approaches are valid and will work for backward compatability.

15 Dec 2013 by eqmule
-This is NOT a critical update (no need to update unless you really need the following:)
 I just added FindItemByID and renamed FindItem to FindItemByName
-Updated ${Mercenary.State} to return "NOMERC" if you dont have a merc.

-There is a /while command in right now (has been for a while -pun intended)
 I just wasnt ready to announce it earlier, look, this is extremely beta.
 IF you are gonna try it, you cannot expect it to work perfectly
 I basically only tried:
 /while (${Target.ID}) {
	/delay 1s <--- IMPORTANT
	/echo Hi there we have a target
 }
 You can NOT do:
 /while (something) /echo hi there
 
 right now it NEEDS the {} enclosure...
 and please unless you want your cpu to freak out... use a "/delay something" within that closure...
 see my example above (the <-- IMPORTANT)

11 Dec 2013 by eqmule
-Updated for patch
-Updated AltAdvManager::GetAltAbility with second parameter, I dont know what it is yet, rank? level?
-Fix for SpawnInfo->Trader and SpawnInfo->Buyer

06 Dec 2013 by eqmule
-Fixed void CTabWnd::SetPage(int,bool,bool);
(this means aapurchase and the likes works again...)
your're welcome...

05 Dec 2013 by eqmule
-Updated for patch

27 Nov 2013 by SwiftyMUSE
-Added AAPointsAssigned to Me TLO

16 Nov 2013 by EqMule
-Fix for ${Target.AggroHolder} it now properly return Pets and Mercenary SpawnTypes as well as Players.
 There is still some work to do on this TLO, for example it wont return
 yourself, this is not intentional, its on my todo list.

-Added support for /itemnotify with bags closed for bank and shared bank as well.

-Fixed a bug where if you sent a /itemnotify in <pack> <slot> leftmouseup 
 and you had the item on a hotbutton, instead of picking it up, it would activate it.
 This means that from now on, if you issue a /itemnotify leftmouseup command... you can be 100% sure
 it WILL pick up the item, not activate it...

14 Nov 2013 by EqMule
-Updated for patch
-"/itemnotify in" changed to work even if bags are closed.
 example: /itemnotify in pack1 1 leftmouseup ( Will pick up the item in pack1 slot 1 even if the bag is closed...)

 Note: that this is pretty much untested right now, let me know of any issues.

10 Nov 2013 by SwiftyMUSE
- added MaxLevel to Spell TLO
  the purpose was to allow autobot to get the max mezz level automatically
  and avoid hardcoding it in the macro itself.

07 Nov 2013 by EqMule
-Fix for Contents.Power
-Added a manifest to MacroQuest2.exe so it will requireAdmin automatically.
-Updated all visual studio vcxproj files to use the v110xp toolset.

its time for you guys to update to vs2012 sp3 or newer if you want to use the vs2012 .sln
For the rest of you, this shouldnt have an impact, just use old MacroQuest2.sln

as for the strcpy_s error, this is intentional, upgrade your visual studio to a version released after 2006.
you cannot use vs 6.0 anymore (unless you change them all back to strcpy)

06 Nov 2013 by EqMule
-Updated for patch
- Changed top #turbo to 80, still defaults to 20
-Brought back an old friend from the dead... /click left door
 You do not *HAVE* to face the door to "click" it but I still recommend that you do, your char doesn't need the attention...
Usage:
Sub OpenDoor
:retrydoortarget
	/doortarget DOOR1
	/delay 1
	/if (!${Switch.ID}) {
		/goto :retrydoortarget
	}
	/face door nolook
	/delay 1
:retryopendoor
	/if (!${Switch.Open}) {
		/click left door
		/delay 1s
		/goto :retryopendoor
	}
/return

29 Oct 2013 by EqMule
-Cast item works on items in bags now if you have VoA or higher expansion.
cred to desgn for code/suggestion

26 Oct 2013 by EqMule
-Added a new member to the Target TLO:
${Target.AggroHolder} it returns a pSpawnType of whoever your target is most angry with and currently attacking, 
i.e they guy that has the most aggro.
This can be used for ANY Target, you dont even have to have aggro yourself or even be in group with them.
You can run by someone fighting, select their target and this will return whoever its most angry with...
/echo ${Target.AggroHolder}
[MQ2] EqMule

***OK THE NEXT FIX "might" break some macros, BUT, this is how it is meant to work for consistency, so... deal with it please.***
-Fixed ${Group.Member[<thename>].PctAggro and ${Group.Member[x].PctAggro
/echo ${Group.Member[eqmule].Index}
[MQ2] 3			<-- im groupmember 3
/echo ${Group.Member[3].Name}
[MQ2] Eqmule	<-- see?
/echo ${Group.Member[3].PctAggro	<-- it works with the number
[MQ2] 54		<-- my aggro
/echo ${Group.Member[Eqmule].PctAggro	<-- as well as the name
[MQ2] 54		<-- my aggro

23 Oct 2013 by EqMule
-NOTE TO: Macroauthors, Macro breaking CHANGE!

 Look, to prepare for a PctAggro fix, I needed to make a change to how ${Group.Member[<TheName>]} works
 This will most likely BREAK some people macros
 BUT it is going to be consistant with how other TLO's work that deal with Names and so on.
 so in the end you will thank me for making this change.
 From Now On: ${Group.Member[<TheName>} returns a pGroupMemberType NOT a pIntType
 SO IF you need the Index of a GroupMember, I have added a new member called: Index
 Example of how it worked BEFORE THIS PATCH:
 /echo ${Group.Member[${Me.Name}]}
 [MQ2] 0
 Example of how it works AFTER THIS PATCH:
 /echo ${Group.Member[${Me.Name}]}
 [MQ2] Soandso
 BECAUSE the new type is a pGroupMemberType, it also inherits pSpawnType which is why you can also do:
 /echo ${Group.Member[${Me.Name}].Class}
 [MQ2] Wizard
 I hope you all can see the benefit of being able to directly access the pSpawnType in this way...
 But, to get back to the index:
 To actually get the index do a:
 /echo ${Group.Member[${Me.Name}].Index}
 [MQ2] 0

 We good?

21 Oct 2013 by EqMule
-Fixed ${Pet.Body.ID} and ${Mercenary.Body.ID} crashes (when no pet/mercenary was up)

20 Oct 2013 by EqMule
-Added Prestige to the Item TLO:
usage: /echo ${Cursor.Prestige} returns a pBoolType TRUE if its a Prestige item otherwise FALSE

19 Oct 2013 by EqMule
-Added Subscription to the Character TLO:
usage: /echo ${Me.Subscription} returns a pStringType "UNKNOWN","FREE","SILVER" or "GOLD"

15 Oct 2013 by EqMule
-Added EnduranceCost to the Spell TLO:
usage: /echo ${Spell[Malarian Mantle].EnduranceCost} returns a pIntType
-Added PctPower to Item TLO:
usage /echo ${Me.Inventory[powersource].PctPower} returns a pFloatType

14 Oct 2013 by EqMule
-Added 2 new Members to the Character TLO:
${Me.PctMercAAExp} which returns a float of the current percent of exp your mercenary has.
and
${Me.MercAAExp} which returns the actual pIntType

13 Oct 2013 by EqMule
-Fix For macros not loading...

13 Oct 2013 by EqMule
-Fix for ${Group.Member[x].Pet}

12 Oct 2013 by EqMule
-Added Support for CustomPlugins.ini
 it only have 2 sections and in the Macroquest Section only DebugSpewToFile is valid
 in the Plugins section you can add as many plugins as u like...
 /plugin unload on a custom plugin will unload it (as it should), but it will NOT write the change to the CustomPlugins.ini.
 That behaviour is by design. If you dont want a plugin to be loaded, you should manually remove it from the list.
 Example of what my CustomPlugins.ini looks like:
 [MacroQuest]
 DebugSpewToFile=1

 [Plugins]
 mq2AutoLogin=mq2AutoLogin

12 Oct 2013 by EqMule
-Fix for a crash in the "Clearing A Path" instance in Dead Hills
 this will most likely fix other instance crashes as well in the new zones.
 however i couldnt log in game to test, so report in bugs forum if u still crash
 when zoning in.

12 Oct 2013 by EqMule
-Fix for ${Me.Pet.Following} and ${Me.Mercenary.Following}
-Todo: Fix ${Me.Inventory[powersource].Power}

11 Oct 2013 by EqMule
-Removed PetTarget and PetCombat
-Added new TLO members for ${Me.Pet}
- Buff		example: /echo ${Me.Pet.Buff[1]} returns a pSpellType
			example: /echo ${Me.Pet.Buff[Spirit of Wolf]} returns a pIntType (The slot the buff is in)
- Combat	example: /echo ${Me.Pet.Combat} returns a pBoolType TRUE or FALSE (on/off)
- GHold		example: /echo ${Me.Pet.GHold} returns a pBoolType TRUE or FALSE (on/off)
- Hold		example: /echo ${Me.Pet.Hold} returns a pBoolType TRUE or FALSE (on/off)
- ReGroup	example: /echo ${Me.Pet.ReGroup} returns a pBoolType TRUE or FALSE (on/off)
- Stance	example: /echo ${Me.Pet.Stance} returns a pStringType "FOLLOW" or "GUARD"
- Stop		example: /echo ${Me.Pet.Stop} returns a pBoolType TRUE or FALSE (on/off)
- Target	example: /echo ${Me.Pet.Target} returns a pSpawnType of the pets current target
- Taunt		example: /echo ${Me.Pet.Taunt} returns a pBoolType TRUE or FALSE (on/off)

10 Oct 2013 by EqMule
-Updated for patch
-Added new TLO ${Mercenary}
It returns a SpawnType so you have access to all spawnmembers.
As well as these four new ones:
${Mercenary.State} (stringtype) which returns strings: "DEAD" "SUSPENDED" "ACTIVE" or "UNKNOWN";
${Mercenary.StateID} (int) which returns the state as a number (mostly good for debugging)
${Mercenary.Stance} (stringtype) which return the Stance as a string
${Mercenary.AAPoints} (int) returns how many unspent mercenary AA you have.
I Plan to add more stuff later if needed. Those are the most useful for now...

09 Oct 2013 by EqMule
-Fix for Bank and SharedBank members in CHARINFO struct
(thanks to Drakhhen for making me aware of this bug)

08 Oct 2013 by EqMule
- Updated for Oct 7-8 2013 patch
- Shared Bank now has 4 slots
- I will add a TLO for the new mercenary AA
 but I need more time to look into it, unless someone beats me to it.
 For now use the UI...
- Added a couple new TLO's
 /echo ${Me.PetTarget}
 will return the spawn your pet has targeted.
 so you can do /echo ${Me.PetTarget.ID} and so on to get more info out... 
- /echo ${Me.PetCombat}
 is the pet attacking something? 
 returns TRUE or FALSE 

Im pretty sure these 2 can use some more work, but should work in most situations I think...

22 Sep 2013 by EqMule
- Added Me.ZoneBound which returns Zone information for the zone you are bound in
  Usage:
	/if (${Zone.ID}==${Me.ZoneBound.ID}) {
		/echo crap im back at bindpoint, did I die?
	}
18 Sep 2013 by EqMule
- Updated for patch
21 Aug 2013 by EqMule
- Updated for patch
18 July 2013 by EqMule
- Added support for /useitem
  Example: /useitem ${FindItem[=worn totem].ItemSlot} ${FindItem[=worn totem].ItemSlot2}
  Note: you need VOA expansion or newer for /useitem to work, its a soe, not an mq2 command
- Fixed listselect *
	Example: /notify MMTW_MerchantWnd SubtypeListBox listselect 10
			 Will select the Tier V Healer listitem in the Mercenary Merchant Window.
	
	*listselect wasnt able to actually "select" items, it only "highlighted" them prior to this fix.
17 July 2013 by EqMule
- Added comboselect*
	Example: /notify MMTW_MerchantWnd TypeComboBox comboselect 2
			 Will select Journeyman Mercenaries in the Mercenary Merchant Window.
	
	*listselect still works when you just need to "set" an item in a combobox
	but when you want it to actually do the "select" use comboselect.

16 July 2013 by EqMule
- Updated for Jul 16 patch
- Added Item.Damage (thanks to nod77)
- Added new TLO GetCurSel (thanks to Dewey2461) see http://www.macroquest2.com/phpBB3/viewtopic.php?f=30&t=18947
- report bugs to me on irc or on the forum

22 June 2013 by ieatacid
- Fixed window.Enabled

20 June 2013 by EqMule, ieatacid
- Updated for Jun 19th patch

2 June 2013 by ieatacid
- MacroQuest.GameState now returns 'PRECHARSELECT' when applicable

17 May 2013 by EqMule, ieatacid
- Updated for May 14th patch

21 April 2013 by ieatacid
- MQ2Map fixed

21 April 2013 by ieatacid, EqMule
- Updated for April 17th patch

21 March 2013 by ieatacid
- Fixed keybind issues (?)

16 March 2013 by ieatacid
- Updated for March 13th/14th patch

16 February 2013 by ieatacid
- Updated for Feb. 13th/14th patch

20 January 2013 by ieatacid
- Fixed _CXWND.pParentWindow crash
- Fixed MQ2ItemDisplay crash

19 January 2013 by ieatacid
- Fixed MQ2ItemDisplay
- Fix corpse crashes
- Fixed a couple inventory struct members that were off -- item.stack and some others should work correctly now
- Fixed Me.Pet

18 January 2013 by ieatacid
- Updated for January 16/17 patch

4 January 2013 by ieatacid
- Fixed _ITEMINFO.Clairvoyance
- Fixed HasExpansion function

24 December 2012 by ieatacid
- MQ2ItemDisplay: fixed duplicate spell data being displayed

13 December 2012 by ieatacid
- Updated for December 12th patch
- FIXED OLD COMPILER WARNINGS

9 December 2012 by ieatacid
- Added ability to check if your account has a specific expansion enabled
... bool character.HaveExpansion[n]: Check if you have an expansion by number
... bool character.HaveExpansion[name]: Check if you have an expansion by name (full name not abbreviation)
... Added function for checking expansion availability. See HasExpansion function in MQ2Utilities.cpp for more info
- Added access to aggro data
... int character.PctAggro: Your aggro percentage
... int character.SecondaryPctAggro: Secondary aggro percentage
... spawn character.SecondaryAggroPlayer: spawninfo for secondary aggro player
... spawn character.AggroLock: spawninfo for aggro lock player
... int target.PctAggro: target's aggro percentage on you (same as character.PctAggro)
... int target.SecondaryPctAggro: target's secondary aggro percent (same as character.SecondaryPctAggro)
... spawn target.SecondaryAggroPlayer: spawninfo for target's secondary aggro player (same as character.SecondaryAggroPlayer)
... int groupmember.PctAggro: group member's aggro percentage
... int xtarget.PctAggro: xtarget's aggro percentage

3 December 2012 by ieatacid
- Fixed MQ2Bzsrch.  bazaaritem.Value has been removed because it's no longer sent with the item data

29 November 2012 by ieatacid
- Fixed alternate ability bug
- Fixed Me.CombatState
- MQ2Bzsrch is still broken, don't load it

28 November 2012 by ieatacid
- Updated for today's patch

23 November 2012 by ieatacid
- Fixed MQ2FPS (it once again stops rendering)

15 November 2012 by ieatacid
- Fixed custom chat channel join/leave messages not firing

12 November 2012 by ieatacid
- Fixed UI crashes

10 November 2012 by ieatacid
- Fixed alt ability bug

9 November 2012 by ieatacid
- Updated for November 7th patch
- Due to the introduction of ASLR into the client, offset names in eqgame.h have been changed as it was the easiest route to take in adapting the code base
- A function has been added to MQ2Inlines.h for plugins that need to adjust their own offsets for ASLR: DWORD FixOffset(DWORD nOffset);
... It takes the offset as a parameter and returns the recalculated offset

18 September 2012 by ieatacid
- Updated for patch on the 16th

25 September 2012 by ieatacid
- Updated for patch

19 September 2012 by ieatacid
- Updated for patch

16 August 2012 by ieatacid
- Updated for patch

19 July 2012 by dkaa, ieatacid
- Updated for patch

27 June 2012 by ieatacid
- Updated for patch

13 April 2012 by ieatacid
- Updated for patch

31a March 2012 by dkaa
-- Fixed DeleteAll, which was crashing MQ2Tracking...

31 March 2012 by dkaa
-- Fixed MyTradeReady, etc
-- Fixed various window crashes
-- Broke all the plugins that create their own window.  While consolidating some code, I ran into the problem that Show is both member data and function.  Do the data member changed to dShow, which means plugins like MQ2BagWnd have to change too.

23 March 2012 by ieatacid, dkaa
- Updated for March 22nd patch
- Added mapfilter TargetPath
... when enabled, right-clicking a spawn on the map will make it your target and draw a path to it on the map and in the world
... off by default

03 February 2012 by dkaa
- Kill launchpad if we are injected.  Launchpad is snooping into all processes.

15 January 2012 by dkaa
- Updated to fix /lootall

17 December 2011 by ieatacid
- Updated for today's patch

15 December 2011 by ieatacid
- Fixed spell manager crash

14 December 2011 by ieatacid
- Updated for today's patch

23 November 2011 by ieatacid
- Fixed _EQINVSLOTWND struct
- Added Me.GemTimer to retrieve the refresh time on spell gems, returns ticks type

18 November 2011 by ieatacid
- Updated for November 15th patch

11 October 2011 by ieatacid
- Fixed Me.TributeTimer

15 September 2011 by ieatacid
- Updated for today's patch

19 August 2011 by ieatacid
- Fixed some campfire stuff

30 June 2011 by ieatacid, dkaa
- Updated for today's patch

28 April 2011 by dkaa
- updated for the patch

20 April 2011 by dkaa
- fix for XTarget -- thanks, drkrain

19 April 2011 by dkaa
- added Me.SkillCap

14 April 2011 by ieatacid
- Updated for April 13th patch

6 April 2011 by ieatacid
- Added Me.MercenaryStance -- returns current active mercenary stance as a string, default is NULL

23 March 2011 by dkaa
- Fixed GetSTMLText -- you need the new eqbcs
- Fixed SetSTMLText -- you need the new eqbcs
- Fixed AppendSTMLText -- you need the new eqbcs
- Added a constant for the chat font offset so the /bcfont will work again
- Added the class CXStr &  CXStr::operator=(class CXStr const &) offset.
- This is all brainiac's fault.

17 March 2011 by dkaa
-  Jaysus, a patch on Paddy's day.

9 March 2011 by ieatacid
- Updated for today's patch

5 March 2011 by dkaa
- Fixed window.Enabled

19 February 2011 by ieatacid
- Me.Aura now returns the effect name as a string instead of a spell type.  If you need access to the spell data, look it up using the Spell TLO

17 February 2011 by ieatacid
- Updated for today's patch

15 February 2011 by dkaa
- fixed NoDrop again

13 February 2011 by ieatacid
- Fixed item.NoDrop
- Me.Aura now returns the name of the effect in the aura window if it can't find the matching spell
- _FELLOWSHIPINFO fix (thanks, Drakhhen)
- Fixed CListWnd::DeleteAll function offset (thanks, brainiac)

12 February 2011 by ieatacid, dkaa
- Updated for February 9th and 11th patches

16 January 2011 by dkaa
- Fixed IsNamed for some of the newer zone.  Thanks, el_nene.

16 January 2011 by ieatacid
- Fixed spawn.Levitate
- Fixed Me.FreeInventory

13 January 2011 by ieatacid
- Updated for today's patch

8 December 2010 by ieatacid
- Updated for today's patch

7 December 2010 by ieatacid
- Fixed "/click left" crash

4 December 2010 by ieatacid
- Added Me.Haste which reports total haste as it appears in the stats tab of the inventory window
- Changed EQ_Character::DoCombatAbility to return bool instead of void, as it is in the client

16 November 2010 by ieatacid
- Fixed for Me.FreeInventory

10 November 2010 by ieatacid
- Updated for today's patch

9 November 2010 by ieatacid
- Fixed /lootall crash

5 November 2010 by dkaa
- Fixed RightClickedOnPlayer
- Fixed item.Stacks, item.FreeStacks, and item.StackCount

1 November 2010 by ieatacid
- Fixed GetFullZone and GetShortZone crashes

29 October 2010 by dkaa
- Fixed SelectedItem and some crashes

26 October 2010 by ieatacid
- Updated for today's patch

23 October 2010 by dkaa
- Fixed the loot window and looting

22 October 2010 by dkaa
- Fixed the VC6 compile issue.
- Fixed some crashes.
- Fixed FindItem so it returns the correct slot.

21 October 2010 by ieatacid, dkaa
- Updated for today's patch
- Bug fixes and code changes for the October 16th patch

16 October 2010 by ieatacid, dkaa
- Updated for October 12th patch

15 September 2010 by ieatacid, dkaa
- Updated for today's patch

8 September 2010 by ieatacid, dkaa
- Updated for today's patch

18 August 2010 by ieatacid
- Updated for today's patch

29 July 2010 by dkaa
- Fixed a problem with Dar.  Thanks, Minymezz

28 July 2010 by ieatacid
- Updated for today's patch
- Adjusted /doability to look for your abilities in a similar way the client does, further eliminating it relying on abilities being mapped to action window buttons

14 July 2010 by ieatacid, dkaa
- Updated for today's patch

9 June 2010 by ieatacid
- Updated for today's patch

13 May 2010 by dkaa
- made the chat window history a constant to promote harmony

13 May 2010 by ieatacid
- Updated for today's patch
- Fixed Me.Dar and Me.Buff.Dar

12 May 2010 by ieatacid
- Updated for today's patch

10 May 2010 by ieatacid
- Fixed the 'listselect' window notification so you no longer need to 'leftmouse' and 'leftmouseup' after. Macros will need to be adjusted accordingly

14 April 2010 by ieatacid
- Updated for today's patch

10 March 2010 by ieatacid
- Updated for today's patch

13 January 2010 by ieatacid
- Updated for today's patch

7 January 2010 by dkaa
- Fixed the buff count to 30, song count to 20

24 December 2009 by ieatacid
- Added Me.XTarget.  See wiki for details: http://www.macroquest2.com/wiki/index.php/DataType:xtarget

18 December 2009 by SwiftyMUSE
- Updated for today's patch

15 December 2009 by SwiftyMUSE
- Updated for today's patch

14 December 2009 by dkaa
- Fix for AltAblity and Underfoot

8 December 2009 by ieatacid, SwiftyMUSE
- Updated for today's patch

19 November 2009 by ieatacid
- Updated for today's patch

18 November 2009 by dkaa
- added npccorpse and pccorpse to the spawn search filters

14 November 2009 by ieatacid
- Fix for EQMERCHWINDOW struct which will fix various things that reference it

14 November 2009 by dkaa
- Fix for labels -- added CLABELWND which is not, in fact, a CSIDLWND

13 November 2009 by dkaa
- Fix for inventory problems (corrected InvSlotWnd)

12 November 2009 by ieatacid, dkaa, SwiftyMUSE
- Updated for November 11th patch

21 October 2009 by ieatacid
- Updated for today's patch

8 October 2009 by ieatacid
- Updated for today's patch

21 September 2009 by ieatacid
- FindItemCount TLO now searches for augs on items

15 September 2009 by SwiftyMUSE
- Updated for today's patch

6 September 2009 by dkaa
- added el_nene's FromData changes

6 September 2009 by ieatacid
- Added spawn.Following which returns the spawn that a player is /following, or your pet's target

31 August 2009 by ieatacid
- Fixed _SPELL struct that changed in July
- Changed GAMESTATE_PRECHARSELECT from '6' to '-1'

19 August 2009 by ieatacid
- Updated offsets for today's patch

17 August 2009 by ieatacid
- Mouse_Aux3, Mouse_Aux4, Mouse_Aux5 added to dikeys.h

16 August 2009 by ieatacid
- Added mouse buttons to dikeys.h (Mouse_Mid, Mouse_Aux1, Mouse_Aux2).  This should let you /bind them now and eliminate associated crashes

14 August 2009 by pms
- fix for shownames
  http://www.macroquest2.com/phpBB2/viewtopic.php?t=16365

14 August 2009 by brainiac, dkaa
- Updated for the 08/12 patch

15 July 2009 by SwiftyMUSE
- Updated for today's patch

14 July 2009 by SwiftyMUSE
- Changed NUM_SPELL_GEMS to reflect the additional 2 added by the devs.

3 July 2009 by ieatacid
- Fixed /loadspells and other functions that rely on the _SPELLFAVORITE struct
- Updated MQ2ItemDisplay -- it now shows our extra item info when the modified/unmodified button is pressed (thanks pms for the idea)

29 June 2009 by ieatacid
- gGameState now gets set correctly when camping to desktop or server-select screen

24 June 2009 by ieatacid
- Reverted changes to CleanUI detour to fix MQ2ChatWnd crash when reloading the UI
- Changed tooltip handling in MQItemdisplay to work more efficiently and fix a bug with the left ear slot

24 June 2009 by SwiftyMUSE
- Updated for today's patch

21 June 2009 by ieatacid
- Fixed suffix display bug in captions (the error was in _SPAWNINFO)

20 June 2009 by SwiftyMUSE
- Backed out bug fix for MQ captions.
- Generate correct gGameState when camping (server/desktop).  This should fix random crashes in plugins when they think they are still "INGAME" but are really at server select screen.

18 June 2009 by SwiftyMUSE, ieatacid
- Updated for today's patch
- Added NUM_BUFF_SLOTS to handle the everchanging number of buffs in the target and pet windows.

17 June 2009 by SwiftyMUSE
- Added the command history functionality to MQ2ChatWnd (thanks PMS)

15 June 2009 by dkaa
- Fixed bug NoDrop on items on FV and other special servers

15 June 2009 by SwiftyMUSE
- Fixed bug with flashing MQ captions.
- Fixed bug with tooltips.  If you had a clicky item equipped in the left ear, the target window (and possibly others) would show tooltips baseed on "item name(ready)" instead of "buff name (time remaining)".
- Added filtering of macro ended messages.
- Added additional functionality to MQ2ChatWnd (thanks PMS)
   The window will redraw right away when you reload your UI in game, rather than waiting for the first text output request to recreate itself. 
   AutoScroll - on by default/normal behavior 
   NoCharSelect - off by default/normal behavior 
   SaveByChar - on by default/normal behavior 

12 June 2009 by SwiftyMUSE
- Updated for today's patch

11 June 2009 by ieatacid
- Fixed /unload crash on Windows 7 (and Vista?)

11 June 2009 by SwiftyMUSE, dkaa
- Fixed target.buff

10 June 2009 by ieatacid, SwiftyMUSE
- Updated for today's patch

21 May 2009 by SwiftyMUSE
- Updated for today's patch

15 May 2009 by ieatacid, dkaa
- Fixed guild struct and related functions
- Fixed pet window struct
- Removed MAX_GUILDS as it is no longer used

14 May 2009 by SwiftyMUSE
- Updated for today's patch

6 May 2009 by ieatacid
- Added spawn.Owner which returns a spawn type for a mercenary's owner

26 April 2009 by ieatacid
- Fixed group role issues

08 April 2009 by ieatacid
- TOTAL_SPELL_COUNT fix

07 April 2009 by SwiftyMUSE, dkaa, ieatacid
- Updated for today's patch

29 March 2009 by ieatacid
- Added Me.Mercenary which returns one of the following: SUSPEND, ACTIVE, NULL, UNKNOWN

21 March 2009 by ieatacid
- Me.CombatAbilityTimer and Me.CombatAbilityReady should now function correctly

19 March 2009 by SwiftyMUSE
- Updated for today's patch

15 March 2009 by ieatacid
- Fix for active leadership abilities
- Fix for GetCombatAbilityTimer crash (dkaa)

12 March 2009 by ieatacid, SwiftyMUSE
- Updated for today's patch

09 March 2009 by SwiftyMUSE
- Fixed aura (by name).  You can determine if an aura is active with Me.Aura[#aura name effect].ID
- Fix for buff stacking issue
- Cleaned up merc names for Group.Member[#]

12 February 2009 by dkaa, ieatacid, SwiftyMUSE
- Fixed pet buff window information/stackspet
- Fixed NPCCorpse mapfilter toggle

12 February 2009 by ieatacid, SwiftyMUSE
- Updated for the patch on the 11th

9 February 2009 by SwiftyMUSE
- Added exact match option to spawn searchs (use a "=" immediately preceeding the name being searched for)
- Updated named mob identification.  Named mobs will not exist in non-combat zones and warders, familiars, etc. have been demoted from their named status.
- Added /mapfilter option for named spawns (will toggle between named/normal npcs when npc filtering is active)
- Updated /mapfilter corpse as a master toggle for PC/NPC corpses.  When active, you can toggle PC/NPC filtering using PCCorpse/NPCCorpse respectively.
- Added Faycites, Chronobines as additional alternate currencies

31 January 2009 by dkaa
- added "targetable" as a spawn search modifier

20 January 2009 by ieatacid, dkaa
- Updated for today's patch

18 January 2009 by ieatacid
- Adjusted spawn types for banners.  The client lists the following races as banners: 500, 553-557, 586

17 January 2009 by ieatacid
- Added "/mqclear" command to MQ2ChatWnd which, you guessed it, clears the MQ2 chat window.  This does it the right way and removes all text from the window, unlike some plugins I've seen that just add 11ty new lines (\n) to the chat window
- Fixed "/setautorun".  It was saving incorrectly so AutoRun ini entries would never be processed (thanks pms)
- The "/dosocial" command should now work properly

11 January 2009 by ieatacid, SwiftyMUSE
- Events will once again trigger on "You have entered <zone name>."
- Completed formatting corrections for using spaces vs. tabs
- Corrected bug with spawnsearch.  Spawn[id 0] WILL NO LONGER return the same values as ${Me}.  You have been warned.
- Corrected spell stacking bug with some new spells (.Stacks/.WillStack)

29 December 2008 by dkaa
- added params to the /exec command (thanks three-p-o)

11 December 2008 by dkaa
- fixed a bug in the pet window with BuffFadeETA
- turned of macro error logging by default because it causes crashes if the log file is unwriteable

11 December 2008 by SwiftyMUSE
- updated for today's patch

10 December 2008 by SwiftyMUSE, ieatacid, dkaa
- updated for today's patch

10 December 2008 by dkaa
- Macro errors are now logged to a file

29 November 2008 by ieatacid
- Removed window manager drawing of the cursor on each pulse while in screen mode 3 (UI hidden) -- not needed since EQ switched to using Windows' cursor

05 November 2008 by ieatacid
- Fixed caption crash that happened on some untargetables
- Added "Flyer" spawn type for spawns that appear in some zones with NaN location data, which will filter them from NPC spawns
- Fixed Me.Aura bug when passing a number to it

03 November 2008 by dkaa
- added Triple Attack to skills.h

29 October 2008 by SwiftyMUSE
- Updated for today's patch

27 October 2008 by ieatacid
- Removed BuffUpdate from the target type. It's no longer cleared when you switch/release targets and, as such, serves no real purpose

22 October 2008 by ieatacid
- Added mercenary as a spawn type and map filter option
- Added bool mercenary to groupmember type
- Me.Aura now can now receive an index to access more than one aura (no index defaults to the first aura)

21 October 2008 by SwiftyMUSE
- Updated for October 21st patch

19 October 2008 by dkaa
- fixed the problem with the first line of macro not being run if /macro 
    was invoke within a macro.

17 October 2008 by SwiftyMUSE
- Added Spawn.Loc and .LocYX.  Loc is a float formatted string, LocYX is an int formatted string.
- Display permanent buff timers as "Perm" not "-0:18"
- Misc source cleanup

12 October 2008 by ieatacid
- Added BuffDuration to target type. It takes the buff name or number as a parameter and returns a ticks type.
- Added to Group TLO: string MainTank, string MainAssist, string Puller
- Added to groupmember type: bool MainTank, bool MainAssist, bool Puller

11 October 2008 by SwiftyMUSE
- Update mappable commands with all correct values, looks like it was not done in initial patch
- Update for Me.State.  If you are on a mount it will return "MOUNT" instead of continuing on and returning "STAND"

11 October 2008 by dkaa
- Fix for mappable commands -- thanks, brainiac
- Fix for class type 71, merc liaison.

10 October 2008 by dkaa
- Fix for VC6 compile problems.

09 October 2008 by ieatacid
- Changed target TLO. It now uses the new TargetType which inherits the spawn type.  The TargetType contains the following members:
   Buff (access to spell type): returns the target's spell by index (${Target.Buff[n]}) or name (${Target.Buff[name]}).  If no index is given (${Target.Buff}) it returns the first spell name or "NULL" if the target has no buffs
   BuffCount: returns the number of buffs on the target
   BuffUpdate: since there's a delay between when you target a spawn and when you get their buff data, this lets you know if the buff data is available
      
09 October 2008 by ieatacid, dkaa, SwiftyMUSE
- Updated for October 7th patch
- Added spawn type members: CurrentMana, MaxMana, Current Endurance, MaxEndurance -- these behave like CurrentHPs (only updated when you target a spawn)

08 September 2008 by ieatacid
- Added Level to groupmember type

07 September 2008 by SwiftyMUSE, ieatacid
- Fixed Group.Member[x].Name and .Leader 

06 September 2008 by SwiftyMUSE
- Fixed Group.Member[x].Name

05 September 2008 by SwiftyMUSE
- Fixes for group CTD issues
- Added Group.GroupSize back in... it's in the html manual but wasn't in the source

05 September 2008 by SwiftyMUSE, dkaa
- Fix for v6 compiles

05 September 2008 by ieatacid, SwiftyMUSE, dkaa
- Updated for today's patch

21 August 2008 by dkaa
- Add Tradeskills to TLO Item courtesy of brainiac

20 August 2008 by ieatacid
- Added Counters to the character type (total number of detrimental counters you have) and Counter to the buff type (counters per buff)

11 August 2008 by ieatacid
- Updated for today's patch

17 July 2008 by ieatacid, SwiftyMUSE
- Updated for today's patch
- Added a bunch of stat bonus stuff to the character type (differentiation).  See this thread for more info: http://macroquest2.com/phpBB2/viewtopic.php?t=15646

14 July 2008 by ieatacid
- Added "PCCorpse" map filter to MQ2Map, "Corpse" filter now just works on NPC corpses. Default color is the same as default NPC corpse color.

14 July 2008 by dkaa
- Fixed the pet info wnd struct

9 July 2008 by ieatacid, SwiftyMUSE
- Updated for today's patch

19 June 2008 by dkaa
- added augs to item TLO -- thanks dewey2461

19 June 2008 by dkaa
- HeroicWIZ is now HeroicWIS -- thanks dewey2461

09 June 2008 by ieatacid
- Added raidmember Raid.MainAssist
- Added function EQPlayer *GetSpawnByName(char *spawnName)
- Changed some stuff that used map::SpawnByName to use GetSpawnByName (should fix other stuff)

29 May 2008 by ieatacid, dkaa, SwiftyMUSE
- Updated for today's patch

23 May 2008 by SwiftyMUSE
- Updated class descriptions (DoN Merchants / Fellowship Registrar)

22 May 2008 by SwiftyMUSE, ieatacid
- Updated for today's patch

22 May 2008 by SwiftyMUSE
- Added dead, stunned, hovering to Spawn TLO
- Fixes to getspellduration

12 May 2008 by dkaa
- Added Friends TLO

7 May 2008 by SwiftyMUSE, ieatacid
- Updated for today's patch

24 April 2008 by SwiftyMUSE, ieatacid
- Updated for today's patch

17 April 2008 by SwiftyMUSE, ieatacid, dkaa
- Updated for today's patch

1 April 2008 by ieatacid, dkaa
- Updated for today's patch

17 March 2008 by ieatacid
- Redid item tooltip timers to just use one hook.  This also allows timers to be displayed when all bag tooltips are displayed (i.e., <alt>+<mouse over> a bag)

10 March 2008 by dkaa
- Fix for #XXXXXX color processing. Thanks QuestionTheAnswers.

7 March 2008 by ieatacid
- "some dev please do a new zip and be sure it contains the new ISXEQ.NET folder, thx (Lax)"

28 February 2008 by SwiftyMUSE, ieatacid
- Updated for today's patch

7 February 2008 by ieatacid
- Fixed /buyitem and /sellitem to work with stacks of up to 100 -- includes a sanity check so you don't request a stack size from the server that's greater than what's allowed for that item (so, theoretically, you can do "/buyitem 100" on everything to always buy the max stack size of the selected item)

6 February 2008 by ieatacid, SwiftyMUSE
- Updated for today's patch

26 January 2008 by ieatacid
- Added ticks type Me.Downtime (the time left on your combat timer)
- Added to the item TLO: EnduranceRegen, HealAmount, Clairvoyance,
  DamageShieldMitigation, SpellDamage, and all the Heroic stats

21 January 2008 by dkaa
- Added a list of actor defs for ground items.

19 January 2008 by SwiftyMUSE
- Fixed /lootall command

18 January 2008 by SwiftyMUSE
- Added Macro.Paused, Spawn.StandState

17 January 2008 by ieatacid, SwiftyMUSE, dkaa
- Updated for latest patch

2 January 2008 by ieatacid
- Changed "/cast item" so that it should now work on all items

24 December 2007 by ieatacid
- Added adjustable HUD font size (off by default)
   To enable it set "UseFontSize=on" in the [MQ2HUD] section
   in MQ2HUD.ini and edit each HUD line to match this format:
      TYPE,SIZE,X,Y,RED,GREEN,BLUE,TEXT
   Example:
      LastTell=3,2,401,0,255,0,LastTell:  ${MacroQuest.LastTell}
   becomes this with a font size of 4:
      LastTell=3,4,2,401,0,255,0,LastTell:  ${MacroQuest.LastTell}
   * Valid sizes are 0-11.

17 December 2007 by dkaa
- Added brainiac's /mqfont fix

12 December 2007 by ieatacid, dkaa
- Updated for today's patch

7 December 2007 by SwiftyMUSE
- added new /lootall command
- removed rk. II/III spell handling... use exact spell names
- fixed /zonehud command and hud zone processing
- added MQ2 crash detection processing back in

5 December 2007 by ieatacid
- Updated for today's patch

25 November 2007 by ieatacid
- "/shift /click right target" will now loot all items on a corpse

20 November 2007 by SwiftyMUSE, ieatacid
- Updated for today's patch

17 November 2007 by dkaa
- fixed SPELLFAVORITE
- fixed the crappy Rk. II/III handling
- fixed a crash on zoning

14 November 2007 by ieatacid, SwiftyMUSE, dkaa
- Updated for November 13th patch

8 November 2007 by SwiftyMUSE, ieatacid
- Updated for today's patch

30 October 2007 by ieatacid, SwiftyMUSE
- Updated for today's patch

08 October 2007 by dkaa
- fixed calc where '...) - <expr>' was treated as negate instead of subtract

27 September 2007 by dkaa
- fixed /next

17 September 2007 by ieatacid
- Added Me.Fellowship
  * fellowship  type members:
      int ID: fellowship ID
      string Leader: leader's name
      string MotD: message of the day
      int Members: number of members in fellowship
      fellowshipmember Member: member info by index (1-9) or name
      ticks CampfireDuration: how much time is left on campfire
      float CampfireY: self explanatory
      float CampfireX: "
      float CampfireZ: "
      zone CampfireZone: zoneinfo for the campfire
      bool Campfire: TRUE if campfire is up, FALSE if not
      to string: TRUE or FALSE
  * fellowshipmember type members:
      zone Zone: zoneinfo for this player
      int Level: this player's level
      class Class: class info for this player
      ticks LastOn: when this player was last online
      to string: player name

7 September 2007 by ieatacid
- Updated for patch

6 September 2007 by ieatacid
- Updated for patch

15 August 2007 by ieatacid, SwiftyMUSE, dkaa
- Updated for patch(es)

25 July 2007 by ieatacid, dkaa
- Updated for today's patch

23 July 2007 by SwiftyMUSE
- Added Campfires to spawn searchs and mapfilters

16 July 2007 by dkaa
- fixed NearestSpawn to work correctly with loc

12 July 2007 by ieatacid
- Updated for Today's patch
- Wrote our own version of EQ's get_melee_range function (thanks Purple for the help with fcomp flags!).
- Added more stuff to item TLO

6 July 2007 by ieatacid, SwiftyMUSE
- Updated for July 5th patch
- Some of the text coloring was removed from MQ2ItemDisplay since EQ now colors the item name green or red if you can or can't use the item (EQ also handles this text differently now).

17 June 2007 by ieatacid
- '/click left <x> <y>' works again.  It's now possible to
  click tradeskill containers and ground spawns.  This only
  works on the actual game play environment.  It does not
  work on UI windows (there are existing commands for that)
  or anything out of the viewport area.
- Added '/click left center' to click the center of the viewport area
- Added the following to the macroquest TLO:
  * ViewportX - left edge of the viewport area
  * ViewportY - top edge of the viewport area
  * ViewportXMax - right edge of the viewport area
  * ViewportYMax - bottom edge of the viewport are
  * ViewportXCenter - center of the viewport area going from left to right
  * ViewportYCenter - center of the viewport area going from top to bottom
  * LClickedObject - successfully clicking a ground spawn, TS container,
    NPC, or PC (using '/click left center|<x> <y>') will set this to TRUE
- Removed the /mouseto command since it no longer did anything

10 June 2007 by SwiftyMUSE, dkaa
- Added clicking links with /notify.  Use /notify ChatWindow CW_ChatOutput link <link structure>
  The link structure consists of 44 characters of the link starting with the 2nd character of the item id (ie, drop the leading 0).

9 June 2007 by ieatacid
- Tell windows will now trigger events and '#chat tell'

6 June 2007 by ieatacid
- Updated for today's patch

28 May 2007 by ieatacid
- Added character TLO members Doubloons, Orux, Phosphenes and Phosphites (alternate currencies)

20 May 2007 by ieatacid
- Added item TLO members Power and MaxPower (both for power sources) and Purity

19 May 2007 by dkaa
- added a bunch more stuff to the item TLO

18 May 2007 by dkaa
- added AC, HP, STR, STA, AGI, DEX, CHA, INT, WIS, Mana for items.  thanks equser2002.

17 May 2007 by dkaa
- Fixed the chat wnd

16 May 2007 by ieatacid
- Updated for today's patch

20 April 2007 by ieatacid
- Updated for today's patch

19 April 2007 by dkaa, ieatacid, eqmule
- fix for opcode detection to restore plugin zoning functions
- outgoing messages via SendEQMessage are disabled.  this means
    /click left item, /bzsrch, and /pricecheck are not functional

18 April 2007 by ieatacid, dkaa
- Updated for today's patch
- Updated MQ2EQBugFix to stop a crash that occurs when going from character select to server select (thanks cronic).  This may only be WinEQ2-related, but it's there should you want to use it.

6 April 2007 by SwiftyMUSE
- Added Banners to spawn searchs and mapfilters
- Spell stacking changes are back...
.. Stacking of spells with themselves will occur again.  For .Stacks and .StacksPet they take
.. a new parameter [###].  This will check the duration left on the spell, if the duration left is
.. less then the parameter value the spell will show it stacks with itself.  To retain old behavior
.. use [0] for the parameter (.Stacks[0] and .StacksPet[0] retain old behavior)
.. example - .Stacks[4] will return TRUE when less then 4 ticks remain on the spell buff in question

5 April 2007 by ieatacid
- Updated for today's patch

15 March 2007 by ieatacid, dkaa
- Updated for March 14th patch

21 February 2007 by ieatacid
- Updated for today's patch

19 February 2007 by SwiftyMUSE
- Fix for campfire objects
- Fix for short buffs
- Fix for label of last target on map

17 February 2007 by ieatacid
- Fixed _SPAWNINFO.Mount

17 February 2007 by ieatacid
- Fixed item Clicky/Proc/Worn/Focus stuff not working
- Added dkaa's _EQLOOTWINDOW fix (${Corpse.Item} stuff should now work correctly)

17 February 2007 by dkaa
- changed the EQ_END_ZONE to the correct value
- changed the bag slot numbers to start at 262 from 251.  See: http://www.eqinterface.com/forums/showthread.php?p=94698&highlight=262#post94698

16 February 2007 by ieatacid, dkaa
- Updated for The Buried Sea expansion.  New "Power Source" item slot means slot changes:
 * Slots charm through waist are the same (0-20), "Power Source" is 21, 22 is ammo, 23 - 30 are inventory (bag) slots

17 January 2007 by ieatacid
- Updated for today's patch

14 January 2007 by SwiftyMUSE
- Fix for zone translocate spell information crash displaying items
- Changes to spell stacking (spells will say they stack with themselves)

12 January 2007 by ieatacid
- Fix for Me.Aura for Monk auras (spelling error on SoE's part :o)
- dkaa told me about an AuraMgr struct and how it relates to AuraInfo -.-
- Added charinfo svChromatic, svPrismatic (Charisa)

2 January 2007 by SwiftyMUSE
- Fix for npcs and objects

30 December 2006 by ieatacid
- Added DynamicZone TLO which has the following members
.. string Name
.. int Members
.. int MaxMembers
.. dzmember Member (number or string as a parameter)
.. dzmember Leader
.. to string - same as Name
- Added dzmember type, with members:
.. string Name
.. string Status - returns: Unknown, Online, Offline, In Dynamic Zone (no idea what this
   is, it's in the exe), Link Dead
.. to string - same as Name

23 December 2006 by SwiftyMUSE
- Updates for GetSpellEffectName, ShowSpellSlotInfo (differentiation, pinkfloydx33)
- Updates for Counters in datatypes (pinkfloydx33)

14 December 2006 by ieatacid
- Updated for today's patch

7 December 2006 by dkaa
- Fix for NoDrop & NoRent

6 December 2006 by ieatacid, dkaa
- Fixed for Dec 5th patch

7 November 2006 by ieatacid
- MQ2ChatWnd should now remain visible while in hover state

31 October 2006 by ieatacid
- Fix for Halloween crash

25 October 2006 by ieatacid, SwiftyMUSE
- Updated for today's patch

23 October 2006 by ieatacid
- Added Spell.MyRange.  This is YOUR actual cast range, including extended range from focus effects.

10 October 2006 by ieatacid
- Added "HOVER" for use with Me.State
- Added bool InHoverState() to MQ2Utilities.cpp

4 October 2006 by SwiftyMUSE
- Updated for today's patch

2 October 2006 by ieatacid
- Added "object" to /mapfilter. Objects are things like catapults, tents, practice dummies, etc.

27 September 2006 by ieatacid
- Updated for today's patch

23 September 2006 by dkaa, ieatacid
- fix for gbInZone, Me.FreeBuffSlots, AA-related stuff, MQ2EQIM compile errors

19 September 2006 by ieatacid
- Updated for Serpent's Spine expansion release. Many new changes - the important stuff is listed below
- Skill members SkillCapPre50, SkillCapPre65 and SkillCapPre70 were removed and replaced with int SkillCap.  This returns the skill cap based on your class and current level
- New character members:
    1) string CombatState - returns one of the following: COMBAT, DEBUFFED, COOLDOWN, ACTIVE, RESTING.  The same as the new icon in the player info window
    2) int svCorruption - character's Corruption resist
- Added Prismatic and Corruption to spell ResistType
- MQ2ItemDisplay now shows corruption resist
- "GREY" added to spawn.ConColor
- Plugin authors:
  * Skill stuff has been changed
      Lines like this:
        if(SkillDict[EQADDR_DOABILITYLIST[nSkill]]->AltTimer==2)
      Need to be changed to this:
        if(pSkillMgr->pSkill[EQADDR_DOABILITYLIST[nSkill]]->AltTimer==2)

3 September 2006 by ieatacid
- Changed the way we handle con-colors.  We now use EQ's function rather than calculate it ourselves.

30 Aug 2006 by dkaa
- incorporate change from Ceghkmv and teabag to fix the xml file stuff

28 August 2006 by ieatacid
- Changed spawninfo's pCharInfo member to 'void *pCharInfo_vtable2' since it points to vtable2 in charinfo and made changes where necessary to reflect this.
  Now things like "/itemnotify in bank1 1 leftmouseup" should work properly.
- Added spawn.Buyer

25 Aug 2006 by dkaa
- duel->dual
- aura fix for when you don't have an aura

15 August 2006 by ieatacid
- Added Me.ActiveFavorCost

5 August 2006 by Amadeus
* Added a new member to the 'string' datatype.
  1. Replace[ToReplace,ReplaceWith]
     a. This member will return a string replacing every instance of
        'ToReplace' with 'ReplaceWith'.  It will work for both strings 
        and individual characters.  IT IS CASE SENSITIVE.   
     ~ Example: echo ${Me.Name.Replace["Amadeus","Maestro"]}
                echo ${Me.Name.Replace[",","."]}  
* Added a custom 'label' that you can put in your macros -- ":OnExit".
  Anything included after that label will be called whenever an /endmacro
  command is issued.  To use this feature, the label must be at the end 
  of your 'Sub Main' function and end with a /return.  Please note that 
  this is NOT required of macros, so no macros will have to be altered 
  unless you wish to take advantage of this feature.  (See my posting
  on the messageboards for an example of how to use this.)

25 July 2006 by ieatacid
- Added leadership ability members to character type that return
  the ability level of *active* leader abilities.
  ** LAMarkNPC, LANPCHealth, LADelegateMA, LADelegateMarkNPC,
     LAInspectBuffs, LASpellAwareness, LAOffenseEnhancement,
     LAManaEnhancement, LAHealthEnhancement, LAHealthRegen,
     LAFindPathPC, LAHoTT.

20 July 2006 by dkaa
- Fix for the 7/18 patch
- Fix to the ITEMINFO size 

17 July 2006 by ieatacid
- Added spell Me.Aura (this applies to your self-aura that is shown in the aura window)

13 July 2006 by ieatacid
- Added to item type: Evolving which has the following members
      ExpPct
      ExpOn
      Level
      MaxLevel
    Example: ${FindItem[some evolving item].Evolving.ExpPct} 
- Some UI struct fixes
- /windowstate now works without screwing up the UI state

8 July 2006 by Amadeus
- Updated ISXEQ to compile a bit better with Visual Studio 2005
- Added ISXEQ project/solution file(s) for Visual Studio 2005.
  1. Double-click on "MQ2Auth.exe" (duh)
  2. Open Visual Studio 2005
  3. Click on File->Open->Project/Solution ..and select "ISXEQ-VS2005"
  4. Build All.
  5. The DLL files will be built in a directory in your primary MQ folder 
     called "ISXEQ Release Files".  Simply move all of the DLL files from
     that directory to your /InnerSpace/Extensions directory.
  ** You will get a few warnings; however, if your library/headers are set  
     up correctly and the ISXDK is installed properly, you should be able
     to compile out-of-the-box.
- Updated the VS2003 solution file ("ISXEQ") to include only ISXEQ projects
  and disable compilation of ISXEQLegacy (since it is currently broken).
- Please note that these VS2005 project files are only for ISXEQ.  If you
  still use MQ2, you can ignore this.



5 July 2006 by ieatacid
- added Me.Language (ex. ${Me.Language[1]} returns "Common Tongue"; ${Me.Language[Common Tongue]} returns 1)
- fixed zoned.cfg to load properly after zoning, also .cfg files that use zone short names

29 June 2006 by ieatacid
- added int MacroQuest.ChatChannels (returns number of channels currently joined)
- added MacroQuest.ChatChannel (ex. ${MacroQuest.ChatChannel[MQChat]} returns true if the channel "MQChat" is joined (bool); ${MacroQuest.ChatChannel[1]} returns the name of chat channel 1 (string))

28 June 2006 by SwiftyMUSE, ieatacid
- fix for 6/28 patch
- fix for gbInZone on initial load

27 June 2006 by ieatacid
- added bool Me.AutoFire

16 June 2006 by SwiftyMUSE, dkaa, ieatacid, and others...
- fix for 6/16 patch

10 June 2006 by SwiftyMUSE
- added Aura to spawn searches and mapfilter
- added spellradius to map for a second radius circle on the map

1 May 2006 by dkaa
- fix the previous fix

30 Apr 2006 by SwiftyMUSE
- added Me.TributeTimer, Me.RadiantCrystals, Me.EbonCrystals
- added Me.Shrouded, UseSkill, LoH/HT Ready (ieatacid)

20 Apr 2006 by SwiftyMUSE
- fix for isxeq compile issue

19 Apr 2006 by dkaa, SwiftyMUSE
- updated for 4/19 patch
- added spawn.IsNamed
- added personal tribute and radiant/ebon crystals to CHARINFO

31a Mar 2006 by dkaa
- fixed the VS6 build

31 Mar 2006 by dkaa
- Added stuff to item type
    Classes
    Class
    Races
    Race
    Deities
    Deity
    RequiredLevel
- Added DisplayItem TLO as item type to mq2itemdisplay
- Added /ireset to reset DisplayItem ID 

29 Mar 2006 by dkaa
- Fixed /sellitem

27 Mar 2006 by dkaa
- Fixed the CSidlScreenWnd struct

24 Mar 2006 by dkaa
- Fix the container manager struct

23 Mar 2006 by SwiftyMUSE
- Various cleanup from PoR patch
- Access to the 8 new bank slots

22 Mar 2006 by dkaa
- Added a message box for plugin load failure

16 Mar 2006 by Lax
- Various ISXEQ-related updates
- Blech updated to fix Feed reentrancy issue (not a problem in MQ2 macros, but with
  plugins it would have introduced crashes)

14 Mar 2006 by dkaa
- Added MacroQuest.Ping from ieatacid

04 Mar 2006 by Lax
- Various ISXEQ-related fixes.  Removed the &s from EzDetour to be consistent, and
  added the &s manually where required

03 Mar 2006 by dkaa
- fixed the loading screen captions
- fixed crash on right click on map on ground item

late Feb 2006 by lots of people
- stuff to get up and running after expansion
    
29 Jan 2006 by SwiftyMUSE
- Fix to spawninfo struct from merge

29 Jan 2006 by SwiftyMUSE
- Fix to re-add class based cfg file loading upon entering game
- Added global bool for telling if you are zoning or not (gbInZone)
- Added .GroupSize
- Fix to allow non-stackable items to return counts in .Stacks, .StackCount, .FreeStack
- Added LoS parameter to spawn searches

18 Jan 2006 by SwiftyMUSE
- Updated for 01/18 patch

05 Jan 2006 by dkaa
- Fixed the crash on re-entering the game

20 December 2005 by SwiftyMUSE
- Fixed to compile in VC++ 6.0

19 December 2005 by SwiftyMUSE
- Corrected offset comments in several structures
- Fixed Item.Timer issue for insta-click/instant refresh items
- Added item timers to potion belt window tooltips
- Added Item.StackSize, .Stacks, .StackCount, .FreeStack, .TimerReady
- Added class based cfg file loading upon entering game

16 December 2005 by dkaa
- Fix for Merchant.BuyPrice

15 December 2005 by SwiftyMUSE
- Fix for MaxMana, MaxEndurance

15 December 2005 by SwiftyMUSE, dkaa
- Fix for MaxHPs
- Fix for Item.timer

15 December 2005 by SwiftyMUSE
- Updated for 12/15 patch
- Fixes Item.Timer returning 0 too early
- Added Merchant.Full (thanks cronic)

13 December 2005 by SwiftyMUSE
- Fixed SWho display of primary/offhand for spawns
- Fixed blocking issue in .Stacks for heal conversion type spells
- Located more missing fields from 12/07 patch
- Added MQ2LoadingMsg to macroquest2.ini to allow you to configure 
  the MQ2 evolution in action message to be displayed or not.

12 December 2005 by SwiftyMUSE
- Fixed Me.Levitating

11 December 2005 by SwiftyMUSE
- Corrected offset comments in several structures
- Added /classhud and /zonehud commands. Automatically load [class] or [zonename] huds.
- Added SpeedMultiplier into spawninfo
- Fixed Item.Stack
- Fixed /doors command (_DOORS and _EQSWITCH structures changed). Other switches may have
  been effected and fixed with this also.

10 December 2005 by SwiftyMUSE, dkaa
- Updated for 12/07 patch
- PACTORINFO was removed, _ACTORINFO fields were merged into _SPAWNINFO
- Changed item.timer to a ticks type

5 December 2005 by SwiftyMUSE
- More cleanup of several class function declarations
- Another fix to .Stacks/.WillStack to not fail if the same slot is a blocking slot
- Added endurancecost to SPELL (thanks s0rCieR)
- Added item timer to tooltips (thanks ieatacid)

30 November 2005 by SwiftyMUSE
- Clean up of several class function declarations
- Cleanup of CombatAbilility, CombatAbilityReady and CombatAbilityTimer. They are now using
  the EQ functions. Cleanup of several functions to use EQ function GetAltAbilityIndex
  instead of accessing the charinfo structs directly.
- Fixed Me.State so it recognizes "STUN" correctly
- Fixed GetAAIndexByName, GetAAIndexByID
- Fixed Me.FreeBuffSlots to include the additional slot you get when you get either the
  "Embrace of the Keepers" or "Embrace of the Dark Reign" aa's.
- Fixed bounds issues on RequiresAbility, GetAANameByIndex, GetAAIndexByName, and GetAAIndexByID
- Fixed .Stacks/.WillStack to allow self buffs (with a healing component) to stack correctly
- Added: Spawn.Fleeing
    Currently this works with your target that is engaged in combat. If it turns to flee
    this flag is set for use in macros. It checks to see if the heading of the spawn is
    facing in a direction that is not in an arc of 120 degrees facing you.
- If you are crashing on switching toons at character select,
  you can comment out the autorun (per character) section in
  MQ2Pulse.cpp. This is only needed if you want to automatically
  process commands upon initial entering of world for a
  character. If you don't use the feature commenting it out will
  not cause any lose of functionality for you. Please post any CTD
  crash dumps to assist with locating this bug.

22 November 2005 by SwiftyMUSE
- Added Item.ItemDelay
- Config files can contain comment lines. Use ";" as the first character on the line to make it a comment.
- Updated resistadj location in _SPELL struct

18 November 2005 by SwiftyMUSE
- Fixed resists bug

18 November 2005 by dkaa
- Added TLOs DoorTarget and ItemTarget

17 November 2005 by Lax
- Separated functionality from do_ranged command for use from plugins.  Do this for any case where
  DoCommand has been used, and submit code changes.  This example has been done for you.

17 November 2005 by dkaa
- Added Cr4zyb4rd's hud extensions

16 November 2005 by SwiftyMUSE
- updated offset for 11/16 patch
- updated changes to charinfo struct for 11/16 patch

15 November 2005 by Lax
- Turned MacroQuest into swiss cheese with some more #ifdef blocks to support new ISXEQ functionality
  that allows it to run legacy MQ2 "macros"

11 November 2005 by dkaa
- remove the ability to use "fake" targets (door & items)
- added item timers to itemdisplay

01 November 2005 by dkaa
- updated offset for 11/01 patch
- /caption <list|type <value>|update #|MQCaptions <on|off>>

19 October 2005 by dkaa
- added item timers from ieatacid
- added stacks from pinkfloydx33

4 August 2005 by Lax
- Optimized stristr routine in Blech.h, resulting in a little bit of improved performance from Blech

31 Jul 2005 by Lax
- Nobody reported that Select didnt work until now, but the AddMQ2Data line is now added so it
  will work ;)

16 Jul 2005 by dkaa
- further fixes for else 

12 Jul 2005 by Lax
- Added Top-Level Object:
  * int Select[value,...]
    This replaces ${String[ x y z ].Find[ ${Stuff} ]}, like so: ${Select[${Stuff},x,y,z]}
    The result will be 0 for none, 1 for the first, 2 for the second, ad infinitum (no limit)
 
11 Jul 2005 by dkaa
- fixed the AltAbilityTimer members
- fixed else processing if there is not a "{" on the else line

05 Jul 2005 by dkaa
- fixed the AltAbilityReady and AltAbility members

04 Jul 2005 by dkaa
- prototypes for CListWnd::AddString changed (fixes mq2tracking)
- SwiftyMUSE change to XMLRead

03 Jul 2005 by dkaa
- prototypes for CSidlManager::FindScreenPieceTemplate and CComboWnd::InsertChoice changed

02 Jul 2005 by dkaa
- /aa list all should work now -- fixing AAs in progress
- CCustomWnd actually works with char * param in constructor

02 Jul 2005 by dkaa
- opcodes updated for zoning

02 Jul 2005 by dkaa
- String is still out
- fixed the AA stuff in CHARINFO
- CCustomWnd constructor now takes char * or CXStr *

26 May 2005 by Lax
- Fixed negation math operator, which was rounding the value negated

26 May 2005 by DKAA
- Plugins must have compile time later than mq2main.dll or they won't load

25 May 2005 by Amadeus
- Added Me.CombatAbilityReady and Me.CombatAbilityTimer
- Added:  /doability <combat ability>
- Added Me.Running 
- Added the command "/inote" for those running the ItemDisplay plugin,
  which is most everyone :)
- Currently AltAbilityReady returns TRUE when you inquire about 
  aa's you have not yet purchased. MQ2 now changes that behavior 
  to verify that you own the aa prior to saying its READY. 
- Fixed Me.SpellReady

21 May 2005 by Amadeus
- The MQ command known as '/charinfo' is now known as '/char'.  This allows
  for players to use both the EQ and MQ commands seperately.
- Fixed various structs
- Returned Me.Underwater and Me.FeetWet
  
13 May 2005 by DKAA
- Added optional param to Windows.List[...] to indicate column

11 May 2005 by Amadeus/DKAA
- Updated MQ2 to work with the 5/11/2005 patch
- Fixed Mapwindow structure
- Fixed Spellbuff structure
- Fixed Actorinfo structure
- Lots of other little fixes 

20 April 2005 by Amadeus
- Added some new offsets to eqgame.h including
  * pinstCGuildTributeMasterWnd
  * pinstCVoiceMacroWnd	
  * pinstCLFGuildWnd
  * pinstCGuildBankWnd
  * pinstCBarterWnd	
  * pinstCBarterMerchantWnd	
  * pinstCBarterSearchWnd
  * pinstCTicketWnd	
  * pinstCTicketCommentWnd]
  * pinstLargeDialogWnd	
  * pinstCTaskWnd
  * pinstCTaskSelectWnd	
  * pinstCPointMerchantWnd
  * pinstCPvpLeaderboardWnd	
  * pinstCTitleWnd	
  * pinstCPvpStatsWnd
  * pinstCMailWnd
  * pinstCMailCompositionWnd
  
4 May 2005 by Lax
- Fixed calculation bugs

17 April 2005 by Amadeus
- Added "Suffix" information to structs
- Added ${Me.Suffix} and ${Target.Suffix} 

8 March 2005 by Lax
- Blech 1.6.8 - fixes a crash

23 March 2005 by Lax
- Fixed this group member bug nonsense.  Now uses correct group structure.
- Fixed redundancy in GetSpawnType

11 March 2005 by Lax
- item.Spell fixed for scroll, proc, focus, and worn (previously did only clicky)

10 March 2005 by Lax
- CHARINFO update from htw, fixes the new Group stuff

9 March 2005 by dkaa
- refix the include file issue

8 March 2005 by Lax
- Fixed /itemslots
- Fixed problem with group.Leader when you are the leader and the group has members
- Added ISXEQ client templates to mkplugin

7 March 2005 by Lax
- Fixed the new group data types. Also added To String values:
  groupmember: Same as Name
  group: Same as Members

7 March 2005 by dkaa
- Fixed the Buff and Song ID members

6 March 2005 by Lax
- Added group datatype. members are as follows:
  * groupmember Member[n]: n is 1 to 5 (0 gives self)
  * int Member[name]: Gives the number, as used above
  * int Members: Total group members, excluding self
  * groupmember Leader: The leader of the group
- Added groupmember datatype. inherits spawn. members are as follows:
  * string Name: Name of the group member.  Should work regardless of whether they are in zone
  * spawn Spawn: Direct access to the group member's spawn type
  * bool Leader: Is this the group leader?
- Dropped GroupLeader TLO, now you should use Group.Leader
- Dropped GroupLeaderName TLO, now you should use Group.Leader.Name
- Group TLO now gives group datatype

3 March 2005 by Lax
- Fixed character.CurrentHPS, character.MaxHPS, character.PctHPS to use the "stable" versions..
- Added character members STR, STA, AGI, DEX, WIS, INT, CHA, svMagic, svFire, svCold, svPoison, 
  svDisease, CurrentWeight .. all of them ints
- Fixed buff slot counts

27 February 2005 by Lax
- Fixed INI bug in /mapnames
- Fixed bug in /mapfilter with "help"

26 February 2005 by Lax
- Optimized some stuff with the buff data type

25 February 2005 by Lax
- Removed bmpwad8.s3d file which was no longer being used, but was 33% of the size of the zip
- ISXEQ-related changes not affecting MQ2

23 February 2005 by Lax
- Cleaned up a bunch utility functions from MQ2Commands.cpp, they are now in MQ2Utilities.cpp

22 February 2005 by Lax
- Fix a Blech bug.

18 February 2005 by dkaa
- Update the ground interaction opcode

15 February 2005 by Amadeus
- Adjusted MQ2 to work properly with the new expansion
- Fixed some very small things

12 February 2005 by dkaa
- Fix an issue with /emote

11 February 2005 by Amadeus
- Added/Fixed some more spell slot information (item/spell display)
- Fixed the OnZoning callbacks in the Detour API
- Updated MAX_GUILDS (should fix guild name display problems)
- Updated MAX_ZONES in preparation for next expansion

8 February 2005 by Amadeus
- Fixed MQ2 to work with the latest patch
- Added spell information to the item display plugin
- There is now a file in the /release folder called "Changes-ISXEQ.txt", which will
  contain patch notes for the InnerSpace extension that is now included with MQ2.

31 January 2005 by Amadeus
- Fixed MQ2 to work with the latest patch
- The format of eqgame.h has CHANGED.  Be sure to get this zip. [SwiftyMuse]
- Browsing the wares of an adventure merchant still crashes EQ.  MQ2 is not to blame.

29 January 2005 by dkaa
- Fixed the map crash on /loadskin

29 January 2005 by Lax
- Split MQ2Main.h into a couple extra header files
- Added second project (ISXEQ.vcproj, no .dsp file at this time) to MQ2Main folder for 
  adaptation to Inner Space.  This project builds ISXEQ.dll and does NOT currently link (it
  compiles, then gives linker errors. some things need to be done before it will link)
  ISXEQ project needs separate implementations of each command, datatype, and top-level object.
- Added a lot of "#ifndef ISXEQ" to various files

26-28 January 2005 by Amadeus
- Once over, formatting/syntax check, re-package
- Fixed structs and offsets to be compatable with the new patch
- Fixed a variety of other small things to be compatable with the new patch
- Added a few little things from the boards as well as original work

4 January 2005 by Lax
- Updated copyright notices for 2005
- Updated Blech to 1.6.4, which fixed a tree traversal bug.  The bug prevented some 
  events from firing

31 December 2004 by Amadeus/DKAA 
- Fixed a line that was causing compile problems with VC++ 6.0 

30 December 2004 by Amadeus
-  Lots of little fixes
-  Fixed DOOR struct (which was causing some bugs with door related macro commands)
~  User Submitted Fixes (from message boards)
   * Added 'Me.FreeBuffSlots' to MQ2. [cr4zyb4rd]
   * Fixed Item "Stackable" flag [Valerian]
   * (Changed 'SpellReady' so SpellReady[] returns true when Gems are fading back 
     in from the disabled state. [Brettido]
   * Fixed 'MyCastTime' [cr4zyb4rd]
   * Added 'BuildDate' to the MacroQuest data members. [cr4zyb4rd]

19 December 2004 by Amadeus
- Cr4azyb4rd's code for the new item stuff, outlined in this thread:
  http://www.macroquest2.com/phpBB2/viewtopic.php?t=10270
- The Item Datatype 'Stackable' seems to be broken at the moment.  We will be looking
  into it over the next few days.
- Added "GuildFavor" to the ItemDisplay plugin (Ziggy)
- Added Ziggy's /mapshow patch
- Added Cronic's new Plugin API additions: OnBeginZone() and OnEndZone().  Folks may want
  to bookmark http://www.macroquest2.com/phpBB2/viewtopic.php?t=9959 as an example of how
  to add features to the plugin API.  (Hopefully this thread/example will make it in the 
  manual.)
- Added ${Me.EnduranceRegen} (submitted by Pooz).  It returns returns the amount of 
  endurance gained in the last tick. 

18 December 2004 by Amadeus
- Various structs/offsets taken from the boards to make MQ2 compatable
  with the latest patch
- Fixed keybinds
- Various small things from the boards over the past couple months
- Fixed spawninfo and actorinfo
** Note:  This is an initial zip release to get MQ up and running.  Expect another
          release in the next couple of days to resolve all remaining issues and
          to add code submitted on the boards. **

13 December 2004 by Lax
- Blech updated to version 1.6.3 which solves a new issue

8 December 2004 by Lax
- Blech updated to version 1.6.1 which solves remaining known Blech issues

22 November 2004 by Lax
- Blech updated to version 1.6 which solves parsing problems such as the one
  described here: http://www.macroquest2.com/phpBB2/viewtopic.php?p=75390#75390
- MQ2CustomBinds updated to solve a race condition issue, which also appears in
  older MQ2MoveUtils versions.  The race condition causes a crash when starting
  EQ via WinEQ 2.0
- The MQ2 initialization process now has a short delay to help alleviate the
  race condition issue for people who have not updated MQ2MoveUtils

25 October 2004 by Amadeus
- ${Me.AltAbility[]} is now back!   However, with one change.  Instead of 
  returning the 'rank', it now returns the total number of points you have
  spent in that ability.  Therefore, to determine if a player has bought an
  ability, all you have to do is check if the value is greater than zero.
- Added AALIST struct to eqdata.h and AA information to CHARINFO
- Fixed "/aa list xx" to stop showing multiple versions of the same AAs
- Fixed "/aa list timers" to only show AAs you have bought
- Added some new utility functions to the source (C++, NOT MACRO CODE)
  * bool PlayerHasAAAbility (PCHARINFO pChar, DWORD AAIndex);
  * PCHAR GetAANameByIndex(DWORD AAIndex)
  * DWORD GetAAIndexByName(PCHAR AAName)
  * DWORD GetAAIndexByID(DWORD ID)
~ User Submitted Fixes (from message boards)
  *  Add a "noauto" flag to your '/plugin' command to prevent 
     updating the macroquest.ini when a plugin is loaded/unloaded. 
  *  Added some more USERCOLOR_* definitions to eqdata.h
  *  Small fix to '/loadspells list'
  *  Added more spell information to the spell information display
  *  Added CastOnYou, CastOnAnother, and WearOff to the MQ2SpellType class
  *  Major upgrades to MQ2Irc plugin, see this thread for more information 
     http://www.macroquest2.com/phpBB2/viewtopic.php?p=73390#73390
     
14 October 2004 by Amadeus
- Removed the BuildData datatype for the moment.  The code, as it was originally 
  conceived was causing compile problems on Visual Studio 6.0.  Moreover, it was 
  determined that it was not reliable on all partition types.   It may be added
  again at some point in the future after rigorous testing across different
  partition types and both vs 6.0 and vs.net compilers.

13 October 2004 by Amadeus
- [*LAX*]  New Memcheck0 routine
- [*DKAA*] New Memcheck4 routine (the routine previously known as memcheck4 
           is now memchecks)
- New offsets/structs for latest patch
- Con Colors should be working properly to lvl 70
- spawn.CleanName should now return the name without the '#' symbol
- More work on mq2map ...it's still in heavy testing and needs more work though
- Added 'BuildDate' to the MacroQuest data members.  Returns an int representing
  the date in which the current MQ2Main.dll was built.
- Added a short message to warn you of a running macro when /camping.

23 September 2004 by Amadeus
- Fixed the MacroQuest2.exe to have correct links and added a few new links!
- Offsets fixed for recent patch
- Couple more spell gem 9 fixes

19 September 2004 by Amadeus
- Fixes related to the extra buff slots and extra spell gem for Omens of War.

17 September 2004 by Amadeus
- MQ2Map has issues and is being debugged in house.  I suggest turning it
  off until it officially fixed if you are having problems.
- Added ${xxx.Attuneable} for items ..returns TRUE if item is Attuneable, 
  FALSE if it is not.
- Added some code to MQ2MapApi.cpp in the debugging stage.  Most of it is
  redundant code hoping to cut down on problems.
- Miscellanous fixes throughout the source

14 September 2004 by Amadeus
- All the fixes needed to make MQ2 work with Omens of War
- The way that EQ handles the initial splash screen has changed dramatically.
  MQ's custom SplashScreen is disabled.
- Almost all structs were modified/fixed.
- Removed the offset CEverQuest__GetTitleDesc
- Added Title to spawninfo structure
- Added ${xxx.Title} ..it returns a string that is your title.  Please note that 
  ${xxx.AATitle} will return the same thing.  I'm leaving both in for backwards
  compatability of macros although "Title" should be used in the future since 
  Titles are no longer exclusively AA based.
- updated TOTAL_SPELL_COUNT 
- Added TOTAL_SPELLS_ALLOCATED
- EQ_Character__Max_Mana removed ...it's a virtual function now (This means that 
  the MaxMana and PctMana datatypes are disabled for now)

26 August 2004 by Amadeus 
- Fixed /filter name on/off to work correctly [Efudd]

20 August 2004 by Amadeus
- Removed ${Me.GroupMember[]} and ${Me.GroupLeader} since it is already in as 
  ${Group[n].Name} and ${GroupLeaderName}.  Even though the information is stored in
  two locations, it was causing confusion.
- Tweaked ${Me.Grouped} some more ...I think I have it fixed now.

19 August 2004 by Amadeus
- Fixed ${Me.AltAbilityReady[]}
- Fixed ${Me.AltAbilityTimer[]}
- Added ${AltAbility[].MyReuseTime}  (proper reuse time if you hastened AA abilties)
- Added NEW COMMAND:  /aa
*** Syntax ***
/aa list all            -- lists all of your AA abilities in format [ID : name]
/aa list timers         -- lists just the AA you have that have timers
/aa info [ability name] -- gives information about a particular AA ability
/aa act [ability name]  -- works like "/alt act ##", but takes the name instead of ##
   (note:  You will notice a fraction of a second delay using this method vs.
           the /alt act ## method.)
***
(Note:  Yes, they do not list in any particular order (No, I don't know why).  No, 
I do not know why some abilities are duplicated.  Yes, it may have bugs 
that need testing.)
- Slight tweak to code to make it compile on Vc++ 6.0 cleanly
- Fixed GetSpellDuration (per corrections posted on the messageboard)
- Added an offset to eqgame.h and removed one from eqgame.h (Those that help find
  offsets..please note this change!)

18 August 2004 by Amadeus
- Fixed EQRAIDWINDOW and EQRAID structs
- Some tweaking to attempt to make ${xxx.Grouped} more consistant
- Added:  ${Me.GroupMember[n]}  (1-5) ...returns string
- Added:  ${Me.AmIGroupLeader}  ...return TRUE or FALSE
- Added:  ${Me.GroupList} ..simply returns a string of your group members (excluding you)
- Fixed ${xxx.Lore} for items
- Fixed {AltAbility[ability].xxx} ...all of these are now working
- Fixed All the AltAbility structs
(Note:  ${Me.AltAbilityReady.xxX}, ${Me.AltAbilityTimer.xxx} and ${Me.AltAbility[]} are 
        still BROKEN)
-----------
** SOE Coding Change (technical folks only)**  
EQ no longer stores information for ALL AA abilities in your memory space as it once did.
It allocates the space for all of the abilities;however, if your character is incapable of
using the ability, the pointer location for that ability is now 00000000.
-----------

14 August 2004 by Amadeus
- Fixed offsets to work with 8/13 "emergency" patch
- Updated TOTAL_SPELL_COUNT and MAX_ZONES
- Added dman's ${Target.HeadingToLoc[Y,X]} and ${Me.HeadingToLoc[Y,X].Degrees} routines

12 August 2004 by Amadeus
- Various fixes (including ${Me.Casting}, etc.)

11 Auguest 2004 by Amadeus
- Fixed to work with the 8/11 patch

27 July 2004 by DKAA
- Fixed ${Plugin}

23 July 2004 by Amadeus
- Lots of struct updates from the boards
- Added the following variables:  ${Me.EnduranceBonus}, ${Me.CombatEffectsBonus},
  ${Me.ShieldingBonus}, ${Me.SpellShieldBonus}, ${Me.AvoidanceBonus}, ${Me.AccuracyBonus},
  ${Me.StunResistBonus}, ${Me.StrikeThroughBonus}, ${Me.AttackBonus}, 
  ${Me.HPRegenBonus}, ${Me.ManaRegenBonus}, ${Me.DamageShieldBonus},
  ${Me.AttackSpeed}, ${Me.DoTShieldBonus}
- Added showbonuses.mac to the release/macros directory.  It will display your current
  stat bonuses as added by your gear.
- Added ${Me.LanguageSkill[languagename]} (ie, ${Me.LanguageSkill[Dark Speech]}.  You can
  also use a number (as given with /lang help) in place of the languagename parameter.

21 July 2004 by DKAA
- Fixed the macro not found error message.

18 July 2004 by Lax
- EQPlayNice 1.11+ compatibility

17 July 2004 by Amadeus
- Updated source to be compatable with the July 16 patch
- ${Me.AltAbilityTimer...} and ${Me.AltAbilityReady...} datatypes are broken atm and 
  have been disabled.

12 July 2004 by DKAA
- slot hand is now hands to be consistent
- updated some of the distributed macros

9 July 2004 by Lax:
- Newest version of the readme.chm from Wassup
- Added/changed MQ2Data type members
  int item.Tribute: Tribute value

3 July 2004 by DKAA
- added /who noguild

3 July 2004 by Amadeus:
- Added new command:  /substitute 
  ** Syntax: 
  **        - /substitute list
  **        - /substitute <orig> delete
  **        - /substitute <orig> <substitution>   (see examples below)
  ** This new command allows you to create custom midline substitutions that will work
  ** anywhere in a command.  It works VERY similarly to aliases in some respects, esp.
  ** in how it is saved in the .ini file and how the commandline syntax is structured. 
  ** Substitutes are called from any alias or commandline by using the percent sign (%)
  ** followed by your orig. text.
  **
  ** Examples:  "/substitute mom Mother"
  **            "/substitute omg Oh my god!"
  **            "/substitute k %omg, kill %t before I tell your %mom"
  **
  ** The final example if you typed "/say %k" would produce:  "/say Oh my god!, kill
  ** TARGET before I tell your Mother"
  **
  ** Please note the following rules/reminders:
  ** 
  ** 1.  You don't use the percent signs when creating the substitutions or editing your
  **     config file.
  ** 2.  You can use MQ's subsitutions without spaces around them (unlike EQs!) (ie: 
  **     "/echo %omg%mom" would return "/echo Oh my god!Mother"
  ** 3.  Substitutions do not currently work in macros.
  ** 4.  "/sub" is currently a valid shorthand for "/subsitute"
  ** 5.  You can use EQ's wildcards (ie: %t) within your substitutions; however, you 
  **     have to leave spaces around them (yes, they suck)
  ** 6.  You cannot CURRENTLY replace EQ wildcards with MQ substitutions (ie, you can't
  **     make a replacement for %m (This may be supported in the future.)
  **
- Fixed CONTENTS struct (thanks ieatacid)
- Fixed routines.mac, arrows.mac, and arraytest.mac (Dont_know_at_all)

2 July 2004 by Amadeus:
- Fixed "/who guild <guildname>" on some servers (It seems that on some servers, SOE
  removed guilds but left the entry giving bogus guild entries in the list where the
  'name' was blank, thus ending the search loop prematurely.)
- Added "/who knight"  (returns Paladins and Shadowknights in the zone)
- Added "/who tank"    (returns paladins, shadowknights, and warriors in the zone)
- Added "/who healer"  (returns druids and clerics in the zone)
- Added "/who dps"     (returns wizards, rangers, and rogues in the zone)
- Added "/who slower"  (returns shamans, enchanters, and beastlords in the zone)

30 June 2004 by Amadeus:
- Refined "/who npc named" to work a bit better
- Added "/who npc merchant"
- Added "/who npc tribute" (returns tribute masters)
- Added "/who npc gm" (returns GUILDmasters)
- Removed the Old SPAWNINFO struct

28 June 2004 by Lax:
- Added MQ2Data Top Level Object:
  bool LineOfSight[y,x,z:y,x,z]: Determines Line of Sight in 1, 2 or 3 dimensions.  Any not given will default to your character's current x y or z.
- Added MQ2Data type members:
  bool spawn.LineOfSight: Determines if your character has Line of Sight to this spawn
  bool switch.LineOfSight: Determines if your character has Line of Sight to this switch
  bool ground.LineOfSight: Determines if your character has Line of Sight to this ground item
- API now has static inline BOOL LineOfSight(PSPAWNINFO Origin, PSPAWNINFO CanISeeThis)

27 June 2004 by Amadeus:
- Added 'named' flag to the superwho filters.  It simply checks to 
  see if the spawn's name begins with a capital letter or with a
  pound (#) sign.  (examples:  '/who npc named', '/who npc named 65')
  ** This works best in places like the Plane of Hate.

23 June 2004 by Amadeus:
- ieatacid's CHARINFO update (primarily just offset locations updated)
- ieatacid's update to EQRAIDWINDOW struct
- Removed OLDCHARINFO struct

23 June 2004 by Lax:
- Fixed Bank stuff in CHARINFO
- "listselect" notify now works in combo boxes
- Fixed minor problem with operator precedence in Calculate (1-1-1 previously evaluated to
  positive 1, now it correctly evaluates to negative 1)
- Changed/Added MQ2Data members:
  int window.Items: Number of items in a list or combo box
  int window.List[text]: Find an item in a list or combo box by partial match (use window.List[=text] for exact)  Example: ${Window[TradeskillWnd].Child[RecipeList].List[=Inky Shadow Silk]}

21 june 2004 by DKAA:
- Fixed a crash in echo when the lines are longer than 2043

21 june 2004 by DKAA:
- Fixed the EQMERCHWND alignment and renumbered the CSIDLWND struct.

19 June 2004 by Lax:
- Fixed FastCalculate and EvaluateRPN functions.  Calculate works fine now, stfu rtfm etc ;)
- DKAA fixed some struct stuff
- Amadeus fixed some struct stuff

14 June 2004 by Lax:
- Replaced Calculate function with a much faster version. Also added an operator or two.
  I'll make sure they get added to the manual. How much faster? The existing calculate
  ran on my system 4,200 times in a short amount of time and took one full second of CPU
  time to do so. The same calculations ran with the new calculate 77,000 times and took 
  only 620ms. Extrapolating the data it would have taken about 124,000 times calling 
  calculate to match the old 4,200... or about 29.5 times faster (that's a lot).
- Added sub lookup map from Gus to speed up macros a little bit
- Undid MQ2EQBugFix, which was currently creating a bug (note to self: in future bug fixes,
  make sure it's only going to try to fix it for the correct version)
- Fixed an offset
- Standard search spawn now allows multi-word names.
- /mqlog no longer adds an extra line

3 June 2004 by Lax:
- Fixed string.Arg, string.Token, NearestSpawn, spawn.NearestSpawn, LastSpawn

2 June 2004 by Lax:
- Fixed some stuff, yadda yadda.  I forget now.
- Bodytype 10 has been identified as Dain, thank you for the reports

29 May 2004 by EqMule:
- Fixed EQ_INTERACTGROUNDITEM so click left item works again...
- Updated zipit.lst (personal reminder: dir * /s /N /A-D /B > zipit.lst)

28 May 2004 by DKAA:
- Fixed the message ID for mq2bzsrch.

27 May 2004 by Lax (more):
- Fixed stack overflow bug in one of the functions that handles window names.  I fixed it in one
  before putting up the update but didn't in an exact copy of it above it.  Lax truly lacks. ;)
- Added pet weapon procced pet body type to the list of known body types.
- Fixed captioncolors not working correctly
- /who <level> will work properly, as you would have expected previously.  e.g. /who 65.
  Coincidentally this now works with the other spawn searches, /who /target /highlight /mapshow
  /maphide, ${Spawn[search]} etc.

27 May 2004 by Lax:
- Added "chest" to the standard spawn searches used by /who, /target, /highlight, /mapshow, 
  /maphide, etc
- Fixed some problems with the window suff introduced in the May 16 zip
- Added/changed MQ2Data members:
  string spawn.Type: PC NPC Untargetable Mount Pet Corpse Chest Trigger Trap Timer Item 
- New MQ2Data Top-Level Object:
  int SpawnCount: Total number of spawns in current zone
  int SpawnCount[search]: Total number of spawns in current zone matching the search

24 May 2004 by DKAA:
-Fixed a couple problems with the makefiles (mq2chat wasn't building)
-A special update for mq2safe users

16 May 2004 by Lax:
- UI subsystem of MQ2 is now smarter.  All window and control names are now case insensitive,
  and controls can be used by ScreenID *or* Piece name.  /windows <windowname> now shows, for 
  each child of the given window, ScreenID, Piece name, and the TYPE of control (e.g. label,
  button, invslot, spellgem, etc).
- window.List now only works on list boxes (will not crash on other types, just give NULL)
- Added/changed MQ2Data members:
  string window.Name: Name of window piece (e.g. "ChatWindow" for top level windows, or the Piece name (NOTE: CUSTOM UI DEPENDANT) for child windows)
  string window.ScreenID: ScreenID of window piece (ScreenID is NOT custom ui dependant, this *must be* the same on ALL UIs)
  string window.Type: Type of window piece (Screen for top level windows, or Listbox, Button, Gauge, Label, Editbox, Slider, etc)
- Fixed /target next, as well as targeting the origin of the search (e.g. you, or the spawn
  already targeted)
- Fixed turbo problem with using /macro from within a macro

16 May 2004 by DKAA:
- Fixed a where using loc and radius in spawn searches would return spawns further than the radius

15 May 2004 by Lax:
- Fixed bug in /who that made it show no spawns for some people, even though there were spawns...
- Standard search spawns will accept class names or short names without using the "class" keyword.
  Shadowknight is used without a space, and short names are all 3 letters ("shd", not "sk").  
  Note that cleric's short name is "clr" not "cle".
- Bug with MQ2Chat plugin that caused events to be processed twice has been fixed
- MQ2IRC will now process all lines as custom events.  Note that it does not process them as 
  #chat events.
- Turned off the PCClass captioncolor option, PC caption colors will default to EQ's settings.
  It was left on by mistake after testing a bug fix.  You can turn them back on if you wish by
  using the /captioncolor command like so: /captioncolor pcclass on

14 May 2004 by Lax:
- MQ2ChatWnd (the MQ2 Chat Window support) got some upgrades.  First of all the window was not
  limiting the size of its scrollback, so after so much went on in the MQ2 window, your framerate
  would drop like a rock.  To achieve proper scrollback limiting without lagging you too much,
  I put in a system to make it buffer the chat that goes to it, and only display so many lines
  per frame.  The MQ2ChatWnd font size option now works somewhat...  The font sizes are not the
  same as EQ's chat window sizes yet, so be aware of that.  I'll work on it ;)  You will probably
  want somewhere from -3 to 2.  /mqfont <#>
- MQ2Map filters added: untargetable, trap, timer
- /who has been changed a little bit.  When a TRIGGER, TRAP, TIMER, or UNTARGETABLE is listed,
  that will be noted at the end of the line in red (very helpful).  The routine has also been
  updated for efficiency, so there is less lag with large /who result sets.
- Standard spawn searches (This includes /who, /target, ${Spawn[search]}, etc) have been 
  slightly modified.  "invis" is NO LONGER A VALID KEYWORD.  If you have this in macros, etc 
  you will need to change it.  The updated spawn types ARE valid keywords (trigger, trap, 
  timer, untargetable). If your search is for type "npc" you WILL get untargetable types in
  your search results (particularly helpful for /who).
- Added/changed MQ2Data members:
  string spawn.Type: PC NPC Untargetable Mount Pet Corpse Trigger Trap Timer Item 
  string string.Token[n,separator]: Retrieve a token from the string using a custom separator.  Unlike Arg, this will not skip empty values
  spell item.Spell: Spell effect
  float item.CastTime: Spell effect's cast time
  string item.EffectType: Spell effect type
  ticks character.AltAbilityTimer[n]: Alt ability reuse time left, by number
  ticks character.AltAbilityTimer[name]: Alt ability reuse time left, by name
- spawn.Hunger and spawn.Thirst have returned to active duty
- You can now list child windows from in-game with the /windows command, like so:
  /windows <name>
  e.g.: /windows InventoryWindow
- /itemnotify in <pack> <#> <notification>  now works with sharedbank slots.

13 May 2004 by Lax:
- Fixed "by class" caption colors
- Fixed some bodytypes being identified as triggers (note that untargetable NPCs *are* 
  triggers)
- Fixed target caption leakage (would stay drawn after switching targets)
- /who will show "invis" spawns if any parameters are given.  Spawn search functions,
  including /who and /target, will probably get updated soon.	
- Fixed problem with leading spaces in sub parameter declarations
- MQ2HUD now allows for different HUDs.  Each different HUD is stored in MQ2HUD.ini, but
  in different sections.  The default HUD is "Elements" because that's what it originally
  used.  To load a different HUD, the command is "/loadhud <name>" like "/loadhud bard".
  In this case, the [bard] section (not case sensitive, so it could also be [BARD]) of
  MQ2HUD.ini will be used.  To load the default HUD specifically, the command is 
  "/defaulthud".  MQ2HUD also now adds the following MQ2Data Top-Level Object:
  string HUD: Name of currently loaded HUD.
- MQ2FPS now fixes the bug where CTRL ALT and SHIFT keys stick when you switch windows.
  This is a bug in EQ that happens because the release of the key is not captured by EQ after
  it has been swapped to the background.  MQ2FPS now releases the keys as soon as EQ goes
  to the background, so this will no longer be an issue.
- New command to complement the /ctrlkey /altkey /shiftkey commands:
  Usage: /nomodkey <command>
  This command will release all ctrl/alt/shift keys for the duration of executing the 
  given command.
- Added/changed MQ2Data members:
  bool spawn.Anonymous: Anonymous?
  bool spawn.Roleplaying: Roleplaying?
  string string.Token[n,separators]: Retrieve a token from the string

12 May 2004 by Lax:
- Fixed the mysteriously disappearing #event handling in macros ;)

11 May 2004 by Lax:
- Added nifty changes.txt reader to character select screen.  Now you have no excuse!
- Fixed problem with events mysteriously having parameters disappear
- Updated Blech to fix a bug with some #events disappearing (and not firing)
- Your target's caption will now always be drawn
- Added LDoN Recruiters and Merchants to the list of full class names.
- Added /captioncolor command, which allows a lot of custom spawn caption coloring.  For example,
  the caption of marked NPCs or assist NPCs can be a specific color.. the caption of bankers and
  merchants can be a set color.  NPCs can be done by con color.  All spawns can be done by
  CLASS color (using the raid settings).  Note that you can only set the raid class colors right
  now through the raid options window.  You can open this window by typing
  /windowstate raidoptionswindow show
  Usage: /captioncolor <list|<name off|on|#>>
  Examples:
  /captioncolor list
  /captioncolor pcclass on
  /captioncolor pctrader on
  /captioncolor pctrader 255 128 0
- Changed /windowstate command to use the window mapping used by ${Window[name]}, /windows, etc.
- Fixed issues with "charm" and the invslot type
- raidmember MQ2Data type now inherits "spawn" (when they are in zone)
- Added/changed MQ2Data members:
  class raidmember.Class: Raid member's class (works without being in zone)
  int raidmember.Level: Raid member's level (works without being in zone)
  int item.WornSlots: The number of invslots this item can be worn in (fingers/ears count as 2 slots)
  invslot item.WornSlot[n]: The nth invslot this item can be worn in (fingers/ears count as 2 slots)
  bool item.WornSlot[name]: Can item be worn in invslot with this name? (worn slots only..)

10 May 2004 by Lax (more):
- Fixed once and for all the crash bugs relating to spawn captions (WHICH ARE *NOT* THE HUD)

10 May 2004 by Lax:
- Fixed problem relating to false negatives determining if a spawn is a TRIGGER (e.g. flavor
  text, trap, etc).  This solves crash issues in the latest zip with the custom caption
  system.  This also solves non-crash issues identifying "invisible spawns" in spawn searches,
  as well as spawns that were previously identified as NPCs in MQ2Map.

09 May 2004 by Lax (more):
- Fixed VS6 compile errors in Blech
- Fixed reported crash bug
- Fixed possible crash with HUDs
- Added MQ2HUD "type" 8, for character select screen.  This should fix some potential
  crashes when using custom HUDs and entering char select.

09 May 2004 by Lax:
- Removed remnants of MQ2Parms system.  Rest in peace.  Phase 4.
- Cleaned up a lot of old code that was being kept in comments
- Removed mount captions, they just crash the client
- Added optional parameter to /delay.
  Usage: /delay <time> [condition to end early]
  This lets you use a delay that has a possibility to end early.  For example...
  /keypress forward hold
  /delay 1s ${Spawn[1234].Distance}<${Spawn[1234].MaxMeleeTo}
  /keypress forward
- New command /noparse
  Usage: /noparse <command>
  Prevents a command from being parsed for MQ2Data.  For example..
  /noparse /ini blah blah blah ${stuff}
  Will actually write the ${stuff} literally instead of changing it to the current value
  of stuff.
- Added/changed MQ2Data members:
  int macroquest.MouseX: Mouse's x location
  int macroquest.MouseY: Mouse's y location
  string ticks.Time: Time in the form mm:ss
  string ticks.TimeHMS: Time in the form hh:mm:ss (if there are no hours, the form will be mm:ss)
  int character.CountBuffs: Total number of buffs (not including short duration buffs)

07 May 2004 by Lax:
- Added "Lax/Blech" support to custom events.  The Blech system allows much easier parsing of
  incoming chat.  Custom events will now support more parameters that are automatically
  parsed based on the match text.
- Fixed up EQ's handling of spawn captions (name above their head). Only the nearest 35 spawn
  captions will be updated by default (and even then, only those close enough that you'd see 
  their name).  EQ itself constantly updates the name of every spawn in the zone, even though 
  only a small portion of those are displayed.
- Added an option to /caption command
  Usage: /caption <list|type <value>|update #>
  "/caption update #" will set the number of nearest spawns for MQ2 to update the name of
  each pass.  By default, this is 35.  If you have performance issues after this update,
  please post about it on the forums.  Find a happy update number and let us know.
- Added marked NPC and assist target leadership stuff to default captions, also put guilds on
  the line below the name.  The defaults should mostly look like EQ's now.
- Fixed macro.Params
- Fixed invslot names
- Added/Changed MQ2Data Members:
	spawn character.TargetOfTarget: Target of target   (moved to character type)
	bool spawn.Assist: Current Raid or Group assist target?
	int spawn.Mark: Current Raid or Group marked npc mark number (raid first)
	spawn character.RaidAssistTarget[n]: Current raid assist target (1-3)
	spawn character.GroupAssistTarget: Current group assist target
	spawn character.RaidMarkNPC[n]: Current raid marked NPC (1-3)
	spawn character.GroupMarkNPC[n]: Current group marked NPC (1-3)

05 May 2004 by Lax (even more):
- Plenty of positive feedback on the custom spawn captioning.  Plenty also asking why shownames
  was not working properly.  There are now 4 levels of captions for Players, according to the
  shownames level, to solve this issue.  Therefore the ini options are now Player1, Player2, 
  Player3, Player4 rather than just Player.  Also, the guild status indicator now 
  capitalizes Leader and Officer, and added a "LDR" tag to your group leader.
- Added /caption command to set the custom captions from in-game.
  Usage: /caption <list|type <value>>
  To clear the specific setting, just do /caption <type> like so:
  /caption player1
- DKAA fixed the bzsrch problems
- Added MQ2Data member:
  bool spawn.GroupLeader: Is this your group's leader?
- Fixed CHARINFO struct.  Some Stuff appeared slightly wrong, like leadership exp and bank
  stuff.

05 May 2004 by Lax (more):
- Fixed crash on zoning relating to the new HUD functionality. Dont ask.

05 Max 2004 by Lax:
- Updated for patch and added README.CHM.  Keep an eye out, we should have the manual
  available in more formats (including printable) soon

04 May 2004 by Lax:
- New command
  Usage: /hud <normal|underui|always>
  * "Normal" will make the HUD display as it would normally on top of UI, not at char select
     or in "f10 mode"
  * "UnderUI" will make the HUD display as it would normally except UNDER the UI, and not at
     char select or in "f10 mode"
  * "Always" will make the HUD display under the UI, at char select, and in "f10 mode"
- New Plugin MQ2HUD.  Edit MQ2HUD.INI to add custom elements to your HUD.  You pick the spot
  on the screen, the color, and what gets displayed.  Every element gets parsed for MQ2Data
  each time it is displayed.
  Example MQ2HUD.INI:
    [Elements]
		TargetInfo=3,5,35,255,255,255,${Target}
		GMIndicator=3,5,45,0,0,255,${Spawn[gm]}
		CursorItemName=7,-15,-15,255,255,255,${If[${Cursor.ID},${Cursor},]}
		ClickMeForFun=6,-25,-25,255,255,255,${If[!${Cursor.ID},click me,]}
  The order is TYPE,X,Y,RED,GREEN,BLUE,TEXT.
  Type is currently any combination of the following:
    1 - Display in non-full screen mode
    2 - Display in full screen mode ("f10 mode")
    4 - X,Y is based on cursor location
  e.g. 1+2+4=7.  7 means all 3 of the above. 6 means 2 and 4. 3 means 1 and 2. Just add them
    together.  There is no way to end up with a number that could mean two different 
     combinations.
  Red, Green and Blue are each from 0 to 255. 255,255,255 is white, 0,0,0 is black.
  ** There is currently not a command to add or remove these from inside the game.  One will
     probably be added soon.  The plugin will automatically re-load the list from the .ini
     when you modify and save the .ini.
- Seeing as how the mouse functions perfectly fine in full screen mode, I've forced the cursor
  to display the same as it would in UI-visible mode.  The only difference is the item is not
  displayed on your cursor.  With MQ2HUD and the "CursorItemName" example, you could have it
  show the name of the item attached to your cursor in full screen mode (use type 6 if you
  want it to follow your cursor in full screen mode only).
- Added custom spawn captioning.  Set them in MacroQuest.ini [Captions].  Empty the setting 
  to make it use EQ's default.  By default our player caption is slightly different -  
  it shows their guild status if they are officer or leader of a guild.  Pet captions are a
  little different also - it will display the name of its master if it is a player's pet.
  Use "\n" to mean a new line when setting captions.
- Added MQ2Data Top-Level Object:
  spawn NamingSpawn: Spawn currently being captioned.  NULL when not captioning.
- Added/changed MQ2Data members:
  bool spawn.LFG: LFG?
  bool spawn.Linkdead: Linkdead?
  bool spawn.Trader: Trader?
  bool spawn.AFK: AFK?
  string spawn.AATitle: Actual AA title (e.g. Sage, Impresario, etc)
- MQ2Map adds Top-Level Object: spawn MapSpawn: If your cursor is on a spawn on the map, this is it
- Fixed ticks.Time

02 May 2004 by Lax:
- Added a popup box to the crash detected hook, explaining that the user should visit the
  MQ2::Bug Reports forum.
- Removed EasyDetour and EasyClassDetour.  There is a single replacement for the both of them
  called EzDetour.  EzDetourwName(offset,detour,trampoline).  Examples (which are all over in MQ2Main
  and plugins):
  EzDetourwName(ProcessGameEvents,Detour_ProcessGameEvents,Trampoline_ProcessGameEvents);
  EzDetourwName(CEverQuest__EnterZone,CEverQuestHook::EnterZone_Detour,CEverQuestHook::EnterZone_Trampoline);
- Renamed the REVERSE_DETOUR functions to reduce confusion.  These really had nothing to do
  with detours.  What it really does is lets you call a function at a given offset.  
  So, they are now:
  FUNCTION_AT_ADDRESS(function,offset)
  FUNCTION_AT_VARIABLE_ADDRESS(function,variable)
  FUNCTION_AT_VIRTUAL_ADDRESS(function,offset)
- Fixed small issue in MQ2Data parser
- Fixed /memspell not finding some spells correctly (Heroic Bond for example)
- MQ2 will now fix the string table by removing extraneous spaces from the end of strings,
  since EQ isnt smart enough to do it itself.  This fixes issues such as finding the AA
  "Bestial Alignment", which has two spaces after it in eqstr_us.txt.  
  ${AltAbility[Bestial Alignment]} previously did not work because of this issue.  It works
  now because of this fix.
- Added MQ2Data types
  raid, raidmember   (see reference for members)
- Added MQ2Data Top-Level Objects
  raid Raid: Raid you're in...
- Added/changed MQ2Data members
  string ticks.Time: Time in the form hh:mm:ss (if there are no hours, the form will be mm:ss)
  int skill.MinLevel: Minimum level for your class
  int skill.StartingSkill: Base skill level for your class
  int skill.SkillCapPre50: Skill cap pre-50 for your class
  int skill.SkillCapPost50: Skill cap post-50 for your class
  int character.FreeInventory: Count of free inventory spaces
  int character.FreeInventory[n]: Count of free inventory spaces of at least this size (giant=4)
  int character.LargestFreeInventory: Size of largest free inventory space
- LaxColor is now defaulted to off since most people now realize that it exists.  If you wish
  to turn it back on, LaxColor=1 in MacroQuest.ini.
- Fixed spawn.NearestSpawn issues
- Fixed ${Ini} absolute path issues
- Fixed some other issues that were brought up on the boards

30 Apr 2004 by Lax:
- Added MQ2Data members
  int macro.Params: Number of parameters to current sub

29 Apr 2004 by Lax (even more):
- Added option so that MQ2Data errors and normal errors (but not syntax errors that show
  /usage etc) will dump the macro stack.  This is ON by default.  To turn it off, set
  AllErrorsDumpStack=0 in MAcroQuest.ini section [MacroQuest]
- Added option so that the above errors will end the macro, aka makes them "fatal".  This is
  OFF by default. To set this, set AllErrorsFatal=1 in MacroQuest.ini section [MacroQuest]
- If for some reason you need to clear all GLOBAL SCOPE variables,
  /deletevar * global
  will do the trick.  For example, after you try to run an old macro and then realize the
  global scope changed and /zapvars no longer exists, but you can't make the variables outer
  scope because theyre already in global scope and you dont want to delete them all one by
  one....
- Perfected Multi-dimensional arrays

29 Apr 2004 by Lax (more):
- Fixed Multi-dimensional arrays

29 Apr 2004 by Lax:
- Fixed SPAWNINFO structure.
- NOTICE: Some MQ2Data members are currently MIA.  They may come back soon.  These include:
  character.Hunger
  character.Thirst
  character.GukEarned
  character.MMEarned
  character.RujEarned
  character.TakEarned
  character.MirEarned
  character.LDoNPoints

27 Apr 2004 by Lax (more):
- MQ2DataVars is now default.  Share and enjoy, share and enjoy!
- Fixed timer type member availability
- Added MQ2Data type: altability
- Added MQ2Data Top-Level Objects:
  altability AltAbility[n]: Alt ability by number
  altability AltAbility[name]: Alt ability by name
- Changed/Added MQ2Data Members:
  float spawn.MaxRange: Max distance from this spawn for it to hit you
  float spawn.MaxRangeTo: Max distance from this spawn for you to hit it
  int character.AltAbility[n]: Alt ability rank by number
  int character.AltAbility[name]: Alt ability rank by name
  bool character.AltAbilityReady[n]: Alt ability readiness by number
  bool character.AltAbilityReady[name]: Alt ability readiness by name
  int character.AltAbilityTimer[n]: Alt ability reuse time (seconds) left by number
  int character.AltAbilityTimer[name]: Alt ability reuse time (seconds) left by name
  spell character.CombatAbility[n]: Combat ability by number in your list (not same as others lists!)
  int character.CombatAbility[name]: Combat ability number in your list by name (not same as others lists!)
- Added an option to MQ2Map:  The "TargetMelee" mapfilter when set to 1 will draw a circle 
  representing how close to this spawn you must be to hit it.  Set to anything but 0 or 1 
  will draw a circle representing how close to this spawn you must be for it to hit you.
- Added some flavor for error messages.  Set LaxColor=0 in MacroQuest.ini [MacroQuest] to
  disable.  It's on by default or it wouldn't be as fun.

27 Apr 2004 by Lax:
- spawn.MaxRange now uses the proper melee range algorithm
- Fixed a crash bug in the Ini TLO
- Added proper relative/absolute path detection to /ini
- Fixed window.Checked
- Added MQ2Data members:
  int window.Style: Window style code
  bool window.Enabled: Enabled?
  bool window.Highlighted: Highlighted/mouse over?

26 Apr 2004 by Lax:
- Various error messages have been updated to be more specific.
- Fixed "outer" scope not being cleared by /endmacro.  Removed /zapvars in MQ2DataVars 
  since all it did was clear the outer scope.  It's no longer needed because the old global
  scope is separated into two scopes in MQ2DataVars.
- Fixed FindInvSlotForContents function (used in item.InvSlot.  item.InvSlot will no longer
  give NULL for valid items in your inventory/bank)
- Sub parameters (including those for events) are now allowed to have a type other than 
  string, when MQ2DataVars is enabled, like so:
  Sub MySub(int A, string B, float C)
- Fixed out-of-bounds by 1 crash in MQ2DataVar arrays
- MQ2FPS now allows you to disable the framerate display with /fps off (/fps on to enable again)
- MQ2EQIM feature set adjusted.  Now keeps your list of buddies (per character) and the last
  time they were seen online or on eqim (by any character).  Your friends list is automatically
  added as buddies.  A member was also added to the "buddy" type EQIM adds, time buddy.LastSeen.
- ${Ini} will allow either relative or absolute paths.  Also slightly modified what it gives
  you when you try to get a list of keys and supply a default (previously it would ignore
  the default and give NULL if there was no list).
- Improved parsing of " and ] within MQ2Data indexing.
  ${String["hi"]}: hi
  ${String["hi","hi"]}: hi,hi
  ${String[""hi""]}: "hi"
  ${String[hi"hi"hi]}: hi"hi"hi
  ${String[[MQ2] - Hi]}: [MQ2] - Hi
  ${String["""]}: "
- MQ2BzSrch plugin is now updated for MQ2Data.
  MQ2Data reference for MQ2BzSrch (because it's a plugin, not in main reference)
  -------
  Types added- bazaar, bazaaritem
  TLO's added- bazaar Bazaar: Bazaar search info
  ---
  bazaar 
  Members:
  ...bool Done: Search complete?
  ...int Count: Result count
  ...bazaaritem Item[n]: Result info by index (1-based)
  To String: Same as Done
  ---
  bazaaritem 
  Members:
  ...string Name: Item name
  ...spawn Trader: The guy selling it
  ...int Price: Price the guy is selling it for
  ...int Quantity: Number of this item this guy has
  ...int ItemID: The item's ID number
  ...int Value: Value of the item?
  To String: Same as Name
  -------
  
25 Apr 2004 by Lax (revision C changes):
- Fixed merchant.Item[=name] and corpse.Item[=name]
- Fixed character.PctEndurance
- Fixed problems with tabs in macros, and also with leading and trailing whitespace
- MQ2DataVars is READY.  Keep an eye out for important announcements about this!
- Added MQ2Data types for MQ2DataVars: array, timer

25 Apr 2004 by Lax (even more):
- Hopefully fixed crash caused by fixing the "LastCommand" stuff...
- Added MQ2Data Members:
  int character.MaxEndurance: Max endurance
  int character.PctEndurance: Percent endurance

25 Apr 2004 by Lax (more):
- Fixed spawn.NearestSpawn
- Changed buff.ID so that it gives the song # or buff # instead of the spell's ID

25 Apr 2004 by Lax:
- Fixed once and for all the /itemnotify and /notify crashes
- Fixed the rendering rate defaults (will no longer flicker like a strobe light ;)

23 Apr 2004 by Lax (more):
- Added MQ2Data Type:
  skill (see reference for members)
- Added MQ2Data Top-Level Objects:
  string GroupLeaderName: group leader's name (works even if they are out of zone)
  spawn GroupLeader: group leader (only works if they are in zone)
  skill Skill[n]: Skill by number
  skill Skill[name]: Skill by name
- Added/Changed MQ2Data Members:
  spawn spawn.NearestSpawn[search]: Find the nearest spawn matching this search, to this spawn (most efficient on yourself)
  spawn spawn.NearestSpawn[n,search]: Find the nth nearest spawn matching this search, to this spawn (most efficient on yourself)
  string window.List[n]: Get the first-column text for the nth item in a list box.  Example: ${Window[TradeskillWnd].Child[RecipeList].List[1]}
  int window.List[text]: Find an item in a list box by partial match (use window.List[=text] for exact)  Example: ${Window[TradeskillWnd].Child[RecipeList].List[=Inky Shadow Silk]}
  int string.Count[char]: Count the number of occurrences of a particular character in the string
  bool window.Checked: Checked? (useful for buttons)
  string string.Left[-length]: The left ("all but" length) of the string.. Left[-1] of "Left" will be "Lef"
  string string.Right[-length]: The right ("all but" length) of the string.. Right[-1] of "Left" will be "eft"
  bool character.RangedReady: Ranged attack ready?
  bool character.AltTimerReady: Alternate timer ready? (Bash/Slam/Frenzy/Backstab.  Note that AbilityReady works fine with most of these)
  int macroquest.Running: Running time of current MQ2 session, in milliseconds
- Fixed AbilityReady for the alternate timer abilities (Bash, Slam, Frenzy, Backstab, possibly others)
- Fixed /ctrlkey /shiftkey and /altkey.  They would sometimes "stick" the key down.
- Added a notification to /notify "listselect", used to select the nth item in a list box.
  Example: /notify TradeskillWnd RecipeList listselect 1
  Use 0 to clear your selection.
- ${Group[0]} is now the same as ${Me}.  Group members are still 1-5.
- Added command to MQ2FPS:
  /render <fg|bg> <#|~#>
  Sets the foreground or background rendering rate.  This is how many out of n frames MQ2FPS
  will allow to be drawn.  You keep moving full speed, the client responds to mouse or keys,
  the UI is still drawn... but, the world itself will not be drawn as often.
  Use with ~ to draw n-1 out of n frames, or without to draw 1 out of n frames.
  e.g. /render bg ~3 will draw 2 out of 3 frames.  /render bg 3 will draw 1 out of 3 frames.

23 Apr 2004 by Lax:
- Changed top #turbo to 40, still defaults to 20
- Fixed Ini Top-Level Object again
- Fixed "enviro" slots so that they work for enviro1-10 not just 1-8

22 Apr 2004 by Lax:
- Readme.html has been removed from the zip by request of its author.  It is being worked on
  and will return.
- /selectitem GONE
- /finditem GONE
- /click functionality has been SEVERELY reduced.  It will now function given an x,y,
  and on an item or spawn (target).  Upgrade to /notify for UI interaction.
  /notify <window> <button screen id> <notification>
  example:
  /notify LootWnd DoneButton leftmouseup
  Window names and control ScreenID's are found in the XML files, and are NOT screwed up
  by custom interfaces (unless your UI does not have the button)
- Fixed item slot name discrepancies.  What was previously "primary" and "secondary" is
  "mainhand" and "offhand".  It was one thing in some places, but not in others.  Should
  be all the same now.
- Underscores(_) are again valid in variable names
- Added "STUN" to spawn.State
- Fixed Ini Top-Level Object
- ** Added/changed MQ2Data type members
  string macroquest.Error: Last normal error message (replaces $getlasterror but will NOT have the old values!)
  string macroquest.SyntaxError: Last syntax error message (usage: /blahblah)
  string macroquest.MQ2DataError: Last MQ2Data parsing error message
  spawn spawn.TargetOfTarget: Target of target (May only work in "Me": ${Me.TargetOfTarget.PctHps}, etc)
  int item.BuyPrice: Price to buy this item at this merchant
  int item.SellPrice: Price to sell this item at this merchant
  item merchant.Item[name]: Finds an item by partial name at this merchant (use merchant.Item[=name] for exact)
  item corpse.Item[name]: Finds an item by partial name in this corpse (use corpse.Item[=name] for exact)
  float character.PctGroupLeaderExp: Group leadership exp as a %
  float character.PctRaidLeaderExp: Raid leadership exp as a %- bool character.Stunned: Stunned?
  bool spawn.Sitting: Sitting?
  bool spawn.Standing: Standing?
  bool spawn.Ducking: Ducking?
  bool spawn.Binding: Binding wounds?
  bool spawn.Feigning: Feigning?
  bool spawn.Invited: Invited to group?
  bool class.PetClass: Pet class? (shaman, necromancer, mage, beastlord)
  bool class.PureCaster: Pure caster? (can gate!)
  bool class.CanCast: Can usually cast? (not melee only)
  bool class.DruidType: Druid/Ranger?
  bool class.ShamanType: Shaman/Beastlord?
  bool class.NecromancerType: Necromancer/Shadowknight?
  bool class.ClericType: Cleric/Paladin?
  float math.Sqrt[formula]: The square root of formula
- New MQ2Data type "plugin"
- New TLOs
  plugin Plugin[name]: Finds plugin by name
  plugin Plugin[n]: Plugin by number, starting with 1 and stopping whenever the list runs out of plugins.
- Fixed LastSpawn[n] and LastSpawn[-n], also added them to reference.
- New command: /combine <pack> - hits combine on this container
- New command: /drop - drops item on cursor
- New command: /clearerrors - clears each of the "last errors"

21 Apr 2004 by Lax:
- Fixed if/newif

20 Apr 2004 by Lax:
- /if is now GONE.  /if is now the same as what /newif was.  /newif is aliased to /if.
- /sendkey and /press are now GONE.  Please update to /keypress, which as of 15 Apr 2004 allows
  pressing key combinations as well as the actual command.  Example:  /keypress alt+f
- /filter macros will now hide the output of /endmacro (if successful) and /zapvars (always)
- MQ2Labels updated for MQ2Data
- Fixed time.Year and time.Date
- Fixed charm invslot (number 0)
- Fixed ${If[]} handling of conditions
- Fixed FindItemCount to give the number of individual items rather than stacks
- MQ2EQIM plugin (which notifies you when someone on your EQIM buddy list changes) now keeps
  track of your buddy list and adds a MQ2Data type and Top-Level Objects:
  ** buddy type
  Members:
  ...string Name: Buddy's name (may be fennin.Name or just Name, depending on how you added them)
  ...string Status: "Removed from list",  	"Offline",	"EQIM",	"EQIM (AFK)",	"Unknown Status(4)",	"Playing",	"Playing (AFK)"
  ...int StatusID: Numeric representation of the above (0,1,2,3,4,5,6)
  To String: Same as Name
  ** Top-Level Objects
  buddy Buddy[name]: Info on buddy with this name
  buddy Buddy[n]: Buddy with this index number in the system
  int Buddies: Size of the buddy index (will not necessarily be equal to the number of buddies, but n in Buddy[n] will never exceed this number)
- Added Top-Level Object:
  int FindItemBankCount[name]: Count of items in bank by partial name match.  FindItemBankCount[=name] will find exact
- Changed "character" member "PlatShared" to "PlatinumShared"

19 Apr 2004 by Lax:
- ** MQ2DATA PHASE TWO ** If something is missing from MQ2Data it's because you never opened
  your damn mouth.  If you need something in MQ2Data whether it was previously available or
  not, speak up.  You're on your own if you want to figure out how to enable MQ2Parm at this
  point, good luck (I'm making it difficult on you so you will get your ass in gear)!  The
  readme is not yet updated.
- Fixed alerts being missing from SpawnMatchesSearch.  They worked in some spawn searches but
  not others.
- character.Inventory now uses the same numbering as InvSlot
- Added/changed MQ2Data members
  invslot invslot.Pack: Container that must be opened to access the slot with /itemnotify
  int invslot.Slot: Slot # inside that pack
  string invslot.Name: For inventory slots not inside packs, the slot name
  string spawn.ConColor: GREEN, LIGHT BLUE, BLUE, WHITE, YELLOW, RED
  int character.PetBuff[name]: Finds slot with this spell name
  spell character.PetBuff[n]: The spell in this slot (1-29)
  int character.GroupLeaderExp: Group leadership exp
  int character.GroupLeaderPoints: Group leadership points
  int character.RaidLeaderExp: Raid leadership exp
  int character.RaidLeaderPoints: Raid leadership points
  int character.Platinum: Platinum
  int character.Gold: Gold
  int character.Silver: Silver
  int character.Copper: Copper
  int character.PlatinumBank: Platinum in bank
  int character.GoldBank: Gold in bank
  int character.SilverBank: Silver in bank
  int character.CopperBank: Copper in bank
- New MQ2Data Top-Level Objects
  int FindItemCount[name]: Count of items on character by partial name match.  FindItemCount[=name] will find exact
- MQ2FPS plugin now adds these Top-Level Objects (these are NOT in the reference because they
  are from a plugin not built in):
  float FPS - Current frames per second
  int MaxFPS - Current max frames per second
  bool Foreground - Is this session in the foreground?

17 Apr 2004 by Lax:
- Fixed "window" data type's "To String"
- Fixed all VC6 project files so PDB/MAP files are produced for debugging
- New MQ2Data type
  invslot - Inventory slot (not necessarily "in your inventory", this may be in merchant window, bank, etc)
  see reference for current list of members.
- Added/changed MQ2Data members
  invslot item.InvSlot: Inventory slot for this item
- New MQ2Data Top-Level Objects
  invslot InvSlot[name]: Inventory slot by name
  invslot InvSlot[#]: Inventory slot by number
  item FindItem[name]: Find item on character by partial name match.  FindItem[=name] will find exact
  item FindItemBank[name]: Find item in bank by partial name match.  FindItemBank[=name] will find exact
  item SelectedItem: When using a merchant, etc. this is the selected item
  
15 Apr 2004 by Lax:
- Fixed /destroy crash
- Fixed "random" crash on zoning with MQ2Map loaded, due to a bug in the recently revised ConColor
- Fixed /cast issue casting "Bane" instead of "Bane of Nife" etc
- Fixed spell manager structure
- Fixed /doortarget id #, which would invariably crash
- Fixed and changed /keypress so that it also accepts key combinations, and will not crash no matter how hard you try.
  /keypress with key combinations will have the same effect as /keypress using the command name, it will not
  type the key into the chat window.  If you need to type into a window specifically (chat windows, social edit, etc)
  /keypress <key> chat
  example: /keypress e chat
  Note that you cannot use both hold and chat, and chat is only valid for the key not a command name.
  ** /sendkey and /press will give a warning the first time per session they are used that they are
     now completely obsolete and you should switch to /keypress.  they will be removed soon.
- Fixed and tested "heading" type's "To String"
- /newif will no longer quietly execute the "false" branch when it fails to parse the conditions.  The conditions
  after parsing MQ2Data/MQ2Parm will be displayed in an error message, and the macro will end.
- Other minor issues fixed

14 Apr 2004 by Lax:
- Fixed MQ2KeyBinds
- Fixed MQ2ChatWnd.ini

13 Apr 2004 by Lax:
- Fixed ! in Calculate (worked most of the time, but not in some special cases)
- Fixed heading's "To String" to give the correct heading.  heading.Name/heading.ShortName were fine
- Fixed time.Time12 to be 12 hour (oops)

9 Apr 2004 by Lax:
- Fixed != in Calculate (and therefore in /newif, math.Calc, etc), and implemented ! as
  the unary NOT operator.  This gives 0 if your calculation is non-zero, or 1 if your
  calculation is zero.
- MQ2Data changes:
  -- Swapped Y and X back to being backwards-backwards or backwards-forwards, or whatever they
     originally were
  -- Added "NWU" coordinates (North/West/Up), the three positively oriented directions in EQ.  
     Spawns also have a shortcut for SED (South/East/Down).  All type member names involving 
     XYZ have a NWU complement (none necessary for the "index" bracketed part, of Heading[y,x] 
     for example)
  -- Fixed character.AbilityReady
  -- Fixed item (TO STRING)
  Top Level Objects
  * spawn LastSpawn: The last spawn chronologically.
  * spawn LastSpawn[n]: The nth from last spawn.. LastSpawn[1] is the LastSpawn.. LastSpawn[2] is 2nd from last, LastSpawn[3] is 3rd from last, and so on
  * spawn LastSpawn[-n]: The nth from FIRST spawn.. LastSpawn[-1] is you, LastSpawn[-2] is the second spawn, LastSpawn[-3] is the third spawn, and so on
  Additions/Changes to existing types:
  * heading Heading[y,x]: Heading from player's current position to y,x
  * float math.Distance[y,x,z:y,x,z]: Performs distance calculations in 1, 2 or 3 dimensions.
    Any not given will default to your character's current x y or z.
  * bool item.Stackable: Stackable?
  * bool merchant.Open: Merchant open?
  * float merchant.Markup: The amount used to calculate item values on this merchant 
    (Markup is what your charisma, faction, etc change).  Markup*Cost=Merchant's sell price.
    Cost*(1/Markup)=Your sell price. Markup of 1.05 is highest no matter what, so there might
    not be any actual cap based on charisma.
  * int merchant.Items: Item count on the merchant
  * item merchant.Item[n]: nth item on the merchant  
  * bool corpse.Open: Corpse open?
  * int corpse.Items: Item count on the corpse
  * item corpse.Item[n]: nth item on the corpse
  * item character.Inventory[slotname]: Item in this slot (inventory slots only, but 
    same names as /itemnotify)
  * bool character.SpellReady[name]: Gem with this spell name ready for cast?
  * bool character.SpellReady[slot]: Spell in this gem ready for cast?

8 Apr 2004 by Lax (more)
- MQ2Data changes:
  Top level objects:
  * heading Heading[x,y]: Heading from player's current position to x,y
  Additions/Changes to existing types:
  * int item.Container: The number of slots, if this is a container
  * int item.Items: The number of contained items, if this is a container
  * item item.Item[n]: The item in this slot, if this is a container
- Item links were apparently not working in the MQ2ChatWnd, nobody reported this until now.
  Thanks people who noticed it and never reported it!  Anyway, item links in MQ2ChatWnd are
  simply stripped until I figure out the issue.  Item links in MQ2Chat still work fine.

8 Apr 2004 by Lax
- MQ2Data changes:
  - macro.Defined is now a top level object instead
    bool Defined[name]
  - Fixed all variable parsing when MQ2Parms is not on
- Fixed a major problem with /newif, should now "work as intended"
- Fixed (I think) problem with /face which let the macro continue before facing the target
  completed

7 Apr 2004 by Lax
- Changes to MQ2Data system:
  *** NOTICE: All X and Y coordinates used by the MQ2Data system have been REVERSED.
      Internally, MQ2 stays the same as it has been forever.  However, you will now
      notice that "/echo ${Me.X}, ${Me.Y}, ${Me.Z}" will give the same order as seen
      by typing /loc
  Top level objects:
  * currentzone Zone: Zone information about current zone
  * zone Zone[id]: Zone information for zone with this id
  * zone Zone[shortname]: Zone information for zone with this name
  * time Time: Your local time in real life
  * time GameTime: Game time
  * type Type[name]: Info about the type with this name
  * heading Heading[degrees]: Forms a heading type in the given direction in degrees
  * string Ini[filename,section,key,default]: Reads from an ini file.  section, key, 
    and default do not need to be given.  section and key may be set to -1 to skip them 
    and give a new value.  If section or key are not given, multiple values are read...
  Additions/Changes to existing types:
  * bool string.Equal[text]: Strings equal? Case does not count...
  * bool string.NotEqual[text]: Strings not equal? Case does not count...
  * bool string.EqualCS[text]: Strings equal? Case counts!
  * bool string.NotEqualCS[text]: Strings not equal? Case counts!
  * string string.Arg[n,separator]: Gets nth argument using separator as the separator (single character). If separator is not given, defaults to space
  * zone character.Bound: The zone you are bound in
  * int character.Skill[name]: Skill level of skill with this name
  * int character.Skill[n]: Skill level of skill with this index
  * int character.Ability[name]: Doability button number this skill name is on
  * string character.Ability[slot]: Skill name assigned to this doability button
  * bool character.AbilityReady[name]: Ability with this name ready?
  * bool character.AbilityReady[slot]: Ability on this button ready?
  * spell character.Book[slot]: Spell assigned to this slot in your spellbook
  * int character.Book[name]: Spell slot the spell with this name is assigned to in your spellbook
  * float (TOSTRING): Changed to ###.## instead of .###
  * heading spawn.Heading: (changed to "heading" type)
  * heading spawn.HeadingTo: (changed to "heading" type)
  * heading switch.Heading: (changed to "heading" type)
  * heading switch.DefaultHeading: (changed to "heading" type)
  * heading switch.HeadingTo: (changed to "heading" type)
  * heading ground.Heading: (changed to "heading" type)
  * heading ground.HeadingTo: (changed to "heading" type)
  New types:
  * currentzone
  * time
  * heading
  * type
  *** Special handling is used for casting to "type", such that the new data is equal 
      to the old type, and the new type is "type".
  -- Fixed type casting so that members of the new type may be accessed as expected (this
     was incorrectly ending the parsing at the type cast until now)
- ConColor changed to take 1 parameter
- FindMount tweaked/inlined
- Changed the "RunNextCommand" to remain to TRUE until set to FALSE, so only cases where
  the next command should not be run need to be explicitly set (this should increase
  macro performance in most cases, but some commands may need to be correctly updated)
- /declare will no longer spam you if the variable previously existed.  If the variable
  previously existed, it will be quietly deleted and replaced by the new one.  This might
  cause some people problems but they will learn quickly ;)
- New command /deletevar <name> - Deletes an existing variable.  Gives a message if the
  variable did not exist, but no message if the variable did exist.
- /notify modified to work for clicking off buffs and other things it would not previously
  work for.  However, items must still be clicked using /itemnotify.  /notify now accepts
  all of the same clicks as /itemnotify (leftmouse,leftmouseup,leftmouseheld,etc)

31 Mar 2004 by Lax (more)
- Fixed character member PctExp
- Added character members:
  float PctAAExp: % AA exp..
  bool Moving: Moving? (includes the mount hack so you're not constantly "moving" when sitting on a mount)
- Added spawn members:
  bool Swimming: Swimming?
  bool Underwater: Underwater?
  bool FeetWet: Feet at least wet?
  int Animation: Animation id
  int Holding: Holding id
  float Look: Look angle
- Added "gm" to standard searchspawn, works with anything that uses that including MQ2Map commands,
  /target, ${Spawn[search]}, etc
- Modified the if block parsing in FailIf so that it only looks for } and { as the first and last characters on a line

31 Mar 2004 by Lax
- Fixed /newif so variables/parms/data get parsed
- string.Mid and string.Find are now 1-based instead of 0-based
- Calculate (and stuff that uses it) now supports parentheses, and will treat 
  "NULL" and "FALSE" as 0, and "TRUE" as 1
- Added float math.Distance[x,y,z:x,y,z]: Performs distance calculations in 1, 2 or 3 dimensions.  Any not given will default to your character's current x y or z.

30 Mar 2004 by Lax
- Added a distance-sorted spawn list in MQ2Main
- Added MQ2Data top-level object:
  * spawn NearestSpawn[n]: The nth nearest spawn
  * spawn NearestSpawn[search]: The nearest spawn matching this search (same as Spawn[search])
  * spawn NearestSpawn[n,search]: The nth nearest spawn matching this search

29 Mar 2004 by Lax (even more)
- Added /ctrl /alt and /shift commands:
  /ctrl <command>
  /alt <command>
  /shift <command>
  These execute a command while telling the window manager that a key is pressed.  This can
  be used in conjunction with /itemnotify to pick up a stack or a single item... example:
  pick up a single item from a stack: /ctrl /itemnotify pack1 leftmouseup
  pick up an entire stack: /shift /itemnotify pack1 leftmouseup
  Because they execute a command, they can also be used together, as in 
  /ctrl /alt /shift <command>...
- Fixed character.Buff[slot]
- Fixed character.Gem[name]
- Fixed If top level object crashing on false
- Added MQ2CHAT bind to start typing in the MQ2 Chat Window, also added MQ2CSCHAT bind which
  gets forced to bind as "/" at character select, and does not exist while in game.
- Added /timed command, which executes a command after a specified duration (in deciseconds like pause)
  /timed <deciseconds> <command>
  Example: /timed 10 /echo 1 second has passed
  Note: This does NOT "pause" successive commands.
- Added /newif command, which ONLY does numeric compares -- use MQ2Data string comparison to 
  turn string compares into numeric compares -- and note that this means you do NOT use the "n"
  stuff.  This will replace the current /if command in MQ2Data phase 3.  Until then, you may 
  "/alias /if /newif" if you wish to use newif exclusively.
  /newif <calculations> <command>
  <calculations> gets evaluated down to a single term from however many terms there are (You
  may use && and || freely.) *BE WARNED* that in calculations parentheses are still not
  officially supported.. that's on my TODO list.
  

29 Mar 2004 by Lax (more)
- Added < <= == >= > && & || | to the Calculate function (someone rewrite if please... 
  fail if zero, fall through if non-zero)
- MQ2Data updates:
  * Added top level object: string If[conditions,whentrue,whenfalse]
  * Added type corpse, top level object: corpse Corpse
  * Added top level object: item Cursor
  * Added string members:
    - int Compare[text]: -1 if the string is alphabetically before text, 0 if equal, 1 if after. Case does not count.
    - int CompareCS[text]: -1 if the string is alphabetically before text, 0 if equal, 1 if after. Case counts.
  * Lots of others...
- Fixed MQ2Parm slowness from debug spew if MQ2Data is also in use
 
29 Mar 2004 by Lax
- Phase 1 of MQ2Data system rollout begins! Please start updating macros, custom uis, plugins,  
  etc to use this sytem.
  To use MQ2Data modify these MQ2Main lines
   #define USEMQ2PARMS
   //#define USEMQ2DATATYPES  
  Uncomment the USEMQ2DATATYPES #define to allow MQ2Data parsing.  If you wish to disable
  MQ2Parms parsing, comment the USEMQ2PARMS #define.  You may use both or just one.
  See this thread to see how MQ2Parms will be phased out 
      http://macroquest.sourceforge.net/phpBB2/viewtopic.php?t=6008
  See this thread to see how to use MQ2Data instead 
      http://macroquest.sourceforge.net/phpBB2/viewtopic.php?t=6022
  Specific information for plugins to add types and Top Level Objects will be available soon
- Moved a few functions to MQ2Inlines.h
- Fixed a performance issue in GetSpellByName
- Trying to detour an already detoured address will now fail instead of crashing
- Added some offsets to eqgame.h (mostly CListWnd), removed some offsets that were virtual
  functions and probably not used anyway.  If you are adding basic UI offsets to your plugins
  ask to have them in eqgame.h please (people were doing this with CListWnd offsets).

23 Mar 2004 by Amadeus
- Removed DisplayZem function and calls and $zone(ZEM)  ...rest in peace.

20 Mar 2004 by Lax
** eqgame.ini is no longer used/needed by MQ2!  All offsets have been integrated 
   into eqgame.h.  The client DATE/TIME are in eqgame.h also.
- Fixed /itemnotify
- Renamed the "SpawnListTail" stuff to "LocalPlayer", added "ControlledPlayer".  These are
  both EQPlayer and correspond to .. you.  If you're on a mount, the one thats moving is
  ControlledPlayer. ** Things that use PCHARINFO to get your spawn should be phased out.
- Added /docommand
- Added /dosocial
- Made some minor improvements in MQ2UserVars

16 Mar 2004 by Lax (after patch)
- Changed exe date/time checking to use the date/time strings compiled into the exe

16 Mar 2004 by Amadeus
- Updated the Spell Information Window with code provided by Koad in his Spell Search
  Plugin.

16 Mar 2004 by Lax
- Fixed remaining issues with binds and custom binds

15 Mar 2004 by Lax (more)
- Added remaining, un-named EQ binds to the MQ2 bind system.  Some are still unknown, and
  some I'm surprised exist enabled in the client in the first place, and you should be 
  careful with those...
- Added /dumpbinds command.  Example: "/dumpbinds bill" will dump all current binds to
  Configs\bill.cfg to be loaded later.
- Added "/filter mq [on|off]", which prevents anything at all from being displayed by MQ2
- Added "/squelch <command>", which does the following:
  * Step 1: turns mq filter off
  * Step 2: executes the command
  * Step 3: turns mq filter back to the state it was in before step 1
  In other words, executes a command and prevents any output from the command
  
  ** It is recommended that you do this in your .CFG files that you dont want to see output from
  /squelch /filter mq on
  < do your stuff here>
  /squelch /filter mq off
- I promise this is my last update for a few days at least!

15 Mar 2004 by Lax
- Fixed some bugs with binds and the MQ2CustomBinds plugin
- Modified bind system so that the same key can be bound to an MQ2 bind and an EQ bind and
  both will work
- Added a system to run .CFG files, similar to quake .cfg files I suppose.  The file must
  contain commands the same as you would use them normally.  Each command will be executed
  in order, there are NO macro blocks, events, etc, in a cfg file.
  * CFG files may be present in <release>\Configs\, in <release>\, or potentially in the
    EverQuest directory.  Note that <release> would be the same as wherever your Macroquest.ini is.
  * Added /loadcfg <filename> command.
  * Plugins can use LoadCfgFile(filename)
  * Configs that are automatically loaded:
		AutoExec.CFG - Executed on the first pulse
		CharSelect.CFG - Executed when you are put at character select
		<server>_<character>.CFG - Executed when this character enters the world
		<mapshortname>.CFG - Executed when you zone into this zone
		<pluginname>-AutoExec.CFG - Executed when this plugin is loaded (after its initialization is complete)

		Examples of file names:
		tallon_lordsoth.cfg - character
		oot.cfg, soldungb.cfg, soldunga.cfg, take.cfg - maps
		MQ2Map-AutoExec.CFG, MQ2ChatWnd-AutoExec.CFG - plugins 

14 Mar 2004 by Lax
- Added /ranged [#] command.  Run with no parameters to do a ranged attack on your current
  target, or with a spawn ID to do a ranged attack on that spawn.
- Modified MQ2Spawns, hopefully this will solve the remaining stack corruption problems...
- Introduction of the new MQ2 key binding system
  * New command /bind <list|eqlist|[~]name <combo|clear>>
  * "/bind list" will list all MQ2 binds
  * "/bind eqlist" will list all non-MQ2 binds
  * The following work on both MQ2 and EQ binds the same way
  * "/bind <name> <combo>" will set a bind's normal key combo (example: "/bind forward e")
  * "/bind ~<name> <combo>" will set a bind's alternate key combo (example: "/bind ~forward up")
  * Combos use any combination of "alt", "shift" and "ctrl" plus a key.  Specific keys follow the 
    same rules as the /sendkey and /press 
    Example combos:
    shift+n
    alt+shift+f1
    -- Always separate with +'s or spaces.
  * Note that "clear" combo is to clear the bind, and also note that changing EQ binds will not
    immediately update the display in the options window.  Change the bind list selection in the
    options window to see the updated keys.
  * /keypress works the same way with all MQ2 and non-MQ2 binds
  * API additions include:
     BOOL AddMQ2KeyBind(PCHAR name, fMQExecuteCmd Function);
     BOOL SetMQ2KeyBind(PCHAR name, BOOL Alternate, KeyCombo &Combo);
     BOOL RemoveMQ2KeyBind(PCHAR name);
     BOOL ParseKeyCombo(PCHAR text, KeyCombo &Dest);
     PCHAR DescribeKeyCombo(KeyCombo &Combo, PCHAR szDest);

     typedef VOID    (__cdecl *fMQExecuteCmd)(PCHAR Name,BOOL Down);
     -- Note: This function will be called when the key goes down as well as up.  If you create a
        MQ2 bind function make sure to account for this.  The "Name" parameter is the name of the
        bind
  * /hotkey command is now removed, the new bind system will take over
- MQ2CustomBinds plugin is now live.  This plugin allows you to specify custom commands to execute
  on a key combination.  There may be a command for the keys being pressed (down), and another for them
  being released (up).
  * /custombind <list|add <name>|delete <name>|clear <name><-down|-up>|set <name><-down|-up> <command>>
  * "/custombind list" will list all of your custom binds names and commands (the key combinations must be set using /bind)
  * "/custombind add <name>" will add a new bind name for use here, with /keypress, /bind, etc.
  * "/custombind delete <name>" will remove a custom bind
  * "/custombind clear <name><-down|-up>" will clear a specific command for a custom bind.  If up or down is not specified, defaults to down.
  * "/custombind set <name><-down|up> <command>" will set a specific command for a custom bind.  If up or down is not specified, defaults to down.
  * Example usage (NOTE: MQ2's very first bind command is "RANGED" so you do not need to do this, but for example...)
    /custombind add mybind
    /custombind set mybind /ranged
    /bind bind n
    -- To set the real RANGED bind, do "/bind ranged <key>"
   
13 Mar 2004 by Lax
- Added /multiline <delimiter> <command[delimiter[command[delimiter[...]]]]>
  Executes all commands.  Example: /multiline ; /stand;/rude;/sit
- Wave 3 of MQ2Map updates:
  * Added /maphide command to hide spawns on the map given a search string.  Hidden spawns
    only take effect until the mapped spawns are re-generated (such as changing some map
    filters)
    "/maphide reset" will re-generate the spawn list.
  * Added /mapshow command, to explicitly show spawns on the map given a search string.
    These will only take effect until the mapped spawns are re-generated (same as maphide).
    "/mapshow reset" will re-generate the spawn list.
  * Added /mapclick command and special right click commands (hold a combination of
    shift, control, left alt, right alt to execute a special command when right clicking
    on a spawn).  Defaults include left-alt right-click to highlight and control r-click to
    hide.
  * Added Group filter (requires PC) and NormalLabels filter (shows/hides non-MQ2 labels)  
- Added notice when a new XML file is added to the list while in game.  The notice
  says which file was added and that the user must reload the ui for it to take effect.
- Fixed crash when adding a custom XML file that doesnt exist in the default UI directory
- Fixed $macro crash

12 Mar 2004 by Lax
- MQ2Map overhaul completed
- Fixed /keypress crash bug when you're an idiot and type an invalid command name :)
- Fixed client override problem

11 Mar 2004 by Lax 
- I forgot to update the changes.txt file, so Amadeus is putting this here
  so the masses will know I added/fixed/updated a bunch of shit.

11 Mar 2004 by Amadeus
- Updated tons of shit too
- MQ2 should be fully functional now with the 3/10 patch

11 Mar 2004 by Plazmic
- Complete rewrite of the way Guild ID tags are handled
- __Guild offset now points to the GUILD structure instead of the random offset
  that shows the beginning of the list
- GUILD structure added to eqgame.h
- EQADDR_GUILDLIST should now be pGuildList always
- Added EQSWITCH structure
- Updated DOOR & GROUNDITEM structs to reflect the new EQSWITCH struct

08 Mar 2004 by Lax
- Wave 2 of MQ2Map upgrades:
  /mapnames command added to change the naming scheme used for spawns on the map
  Map filters/options system updated, each option can now have a "requirement"
  When listing filters with /mapfilters, only options that have requirements are displayed
  Concolor filter is now PCConColor and NPCConColor
  Target filter now has 3 separate options - Target, TargetLine, TargetRadius

05 Mar 2004 by Amadeus
- Put in new CXWnd offsets [vzmule]
- Added structs in EQUIStruct.h for the Guildwindow and RaidWindow (work in progress)

05 Mar 2004 by Lax
- MQ2Map upgrade is now live.  It uses the new OnAddSpawn/OnRemoveSpawn API to increase efficiency.
  /highlight <spawn search string> will temporarily highlight these spawns
  /highlight color <#> <#> <#> will set the highlight color
  /highlight reset to reset the currently highlighted spawns
  Right clicking on spawns on the map now targets them
- /keypress command is now live. /keypress <name> <hold> like so:
  /keypress clear_target
  /keypress forward hold
  To release the key after holding, simply use the command again without the hold keyword.
- /itemnotify command is now live.  /itemnotify <slot> <notification>, or /itemnotify in <bag slot> <#> <notification>
  Bag slots are pack1-8, bank1-16 (and sharedbank1-2 and trade1-8 but these are not yet implemented in /itemnotify)
- Added OnAddGroundSpawn/OnRemoveGroundSpawn to plugin callbacks
- Fixed random crash on exit dealing with breakpoints

01 Mar 2004 by Zaphod
- Another bugfix in MQ2DetourAPI.cpp. 

29 Feb 2004 by Zaphod
- More optimization of ParseMacroParameter() and some of the parameter routines it calls.
- Minor bugfix in MQ2DetourAPI.cpp. 

28 Feb 2004 by Lax
- Added API to automatically maintain a list of all initialized windows 
  This will only have the most recent one initialized for each "screen item" name
  Functions are in place to add/remove windows to the list with different names, etc.
- Added /notify and /windows commands
- eSpawnType enum (NONE,PC,MOUNT,PET,NPC,CORPSE,TRIGGER,ITEM) and GetSpawnType function 

28 Feb 2004 by Zaphod
- Major optimization/cleanup of ParseMacroParameter().

22 Feb 2004 by Amadeus
- Updated readme.html [thanks Wassup!]

22 Feb 2004 by Lax
- Updated license notice in each source file for 2004 and made sure each had one
- Added MQ2Spawns.cpp, which gives us hooks when a spawn is added to or removed from a zone.
  This could be used, for example, to increase the efficiency of MQ2Map.
  PLUGIN_API VOID OnAddSpawn(PSPAWNINFO pNewSpawn)
  PLUGIN_API VOID OnRemoveSpawn(PSPAWNINFO pSpawn)
  
19 Feb 2004 by Amadeus
- General Cleanup and offset updates for 02/18/2004 patch
- Added Endurance to CHARINFO and $char(endurance,cur)  [Teh_ish]

17 Feb 2004 by Amadeus
- Added initial EQTRADESKILLWINDOW & EQTRADESKILLRECIPE struct
- Added pet window to the /windowstate command (ie:  /windowstate pet open/close)
- Added initial EQPETINFOWINDOW struct 
- Updated the mq2irc plugin to have the new irc server information
- Added a bunch of new parameters:
  * $pet(buff,"<spellname>")   [returns buff slot number]
  * $pet(buff,#,id)            [returns the spellID for the buff slot # given]
  * $pet(buff,#,name)          [returns the name for the buff slot # given]
  * $pet(level)
  * $pet(id)
  * $pet(x)
  * $pet(y)
  * $pet(z)
  * $pet(name)
  * $pet(class)
  * $pet(race)

16 Feb 2004 by Amadeus
- Fixed EQ_CONTAINERWND_MANAGER  (which fixes $envopen )
- Added "Frenzy" to skills.h [daerck]
- Fixed EQLOOTWINDOW struct (which fixes $corpse(empty) and $corpse(has,xxx)

15 Feb 2004 by Amadeus
- 'Grouped' location fixed in CHARINFO (thereby fixing $char(grouped))
- Fixed WhoFollowing in Actorinfo (thereby fixing $char(following)
- Added IsABoat to Spawninfo
- Went ahead and added the dx9.0 dinput.h to the cvs to be ready for next patch
  * As far as I can tell, the changes between 8.1 and 9.0 for dinput.h are VERY
    minimal.

14 Feb 2004 by Amadeus
- Fixed a LOT of wrong offsets in eqgame.h
- Added four offsets to eqgame.h:
  * pinstTextMessageWnd 
  * pinstCDynamicZoneWnd 
  * pinstCTargetOfTargetWnd
  * pinstCTradeskillWnd 

13 Feb 2004 by Amadeus
- Added CareerFavor and CurrFavor to CharInfo [Macrofiend]
- Added $char(favor,cur) & $char(favor,career) [Macrofiend]

12 Feb 2004 by Amadeus
- ACTORINFO struct fixes :: fixed $char(pet)
- Added a bunch of code by ml2517
   * $char(height), $spawn(#,height), $target(height)
   * $target(maxrange), $spawn(#,maxrange)
   * $distance(y,x[,z][:y,x[,z]])

11 Feb 2004 by Amadeus
- Fixed Attacks offset in eqgame.ini
- Added an emergency placeholder in the ACTORINFO struct to fix $char(casting)
  (This structure will be fixed soon.)

11 Feb 2004 by Zaphod (dohpaZ)
- Added Beserker to the classes and Gates of Discord to the expansions.
- Fixed my name in the readme.html

10 Feb 2004 by Amadeus
- Updated structs and offsets
- Added 'favor' (Tribute Value) to ITEMINFO
- Added code to MQ2ITemDisplay to show item tribute value

09 Feb 2004 by Amadeus
- UPDATED SOURCEFORGE CVS!
- Small additions to the structs from suggestions on the message boards and
  a couple new things to the ItemDisplay plugin.

20 Jan 2004 by dkaa
    According to Pragma:
        1 bug: in the code for $rand(), there needs to be a srand(time(0));
        2 bug: in the code for $gamestate, $servername, and $loginname, the 
            value returned is 1 too high. You need to return length-1, which 
            is 8 for loginname and gamestate, and 9 for servername, this will 
            fix parsing issues.

18 Jan 2004 by Amadeus
- SpellID in _SPELLBUFF is now a DWORD vs. WORD 
- Updated SpellInfo formulas used in the itemdisplay mod
- Added Instrument mod information to the itemdisplay mod (thanks TheColonel)

17 Jan 2004 by Valerian
- Fixed _ITEMINFO struct -- minor correction to the size of one of the unknowns to realign.

11 Jan 2004 by DKAA
- Fixed the $combat to reflect the status of autoattack (Thanks Sharp of Fairlight)

7 Jan 2004 by EqMUle
- added Readme.html updated by Wassup

5 Jan 2004 by EqMUle
- Added [bzrtrader_start] and [pc_trade_yes] to locations.txt. Thanks to Zacaria for theese.

1 Jan 2004 by Lax
- Chat hook is no longer responsible for when zoning is finished or game is entered
- Added $merchant(markup)

31 Dec 2003 by Lax
- ESC no longer hides the MQ2ChatWnd or MQ2IRC windows and they are no longer closable
- Fixed STMLToPlainText
- Made MQ2Labels use STMLToPlainText to convert the tooltip tags (this means you can
  use < and > by using "&lt;" and "&gt;", respectively)

31 Dec 2003 by Amadeus
- Added $spell(xx,spelltype),$spell(xx,targettype),$spell(xx,name),$spell(xx,aerange),
  $spell(xx,pushback),$spell(xx,resisttype),$spell(xx,resistadj),$spell(xx,fizzletime)
- Removed $spawn(#,castingspellid) & $target(castingspellid)  
  [http://macroquest.sourceforge.net/phpBB2/viewtopic.php?p=33124#33124]
- Added Uninterruptable and Autocast to SPELL along with other fixes (thanks SoF & Koad)
- Added more functionality to the Spell Inspect Window.  You will now see the Effect of the 
  spell and the classes that can use it.  You might really find it interesting to 
  Alt-LeftClick on some of your buffs and find out exactly what they are doing to you!  It's
  almost like having an ingame Lucy connection -- and we owe a great deal of this functionality
  to Koad and borrowed code from his spellsearch plugin.
  
  **NOTE:  The formulas for this are still being tweaked.  If you wish to help iron these
           out, please post under Koad's thread on MQ2:Plugins board.  He is the keeper of 
           of the spell effects/slots formula. **


30 Dec 2003 by Lax
- Updated version number since it's not Christmas anymore..
- Fixed commands that werent supposed to be working at char select so they dont crash
- Removed some extraneous offsets from eqgame.h
- Fixed RemoveOurDetours() so it doesnt hang
- Add something very special that everyone will love!
- Fixed a bunch of $target(xxx) crashes when no target

30 DEC 2003 by EqMule
- fixed a couple unsigned/signed warnings when compiling in VC6

29 Dec 2003 by Amadeus
- Added Levitating and Sneaking; Fixed AARank and Linkdead in SPAWNINFO (thanks source)
- Added $char(levitating), $target(levitating), $spawn(#,levitating) -- returns TRUE or FALSE
- Added $char(sneaking), $target(sneaking), $spawn(#,sneaking) -- returns TRUE or FALSE
- Went through all macro routines and made sure that everything uses lower case 
  ie, $target(castingspellid) rather than $target(CastingSpellID).
- Added <Sneak> to the superwho (thanks vzmule/source)

29 Dec 2003 by Lax
- MQ2Auth modified.
    * MQ2Auth now produces MQ2Auth0.h instead of MQ2Auth1.h and MQ2Auth2.h
    * MQ2Auth will import existing MQ2Auth2.h into MQ2Auth0.h if MQ2Auth0.h does not
      already exist but MQ2Auth2.h (in other words, it will import your "keyring" to
      MQ2Auth0.h)
    * MQ2Auth now accepts a command line parameter telling it the path to use
- Merged BOOK, COMMON, CONTAINER structs into ITEMINFO (the individual structs no
  longer exist!)

29 DEC 2003 by EqMule
- fixed /click left item

28 Dec 2003 by Amadeus
- Added PushBack and ResistAdj to Spell struct
- Added functionality to the ItemDisplay Plugin that shows the following information
  about spells when you "examine" a spell from a gem or your spellbook: ID, Duration, 
  RecoveryTime, RecastTime, Range, AERange, PushBack, Resist Type and Resist Adjust.  
  You will notice that if a spell doesn't have any of these values, then that field 
  will not be shown at all.  (**More functionality to come later**)
- Added MQ2Bzrsearch to the VS.net solution file.

27 Dec 2003 by Lax
- Changed around plenty of stuff
- EQUIPMENT struct no longer uses names for its union members...
- SPELLLIST changed to SPELL, SPELLPOINTER changed to SPELLMGR
- Added O(1) access to GetSpawnByID
- Added O(1) access to GetSpellByID
- Most window base classes set up correctly
- MQ2ChatWnd updated to use a custom window, and allows typing in edit box.  Also shows up at char select to annoy you all.
- MQ2IRC updated to allow typing in edit box (goes to channel...)
- Tons of function offsets added for UI stuff, have fun with that
- Added functionality so commands can be set to work in-game only (will be ignored outside of game, at char select for example)

26 Dec 2003 by Amadeus
* Added szBaneDmgType (thanks to TheColonel)
* _CONTENTS tweak (thanks to TheColonel)
* "Price" added to _CONTENTS (thanks to Pragma)
* SPELLLIST update (thanks to Sharp of Fairlight)
* Updated MQ2Ext
* Added $spell(id,xxx) -- **$spell() will now accept either ID# or Name as first parameter**

25 Dec 2003 by Amadeus
* Added CastingSpellID to Actorinfo struct (thanks to Sharp of Fairlight)
* Reworked $char(casting) to use more efficient CastingSpellID
* Added $char(castingspellid), $spawn(#,castingspellid), $target(castingspellid)  
* Fixed $char(held,left), $char(held,right), $char(held,shield)
* Added $char(held,primary), $char(held,offhand) 
* Fixed $target(held,left), $target(held,right), $target(held,shield)
* Added $target(held,primary), $target(held,offhand) 
* Fixed $spawn(#,held,right), $spawn(#,held,left), $spawn(#,held,shield)
* Added $spawn(#,held,primary), $spawn(#,held,offhand)
* Added AERange to SPELLLIST struct (thanks to Sharp of Fairlight)
* More changes to ActorInfo (Timestamp stuff) thanks to Sharp of Fairlight

25 Dec 2003 by EqMule
- fixed /banklist crash
- fixed $char(ismoving) - thanks to ml2517
- added makezip.bat to make zip file creation easier...

24 Dec 2003 by Lax
- Updated offsets with correct ones
- Replaced remaining calls to AddDetour with EasyDetour and EasyClassDetour
- Updated EasyDetour/EasyClassDetour defines to explicitly cast the offset to DWORD
- Updated MQ2IRC with current version from forum
- Modified CHARINFO struct to use Inventory and InventoryArray for inventory member names.
- Fixed $lastcommand
- Fixed $char(hp,cur), $char(hp,max), $char(hp,pct)

24 Dec 2003 by Amadeus
- Fixed CHARINFO (thanks to TheColonel for new stuff)
    * CHARINFO now has:
  	+ HPBonus
	+ ManaBonus
	+ PercentEXPtoAA
	+ GukEarned
	+ MMEarned
 	+ RujEarned
	+ TakEarned
	+ LDoNPoints
- Removed Stamina from all references in parser and struct
+ Added $char(HPBonus), $char(ManaBonus), $char(PercentEXPtoAA), $char(GukEarned),
  $char(MMEarned), $char(RujEarned), $char(TakEarned), $char(LDoNPoints)
+ Updated _COMMON (thanks again to TheColonel)
   	* Added BaneDMG;
   	* Added Lore
   	* Added BaneDMGType
   	* Added InstrumentType
   	* Added InstrumentMod
   	* Added DmgBonusType
   	* Added DmgBonusVal
   	* Fixed Range
+ Added szTheme[]
+ Added szDmgBonusType[]
+ Updated ItemDisplay Plugin to include LDoN stuff (TheColonel)
+ Updated itemtypes.h with "All Instruments" as type 51 (thanks TheColonel)
+ Removed $item(lore) & $cursor(lore)
+ Added $item(LDTheme) & $cursor(LDTheme)
+ Added $item(DmgBonusType) & cursor(DmgBonusType)
+ Fixed $char(Mounted)


21 Dec 2003
+ Added MQ2Mouse2.cpp.  Don't need to compile this, it's the new mouse code.  Incomplete and inop.

21 Dec 2003 by Amadeus
- Fix for MQ2Ext

19 Dec 2003 by EqMule
+updated offsets, structs for todays patch...

15 Dec 2003 by Amadeus
- Fix for $target(sclass)
- Fix for FullClassToShort
* Thanks to Schark for these*

13 Dec 2003 by Amadeus
- Added MQ2Ext to the project

06 Dec 2003 by Lax
- Added benchmark system.
- Modified pulse behavior so that executing macro commands is separate from other pulse stuff
- Modified MQ2FPS to take the above into account (it no longer needs to know about macros)
- Updated MQ2IRC to be current with the version posted in forums
- Added /bench command which with no parameters outputs currently active benchmark stats to chat
  When used with parameters, /bench will benchmark a command.  /bench [command]
  Example: /bench /who all friends

05 Dec 2003 by Mckorr
+Fix for CTD when using /click left|right target when nothing was targetted (motd2k)

05 Dec 2003 by EqMule
+Fixed $searchspawn(pc,loc:x:y,radius:100) using Ohmz code. see
http://macroquest.sourceforge.net/phpBB2/viewtopic.php?t=3394&highlight=searchspawn+loc
for more info
+Fixed /selectitem to look in all 80 merchantslots, previously it would stop at 79
+misc small fixes

03 Dec 2003 by Lax
- Added custom windows system:
** CCustomWnd base class for your windows
** AddXMLFile, RemoveXMLFile to manage custom xml files
** More info / example coming
- Added MQ2IRC plugin to CVS with some changes
- Added MQ2EQIM plugin, which handles buddy list info (custom window soon, also auto loading buddy list)
- Updated MQ2EQBugFix plugin to solve current journal npc window crash (and it shouldnt make it not show anything this time)
- Added OnReloadUI callback, called after /loadskin command is used
- Fixed hangups compiling with VC6
- Added EasyDetour and EasyClassDetour to ease the pain of hooking functions

02 Dec 2003 by Mckorr
- Fixed SHA in short classes, is now SHM.  Added Rogue/ROG (I missed that one before)
- Added $spawn(#,sclass)

27 Nov 2003 by Lax
- / command correctly does EQ /who by default
- MQ2Telnet redone.
- Plugins using DoCommand() will execute it on the next pulse instead of immediately (corrects problems unloading the plugin)
- MQ2FPS shouldn't cause major problems when switching from absolute to calculate mode
- MQ2Template removed from VS6 workspace and .NET solution

25 Nov 2003 by Lax
- MQ2FPS now has a /fps command that can change some other settings.  Selecting "absolute" mode will switch to "cpu limiter" style, while "calculate" mode will switch to "fps limiter" style.  FPS limiter is default.  The same command will allow you to reposition the FPS indicator display.
- MQ2FPS display now shows a * if using absolute mode, and will show /MACRO if a macro is being executed that causes the limiting to be minimal
- Added aliases /g and /gu to the default list
- Macroquest2.exe now pops up a message box if the system failed to load MQ2Main.dll

20 Nov 2003 by EqMule
fix for $merchant(name)

20 Nov 2003 by Lax
*** MacroQuest2.exe is now pre-compiled, you no longer compile this yourself.  MQ2Auth implemented.  Run it before compiling on each machine.

- MacroQuest program will no longer use loadlibrary, it loads our library directly.
- The version number is now stored in MQ2Main.h as the top line, and not in macroquest.ini.  When compiled it becomes a global variable.  Comparing the global variable gszVersion with the #define in MQ2Main.h will cause the tray icon tooltip to suggest recompiling if necessary.
- Removed EQADDR_SLOTLIST, which is now ppInvSlotMgr/pInvSlotMgr
- Fixed MQ2Telnet crashes (for real)
- Added DebugSpewNoFile which does not write to file even if debugspewtofile=1.  This is useful for when we can't put up with the file access times.  All Macro commands and parser api debug spew has been changed to this form.  Note that this debug spew is still useful for when you attach a debugger.

19 Nov 2003 by EqMule
+Added new command /destroy
will destroy whatever you have on your cursor. Use with care.
example: /if "$cursor(name)"~~"rusty" /destroy
In order to get that to work I had to declare EQ_PC (MQ2Globals.h(250):EQLIB_VAR EQ_PC **ppPCData;)

19 Nov 2003 by Lax
- Fixed MQ2Telnet to not crash on unload (probably).  Critical sections were getting deleted twice.
- Fixed aliases to work when given parameters

18 Nov 2003 by EqMule
+fix: mouseto and click by changing ScreenX and ScreenY to ScrX and ScrY)
+Added  EQLIB_API VOID AddParm(PCHAR Name, fMQParm Function);
    EQLIB_API VOID RemoveParm(PCHAR Name);
to MQ2Main.h so that custom plugins will find them...
+updated $merchant(has,xxx) with HanzO's code for it, thank you.
+Updated $selecteditem() with new (count) for easier usage of /sellitem and /buyitem
example: /sellitem $selecteditem(count) self
+misc fixes...
<|MERGE_RESOLUTION|>--- conflicted
+++ resolved
@@ -1,14 +1,12 @@
-<<<<<<< HEAD
-April 26, 2023:
-- test: Updated for patch
-=======
 May 13, 2023:
 - Fix issue where OnRemoveSpawn would be called twice in some instances
 
 May 4, 2023:
 - Disable previous launcher change pending further refinement. For now, the log
   spam should be disabled. (#717)
->>>>>>> 4b976de0
+
+April 26, 2023:
+- test: Updated for patch
 
 April 24, 2023:
 - Fix an issue where the loader would spam the log file with an error if more than
