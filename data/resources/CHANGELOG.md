<<<<<<< HEAD
Feb 28, 2024:
- test: Updated for latest patch
=======
Feb 29, 2024:
- autologin: Fix bug causing the wrong account to be assigned to characters at character select.
- autologin: Fix bug causing blank password to be assigned to accounts at character select.
- autologin: Add error message when launching game if everquest path is invalid.
>>>>>>> e1dbdfa1

Feb 26, 2024:
- autologin: Fix loader losing track of logged in sessions when it is restarted
- autologin: Fix several issues related to tracking the logged in state of characters
- autologin: Fix in-game commands to now use state machine to properly handle character changes.
- autologin: Menus will now indicate when a character is logged in, but on a different profile.
  Selecting that profile will apply the profile to the currently logged in character.
- autologin: Menus will now indicate when an account is already logged in, but on a different
  character.
- autologin: The "Show hidden characters" option is now persisted
- autologin: Profile groups panel is now a resizable side bar instead of a drop down menu
- autologin: Added ability to double click to expand in tree view panel
- autologin: It is now possible to switch to any character on any account on any server, from anywhere.
- autologin: Fix infinite loop that could occur during login.

Feb 23, 2024:
- autologin: Fix ini import creating blank passwords when stationnames entries exist.
- autologin: Add right click option to Characters UI to add a character to a profile group.
- autologin: Fix process tracking for loaded profiles.
- loader: Add process list to show processes currently being tracked.

Feb 22, 2024:
- live: updated for live patch
- autologin: Profile context menus can now toggle their state with ctrl+click
- autologin: Profile context menus now use a star instead of check mark. Functionality is the same.
- autologin: Profiles can now be freely re-ordered independent of star state.
- autologin: Increase default delay when launching multiple instances.
- autologin: Various improvements to context menus (still have issues with loaded state...)
- autologin: Add logged in indicators to UI

- autologin: Fix crash that could occur when the MQ launcher starts up
- autologin: Fix remove profile showing group
- autologin: Fix tray icon disappearing if explorer crashes or restarts
- autologin: Fix an issue that might cause an extra instance of EQ to start unintentionally.
- autologin: Add "Launch All" item to profile menu
- autologin: Add first pass at online indicator to context menus. More to come in the future.
- autologin: Changed check marks in autologin ui to check boxes. Single click on the check box will toggle, and tooltip will describe its behavior.
- autologin: Add text to indicate that profile rows can be reordered via drag & drop.

Feb 21, 2024:
- live: Updated for latest patch
- Add EQ cursor emulation for ImGui windows. This can be toggled in overlay settings (on by default).
  When this feature is enabled, the EQ cursor and its attachments will appear over imgui windows.

Feb 18, 2024:
- test: Updated for latest patch

Feb 16, 2024:
- Changes to AutoLogin:
- added sorting for characters that persists to context menu
- added filter to hide characters from context menu
- added ordering to profiles for login order and display
- added sorting and searching to accounts
- added some tooltips 

Feb 14, 2024:
- test: Fix Me.Platinum etc always returning 0.

Feb 13, 2024:
- test: Updated for latest patch
- Completely revamped the autologin interface and storage
- MQ's context menu is now driven by imgui
- Added an extendable window gui to MQ
- login profiles and character management is now driven through the main gui
- removed sessions and replaced station names with single-entry profiles
- passing the profile name to /login will load the first character in the profile
- removed the autologin ini, replaced with sqlite db that can be copied across computers
- a master pass has been added to provide encryption for account passwords _only_
- the user will be prompted for a master password at first startup on a computer
- the master password will be stored locally outside of the db (in the registry)
- if the autologin plugin is running, logging in a new account will store the account name and associated characters in the database
- manually editing the server list mapping is no longer needed (it is auto detected the first time you see that server in your list)

Feb 3, 2024:
- emu: Fix /timestamp showing seconds to the decimal

Feb 2, 2024:
- Add Social TLO (#825)

Feb 1, 2024
- live: Updated for latest patch

Jan 30, 2024:
- Disable jit when delaying so that delays are not optimized away (#822)
- /doability will now accept quoted or unquoted ability names
- /doability will now work for innate skills like slam (#371)
- mq.TLO.Me.Ability is now a boolean. It returns true or false based on whether you have the ability.
- mq.TLO.Me.AbilityReady will no longer say an ability is ready if you don't have that ability.
- Added mq.TLO.Me.AbilityTimerTotal which will return the total amount of time an ability takes to refresh. This is only available while the ability is in cooldown, otherwise it returns 0. Useful for converting mq.TLO.Me.AbilityTimer into a percentage. (#823)
- mq.TLO.Me.AltCurrency now works with the singular or plural name of the currency
- plugins: GetZoneExpansionName(0) would previously return "Original EQ" but now returns "EverQuest"

Jan 27, 2024:
- test: Updated for latest patch

Jan 20, 2024:
- Fix Mercenary.State reporting unknown when mercenary is active (#811)
- Fix Heading.Name/Heading.ShortName potentially going out of bounds (#813)
- Change Me.BoundLocation.Heading to return heading type instead of a 512 unit float

Jan 19, 2024:
- Fix mq.pickle not properly escaping backslashes and not properly serializing numbers. (#815, #771).

Jan 18, 2024:
- Fix issue where textures would not draw if they had not already been preloaded.
- Fix FPS plot in benchmark window to use its own axis.

Jan 17, 2024:
- live: Updated for latest patch
- live: DirectX 11 is now on the live client, some visual features may be
  missing or not working correctly.

Jan 15, 2024:
- Update CrashDetected popup with reminder that text can be copied and also add PID (#765).
- Update faction names by using dbstr_us.txt (#806)
- Fix Me.Origin (#807)
- Fix several window properties that had been swapped (Click Through, Show Border, Escapable)

Jan 14, 2024:
- test: Updated for latest patch

Jan 11, 2024:
- Prospective fix for map crash (#798)
- PackageMan now accepts the debug parameter (see docs)
- luarocks cache has been moved to the modules folder

Jan 8, 2024:
- Fix clipping of ImGuiConsole, add opacity. (#805)
- Fix Window.SetText correctly sending change event.

Dec 18, 2023:
- Update ImGui to 1.90
- Update ImPlot to 0.17
- lua: ImGui and ImPlot lua bindings fully refreshed with 100% coverage of definitions.
- lua: mq-definitions VSCode extension available at https://marketplace.visualstudio.com/items?itemName=ZenithCodeForge.mq-defs
- datatypes: add TradeskillDepot.DepositItem
- datatypes: add Type.InheritedType
- datatypes: add Me.LaurionInnVoucher, Me.ShalowainsPrivateReserve

Dec 13, 2023:
- test: Updated for latest patch

Dec 12, 2023:
- live: Updated for latest patch
- live: Updated for latest patch (again)

Dec 9, 2023:
- Fix formatting of links in console when line contains multiple links

Dec 8, 2023:
- live: Fix spawn manager crash
- test: Fix spawn manager crash

Dec 5, 2023:
- live: Updated for latest expansion

Dec 4, 2023:
- test: Fix ZoneGuide
- Add Me.PersonaLevel - takes class shortname as param, returns level of that class persona.
  e.g. ${Me.PersonaLevel[DRU]} returns level of druid class persona.

Dec 2, 2023:
- test: Updated for latest patch

Nov 28, 2023:
- Actors are now live for use in plugins, see https://docs.macroquest.org/plugins/developing/actors/
- Actors are also now live for use in lua scripts, see examples/buffbeg.lua for example usage.

Nov 22, 2023:
- Update vcpkg dependencies

Nov 19, 2023:
- Add ability to create textures from image files. See examples/texture.lua for example usage.

Nov 15, 2023:
- live: Fix spell display window (#782).
- autologin: Enable /camp fast when switching characters
- live: Updated for latest patch

Nov 11, 2023:
- test: Fixed some crashes involving the buff window

Nov 9, 2023:
- Lua modules will no longer be loaded relative to the lua folder.
- Developers should use PackageMan or (for their own internal use) the modules folder.

Nov 8, 2023:
- Fixed some issues with autologin
- Fixed some crashes related to target window
- test: Updated for latest patch

Nov 7, 2023:
- Added support for datatypes implemented in lua scripts. This includes support
  for lua tables in lua datatypes. See examples and definitions for details.
  Detailed documentation coming soon. (#716)
- Added preliminary support for actors in c++ plugins. (#674)
- Exposed ConsoleWidget to c++ and lua (see definitions for details)
- lua: Added Set helper class (#770)

Oct 21, 2023:
- tlo: Add Inventory TLO (currently only has the Bank datatype)
- Inventory.Bank has members: BagSlots, FreeSlots, TotalSlots, and each currency
- See https://docs.macroquest.org/reference/top-level-objects/tlo-inventory/

Oct 18, 2023:
- live: Updated for latest patch
- live: Additional servers that are no longer flagged as truebox are now supported

Oct 15, 2023:
- Fix double input on imgui windows

Oct 14, 2023:
- test: updated for latest patch
- Added DX11 support and re-enabled the ImGui overlay. Nav rendering is still disabled.

Sep 25, 2023:
- live: Update eqlib, should fix reading some game options. (#755, #756)

Sep 21, 2023:
- Fix crash in CDragonHoardWnd and CBarterSearchWnd.
- test: Fix crash in GetMembershipLevel

Sep 20, 2023:
- live: updated for latest patch
- Fixed calculation of HasSPA, which should fix some properties such as Me.Silenced (#739)
- Expand the coverage of game feature and claim data (developer tools)
- Lifetime All-access should now appear as GOLD in ${Me.Subscription} instead of UNKNOWN

Aug 26, 2023:
- test: updated for latest patch

Aug 24, 2023:
- live: updated for latest patch

Aug 16, 2023:
- live: updated for latest patch

Aug 12, 2023:
- test: updated for latest patch

Aug 10, 2023:
- autologin: Add AutoLogin TLO to provide access to profile data (#737)
- lua: add mq.getAllGroundItems (#740)
- lua: Fix some issues caused by errors while requiring a file
- window datatype: Add Window.SetText, which can be used to change the
  contents of edit controls

Jul 19, 2023:
- live: Updated for patch
- Add FreeGrab to AdvLootType (#733)
- Hotkey will now restore minimized window (#735)

Jul 10, 2023:
- test: updated for test patch

Jul 8, 2023:
- Fix PackageMan issue with loading submodules in a single line

Jul 6, 2023:
- Fix scoping issues in PackageMan causing lua errors (#731)

Jun 29, 2023:
- test: updated for test patch

Jun 26, 2023:
- Fix CTextureAnimation (#729). This should fix ImGui drawing of game icons
- Fix MQMouseInfo, should fix crashes with /mouseto (#698).
- Fix overlay blocking input while it is hidden (#699).
- lua: Disallow the use of mq.delay while a module is being imported (#730)
- Add spell.MinCasterLevel to report the minimum class level of a spell (#722).

June 21, 2023:
- live: Updated for live patch

June 19, 2023:
- test: Updated for test patch

May 24, 2023:
- live: Updated for live patch

May 19, 2023:
- live: Updated for live patch

May 17, 2023:
- test: Updated for test patch
- live: Updated for live patch. This patch introduces the new UI system,
  there may be issues involving UI components.

May 14, 2023:
- test: Updated for test patch
- test: Fixed Me.Combat again

May 13, 2023:
- Fix issue where OnRemoveSpawn would be called twice in some instances

May 4, 2023:
- Disable previous launcher change pending further refinement. For now, the log
  spam should be disabled. (#717)

April 26, 2023:
- test: Updated for patch

April 24, 2023:
- Fix an issue where the loader would spam the log file with an error if more than
  64 eqgame.exe processes were running. Instead, it will swap to the WMI process
  monitor to retain functionality.
- Add experimental feature that resizes the game's render viewport to fit the central
  docking area when imgui windows are docked to edges of the screen. This can be enabled
  in Settings under Overlay (/mqsettings overlay).

April 19, 2023:
- live: Updated for patch

April 12, 2023:
- test: Updated for patch
- test: Fixes for autologin
- test: Fix Me.Combat, add EverQuest.UiScale

April 2, 2023:
- test: Fix WindowOverride implementation. Fixes crashes in MQ2Map, MQ2ItemDisplay, etc.

April 1, 2023:
- Happy april fools
- test: Updated for patch

March 15, 2023:
- live: Updated for patch
- live: fixed zone guide structure

March 8, 2023:
- test: Updated for patch

February 24, 2023:
- Fix CryptAcquireContext error when importing Autologin profiles

February 23, 2023:
- test: Updated for patch

February 21, 2023:
- GetSpellDuration now returns correct duration. Deprecated EQGetSpellDuration.

February 20, 2023:
- emu: MQ Console will now allow GM commands (#zone)

February 15, 2023:
- live: Update for patch

February 10, 2023:
- Made some improvements to the performance of the mq console window.
- Added an option to the mq console window to adjust the number of lines
  of history that are stored.
- Fix bug where a file dialog could be docked in another window, resulting in
  the window flickering and becoming unusable.
- lua: Calling mq.delay in an ImGui callback will now trigger an error instead
  of silently failing.

January 30, 2023:
- lua: calling mq.delay from an imgui thread will now throw an error (#692).
- added missing RecommendedLevel to item (#691).

January 28, 2023:
- Frame limiter is now called Frame Limiter in the settings panel (previously FPS Limiter)
- MQ Console: Fixed last \ax so that it uses the previous default color instead of white
- Missing plugins will now report when the file is not found rather than the LoadLibrary error

January 23, 2023:
- Add /executelink command that will simulate a click from raw link text.
- spell datatype: Add Link member to generate clickable link text.
- spell datatype: Add Inspect method to open the spell display window.
- spell datatype: Added /vardata and /varset support for spell variables. Assigning
  a string or number will reassign the spell variable by spell name or id.
- achievement datatype: Add Inspect method to open achievement display window.
- emu: Fix crash when declaring a spell var (#688).

January 19, 2023:
- live: Fix for broken world container

January 18, 2023:
- live: Updated for live patch

January 17, 2023:
- item datatype: Add Item.Inspect method to open item display window on a particular item.

January 10, 2023:
- test: updated for patch

January 8, 2023:
- fix /removeaug (#669).
- imgui: Fix nested BeginDisabled calls (#672).
- emu: Fix TradeReady flags (#666).
- emu: Fix /itemnotify when matching invslot is also in a hotbutton.

January 6, 2023:
- lua: Added mq/Icons.lua for Icon usage in imgui
- tlo: Added Spell.Dispellable which returns true if a spell can be dispelled (#655)

December 14, 2022:
- test: updated for patch

December 8, 2022:
- live: updated for patch

December 6, 2022:
- live: Update for expansion patch
- live: Fixed Switch ids and names
- Added currency for NoS
- Added ${TradeskillDepot}, see the docs for full description of the members:
  https://docs.macroquest.org/reference/top-level-objects/tlo-tradeskilldepot/
- lua: Running "/lua run scriptname" will now prefer lua/scriptname/init.lua over
  lua/scriptname.lua. this is to make it easier to transition to the new directory layout.

November 29, 2022:
- emu: Fix PctExp and PctAAExp calculations
- tlo: Added BazaarItem.FullName
- lua: Fixed bug where /lua pause would not pause imgui thread
- lua: added -on and -off arguments to /lua pause

November 28, 2022:
- Huge update to settings window for MQ2Map plugin settings - /mqsettings plugin/map (#657)
- lua: Many more improvements to imgui bindings for lua.
- lua: Consolidated imgui demo scripts into examples/imgui_demo
- lua: Scripts can now be started by specifying a folder name if the folder contains init.lua.
- lua: Scripts can now require files relative to the directory that the script runs in.

November 24, 2022:
- test: fix zone count
- test: fix keybinds

November 23, 2022:
- test: updated for test patch
- Message box will now appear when overlay is stopped due to an error.
- lua: Many improvements to imgui bindings for lua. Notably, ImDrawList support has been
  added. Some of these features are evolving, check out examples/imgui_demo.lua for example lua code.
- lua: Added support for converting macro array types to lua tables (#641).
- lua: event and bind add/remove will now return true/false based on if the action was successful.
  These actions may fail if the event already exists with the specified name, for example.

November 16, 2022:
- live: Updated for latest patch
- Updated MQ2TargetInfoPHs.txt (#661)
- Updated Fish.mac (#605)
- Added refcounting to item and itemspell datatypes. This should fix a crash where a lua script
  consumes the last charge of an item causing it to disappear.
- plugins: Deprecated old item spell enum values. See deprecation warnings for replacements.
- lua: Added imgui bindings for TableGetColumnFlags (#658)

November 9, 2022:
- test: Updated for patch

November 3, 2022:
- test: Updated for patch

October 31, 2022:
- Added upper bounds check on ReagentID, NoExpendReagentID, and ReagentCount. The max number 
  of reagents for a spell is 4. ReagentCount[n] explains how many ReagentID[n] you need.
  For NoExpendReagentID is always just need 1 of the item.

October 26, 2022:
- live: Updated for live patch

October 16, 2022:
- test: Updated for patch

October 15, 2022:
- emu: Fix max pet buff count being incorrect

October 14, 2022:
- Add MaxFPS and MaxBGFPS to EverQuest TLO. Reports the settings found on the options window.
- Improved Macro TLO functionality to be able to retrieve some values while a macro isn't running.
- Fixed achievement categories not being found properly.

October 10, 2022:
- emu: Improved ability to capture crash reports.
- emu: Fixed CharSelect data (#627).

October 9, 2022:
- emu: Fixed issue causing custom UIs to create instability and other problems (#639).

October 6, 2022:
- Remove Spell.SPA - this wasn't actually a SPA and was some other meaningless value.
- Add Spell.CategoryID and Spell.SubcategoryID - the integer values of Category and Subcategory

October 2, 2022 (test):
- Updated for test patch

October 2, 2022:
- Autobank and related functionality has been moved from mq2main into its own autobank plugin. (#580)
- autobank: Added tradeskill item filter
- framelimiter: Fix framelimiter not bypassing built-in limiter when it is enabled.

September 26, 2022:
- Fix Me.Levitating (#632)
- Add more robust ini handling options - see http://docs.macroquest.org/reference/data-types/datatype-inifilesectionkey
- Add .StripLinks memember to string types which will return the plain text version of a string containing links

September 21, 2022 (live):
- Fix achievement crash (#629).
- Updated for live patch

September 18, 2022:
- emu: Added back /timestamp for emulator builds to add timestamps to chat. Added checkbox
  to the mq settings window under a new "Chat" section. (#618)
- emu: Fix title bar click events on MQ2ChatWnd. (#616)
- emu: Fix tabselect crash. (#622)
- emu: Fix crash when checking spell stacking. (#624)
- emu: Fix crash when interacting with merchants. (#626)
- emu: Re-introduce GroupLeaderExp, GroupLeaderPoints, PctGroupLeaderExp, RaidLeaderExp,
  RaidLeaderPoints, PctRaidLeaderExp. (#625)
- emu: Re-introduce support for LAMarkNPC, LANPCHealth, LADelegateMA, LADelegateMarkNPC,
  LAInspectBuffs, LASpellAwareness, LAOffenseEnhancement, LAManaEnhancement, LAHealthEnhancement,
  LAHealthRegen, LAFindPathPC, LAHoTT (#625)

September 16, 2022 (test):
- Updated for latest test patch

September 7, 2022:
- /captioncolor will work when typed in EQ chat windows again (#619)
- Autologin profiles launched from MQ will now work properly for servers with spaces in
  their shortname
- Fixed a crash that would occur in macros when declaring an array of invalid size
- The "noparse" parameter in the Ini TLO is no longer case sensitive

Aug 19, 2022:
- Add ${MacroQuest.BuildName} to get the name of the build target (Live/Test/Emu)

Aug 17, 2022:
- Fix autoskills not returning proper values

Aug 17, 2022 (live):
- Updated for patch

Aug 12, 2022:
- /mapfilter will now store Radius values instead of toggle information (Fixes #600)
- Lua: Added mq.getAllSpawns and mq.getFilteredSpawns to return tables of spawns.
- LuaRocks is now distributed with MQ for using prebuilt Lua Modules from the MQ repo
- PackageMan is now distributed with MQ for a method of using LuaRocks in lua scripts
- Plugins that fail to unload will now be flagged as having failed and will not allow reload
  of the plugin or unload of MQ.  With this change, /unload now has the parameter "force"
  which will try to force unload stuck plugins and prompt for action if that cannot be
  accomplished.
- The tray util has a new option to "Unload All Instances (Forced)" which will send the
  "/unload force" command to all registered MQ instances.
- More info can be found at docs.macroquest.org

Jul 29, 2022:
- Added a modules folder primarily for storing architecture dependent lua modules
- mq.TLO.Lua.Dir now supports arguments (lua, and modules) to return the corresponding folder

Jul 27, 2022:
- Fix item statistics not matching item

Jul 22, 2022:
- Fix Corpse type to properly inherit from Spawn. Support checking for .ID and .Open when no
  corpse is currently active.

Jul 21, 2022:
- Fix achievements

Jul 20, 2022:
- Updated for patch

Jul 12, 2022:
- Fix MyRange Spell member (#563)

Jun 29, 2022:
- Fix EQ Exiting when MQ is loaded and an invalid UI is loaded (#572)
- Add parse function for lua scripts.  You can now parse any arbitrary macro data.
  - Usage Example:  mq.parse("${Me.Name}")
  - The return will always be a string and you will always be using the version 2 parser
  - It is still preferable to use the mq.TLO syntax when retrieving data from an existing TLO
  - The purpose of this function is to allow you to perform more complex operations when doing
    macro/ini conversions.

Jun 15, 2022:
- Updated for live patch.
- Potential fix for WinEQ2022 interoperability

Jun 9, 2022:
- ${Int[x]} is now capable of parsing numbers up to 64-bits, and will truncate the result.
- Fix reporting of spell buff counters.

Jun 8, 2022:
- Fix detection of aura and campfire spawns (#561)
- Fix ${Target.ID} now returns 0 instead of NULL to be consistent with
  other spawn type objects.

Jun 1, 2022:
- Fix ${Me.SkillCap} (#568)

May 27, 2022:
- datatype: ItemSpell: add members OverrideName, OverrideDescription.
  - OverrideName replaces the OtherName member. This is a name that overrides the spell name
    when the spell is on an item.
  - OverrideDescription overrides the description string from the spell, similar to OverrideName.
- datatype: Item: fixed off-by-one error with AugSlot. The Correct range is now 1-6 and now
  matches the Slot value as expected.

May 26, 2022:
- lua: Throw error if string argument to mq.delay contains no time unit.

May 20, 2022:
- Fix /drop (#564)

May 18, 2022:
- Updated for patch
- Number of buffs has changed for player and target. Buff arrays are now dynamically sized,
  and require some attention when using them in plugins:
  - Use GetPcProfile()->GetMaxEffects() to get the total number of effects (short and
    long buffs) for player
  - Use pPetInfoWnd->GetMaxBuffs() for the max number of buffs on the pet window.
  - Use pTargetWnd->GetMaxBuffs() for the max number of buffs on the target window.

May 13, 2022:
- Add Fellowship.Exists
- Move Inviter, Invited and IsBerserk from Spawn to Character (Me).
- Removed a bunch of unused members from Spawn
- plugins: Converted a bunch of globals into members of the pEverQuestInfo class. This
  includes a lot of globals that start with EQADDR_ and a few that don't. See the commit
  log for the full list.
- plugins: the keyboard movement defines __pulForward, __pulBackward etc have been removed.
  these are primarily used for movement. They are replaced with pEverQuestInfo->keyDown[cmd].
  cmd is a member of the KeybindCommand enumeration. For example: __pulForward can be replaced
  with pEverquestInfo->keyDown[CMD_FORWARD]

May 5, 2022:
- /exec no longer requires the fg or bg parameter.  The syntax has been updated and
  the functionality corrected to match what the previous syntax showed.

April 25, 2022:
- Updated for live hotfix patch.
- Fix potential issue with pcnames.

April 20, 2022:
- Updated for live patch.
- Fix netstat/hud display
- Fix /makemevisible
- Fix issue with Me.CombatAbility (and maybe others) not returning the correct values.
- plugins: PcProfile.Buff and PcProfile.ShortBuff have been deprecated and replaced with
  accessor functions GetEffect and GetTempEffect, respectively. Deprecation warnings have
  been added for this change. For accessing all buffs, both short and long, GetEffect can
  be used with MAX_TOTAL_BUFFS as the upper bound.

April 13, 2022:
- Fix Group.Members: Empty group will now report 0 instead of nil/NULL (#481).
- Fix Math.Rand: Replace with new number generator. There are no longer any limits on the
  upper or lower bounds of the random number range. The only requirement is that the
  minimum value must not be greater than the maximum.
- Fix Spell.Stacks to now only consider a duration if a nonzero value is provdied,
  otherwise the stacks check will ignore duration. Also applies to StacksPet.
- Fix crash in MapObject.cpp (#455).
- Fix Macro TLO to allow IsTLO and IsVariable while a macro is not running (#452).
- Fix non-functional /removeaug, and cleaned up the usage message (#485).
- Fix /mqanon cause hp bars to be empty (#483).
- Fix errant deprecation message when using ${Ground} (#445).
- Fix MacroQuest.LastTell (#463).
- Fix passing nil to mq.event or mq.bind causing crash. A lua error will be generated instead (#451).
- Add double click to select file in imgui file dialog (#453).
- Add Group.LowMana to report group member with lowest mana below threshold. Works like
  Group.Injured (#477).
- Add /alias reload (#478).
- lua: event text will now have mq color codes stripped (#486).

March 9, 2022:
- Updated for patch.
- Me.AssistComplete is temporarily disabled. Its been broken since x64 but
  the disabling is purposeful now to avoid crashing.

March 8, 2022:
- Spell SPA data for base, base2, and max are now 64 bit values.
- Spell Buff counters are now 64 bit values.
- GetSpellBase, GetSpellBase2, GetSpellMax, CalcValue all return int64_t now.
- GetSpellCounters, GetMySpellCounters, GetTotalSpellCounters, GetMyTotalSpellCounters all return int64_t now
- The associated macro data members for these return Int64 instead of Int datatypes.
- Plugins may exhibit warnings due to int64_t -> int conversions. These warnings ought to be addressed
  as appropriate by utilizing int64_t where arbitrary values may occur (like damage or healing values)
  and cast to int where they do not (like SPA or spell id values).

March 2, 2022:
- Fixed an issue with chat events cutting off chat
- Added Spawn types for BodyWet and HeadWet to complimenet FeetWet
- Updated FeetWet to include when standing in other liquids like lava or slime.  Underwater is still just water.
- Added WritePrivateProfileValue for plugin authors

February 25, 2022:
- Fixed some potential issues with detours. Possibly fixes issue with unloading/reloading
  causing problems with commands
- Moved GetSubscriptionLevel to core. If you have a copy of this function in your plugin,
  you can remove it now.
- Added GetClass(), GetClassString(), GetRace(), GetRaceString(), GetClassThreeLetterCode()
  to PlayerClient (SPAWNINFO) as convenience helpers for plugin code.
- Reverted an earlier change to MQ2Map during 64-bit conversion to potentially address an
  issue with the map.
- Fixed an event crash when text is marked as Spam

February 15, 2022:
- Updated for patch. Welcome to 64-bit MacroQuest.

January 25, 2022:
- Fix crash in ItemDisplay when viewing new merchant perk bag.

January 19, 2022:
- Updated for patch.
- Add missing ToL entry to GetZoneExpansionName() (#444)
- Fix Me.AmIGroupLeader not returning a proper bool.
- Fix a bug with /itemnotify and rightmouseup
- Fix /plugin command so that it parses the command line
- Add settings panel for ChatWnd
- lua: Added mq.gettime() which returns current time in microseconds

- Add DynamicZone.MinMembers
- Fix crash when reading DynamicZone.Leader and maybe others
- Fix crash casued be Me.Aura[0] (#449)

December 31, 2021:
- lua: Fix crash when using format string with ImGui.Text (hint: Format your string in lua instead)
- lua: Update table flags from latest integration of imgui
- lua: Fix ImGui.GetClipboardText bug
- main: /mqsettings now takes an optional parameter, the name of a section to focus.
    example: /mqsettings plugins/lua
- devtools: implement new switch inspector. This is a work in progress but is fully functional. Working on
    bringing over functionality that was originally implemented in Nav

December 27, 2021:
- Added IsSpellTooPowerful utility function that mimics client logic and incorporated it into StacksTarget and StacksSpawn

December 25, 2021:
- Added "clear" to /itemtarget and /doortarget to individually remove those targets

December 16, 2021:
- Fixed ${Me.SpellRankCap} (#430)
- Added Option to toggle Local Echo to the MacroQuest Console (#117)
- Toggling AutoScroll in the MacroQuest Console will now persist through subsequent loads

December 15, 2021:
- Fix ${Me.Invis[SOS]} showing true for rogues who have Rk 2 of SoS (#416)
- Fix an issue where ${Me.Moving} reported false when moving backwards
- Added ${Me.VitalityCap} and ${Me.AAVitalityCap} for parity of numerical output

December 9, 2021:
- Updated for patch

December 7, 2021:
- Happy Terror of Luclin Day!
- Added full support for the merchant perk and bag slot 11 and 12.
- Added ${Me.NumBagSlots} which returns the number of bag slots enabled in main inventory.
- Added ${TeleportationItem} TLO to access the teleportation item keyring.
- Fix crash when selling items using button from find item window (#426).
- Fix spell display for SPA_TRIGGER_SPELL_NON_ITEM
- Fix ${DisplayItem.Collected} (#420).

November 30, 2021:
- MacroQuest tray utility will now check Application Compatibility layers on startup.  To disable this check set
  DisableAppCompatCheck=true in the MacroQuest section of your MacroQuest.ini
- Added ShowAnon setting to TargetInfo - this will allow toggling displaying "ANON" or "ROLEPLAYING" in the window

November 17, 2021:
- Updated for latest patch
- Fixed crash where the running vector is modified during execution and invalidated the iterator

November 16, 2021:
- Add a potential workaround for a graphics engine crash
- Fix typo in XTARGET_MY_MERCENTARY_TARGET. Use XTARGET_MY_MERCENARY_TARGET instead (#409)
- Fix Me.Song not returning proper value when Me.Buff also has a match (#411).
- Add BaseEffectsFocusCap (SongCap) as a member of the Spells TLO

November 10, 2021:
- Changed the operation of delays in lua so that a delay will no longer block the entire script, only the running thread

November 8, 2021:
- Fixed the lingering lua crash issues caused by events with delays

November 2, 2021:
- When performing a spawn search, NPC Pets are now also considered NPCs (use nopet if you do not want this when searching NPC)
- The timestamp data type will now interpret correctly in Lua
- Bards are now considered "Slowers"

October 27, 2021:
- Restored hooks on Find Item window
- Implement more robust method of window switching. This improves /foreground behavior and
  profile keybinds from the launcher. This method utilizes the launcher to assist in foregrounding
  background instances of EQ. If this method fails, then it falls back to the existing method (#380)
- itemdisplay: Fix hang when inspecting items with certain kinds of spells.

October 26, 2021:
- Lua command is no longer case sensitive about script names (#403).
- Removed debug message from ItemDisplay
- Bzsrch: Fixed berserkers and searching for things that start with numbers (#398).
- Bzsrch: Better handling of queries that return no results (#335).
- Map: fix /mapshow not displaying map objects properly (#225)

October 26, 2021:
- ItemDisplay plugin has been rewritten with a focus on improving existing features:
  - Loot and Lucy buttons have been relocated nearby to an area that shouldn't overlap with existing controls
  - Spell and Item display information now updates correctly when the last window is recycled. This info
    will also be properly removed when the plugin is unloaded.
  - ${DisplayItem} will now track the most recently opened item display window, and will
    fall back to the next-most-recently-opened window if that one is closed, and so on.
  - ${DisplayItem[x]} is now 1-based, with valid values ranging from 1-6 representing one
    of the six possible item display window.
  - ${DisplayItem[<itemname>]} is now supported and will return the Item display window for
    the specified item name, if one exists.
  - Added Item and Window members to DisplayItem, which will return the related item and window.
    This can be used to do something like /invoke ${DisplayItem.Window.DoClose}
  - A settings menu in /mqsettings has been added with a whole bunch of options.
  - Added /itemdisplay reload to reload settings from ini.
  - Spell links in item display text will now link to spells. (Note, spell names in spell slots is not yet supported).
- /convertitem, /insertaug, /removeaug moved to main from ItemDisplay
- core: Removed reliance on undefined behavior from AddDetourf, now uses a type-checked implementation
  that can detect errors in setting up detours, and supports proper pointer-to-member and class hierarchies.
  If type-checking is problematic, an EzDetourUnchecked has been added.
- core: moved detour api declarations to include/mq/base/Detours.h
- spell display: Improved the behavior of finding spell names by category.
- autologin: Cancel autologin if cannot enter premium server due to free-to-play status. (#401).


October 21, 2021:
- Update for latest patch

October 20, 2021:
- Update for latest patch
- Fixed Map

October 9, 2021:
- Upgrade ImGui to 1.84 with new font renderer (FreeType) enabled
- overlay: VIEWPORTS feature is now OFF by default. Visit the overlay settings (/mqsettings)
  to turn it on.
- overlay: Implemented new revision of the ImGui overlay, hopefully squashing a bunch of
  issues and not creating very many new ones...
- overlay: /mqoverlay command has a couple new arguments: reload, resume, debug, stop, start
- Fix flickering issue caused by frame limiter when rendering UI at sim rate
- framelimiter: Restructured the framelimiter settings. Added some help tooltips too.
- framelimiter: Moved some options to only take effect when the frame limiter is active in the background.
- framelimiter: Added separate option for enabling frame limiting when in the foreground.

October 7, 2021:
- eqbugfix: Possible fix for "Mage" crash when casting spells from items.

October 5, 2021:
- Improved buff removal handling (#182).
- plugins: Added RemoveBuffByName, RemoveBuffBySpellID
- plugins: Renamed FindBuffID to FindBuffIndex, renamed RemoveBuffAt to RemoveBuffByIndex
- plugins: Removed RemoveBuff

October 1, 2021:
- Fix EverQuest.CurrentUI not getting updated after reinjection (#388).
- Add Stat and Count members to Keyring types (Mount, Familiar, Illusion) (#393).
- macros: keyring datatype renamed to keyringitem.

September 29, 2021:
- Added per-character settings for frame limiter. per-character settings are stored in
  servername_charactername.ini (#210).
- Added `/framelimiter reloadsettings` to re-read settings from ini.
- Fix ResetDevice crash after reloading mq
- Fix mouse scroll in imgui leaking into eq (#242).
- Fix imgui leaking into other render targets and causing issues (#286).

September 22, 2021:
- SpawnSearch:  Pets without PC masters will be assumed to be NPC Pets.  This fixes an issue where a
  spawn search for npcpet would fail to find a pet whose master was killed.

September 21, 2021:
- zoned.cfg and any of the Zone ShortName cfg files will no longer activate unles you're in game (#214)

September 19, 2021:
- lua: Fix plugin not initializing properly when an exception occurs while loading settings
- framelimiter: Fix UI not drawing when blind. (#285)
- framelimiter: Fix UI not drawing correctly when tied to simulation rate.
- framelimiter: Fix crash when logging out while in the background
- overlay: Fix edge case crash when graphics device is null (#363).

September 16, 2021
- Plugins can now be loaded via commands without requiring a MQ2 or MQ prefix.
  For example: "/plugin easyfind toggle" works to toggle the easyfind plugin.
- Fix /cleanup making inventory window appear instead of disappear
- Fix a crash that might occur if a plugin tries to execute a keypress when
  not in game.
- Fix a crash when /unload causes nav to unload before easyfind.
- Fix issue with RankName returning incorrect spell (#383) - really this time.
- Fix framelimiter not properly replacing the built-in throttler (#385).

September 15, 2021
- Updated for patch. Released before servers are up, there could be issues!
- Fixed issue with RankName returning the incorrect spell (#383)
- lua: fixed error message when script file doesn't exist
- lua: fix crash when checking for paused threads during OnWriteChat calls
- devtools: Added initial version RealEstate inspector that shows raw data about real estate
  plots and items. More work real estate capabilities coming in the future.
- devtools: added memory viewer to window inspector. Right click a window in the tree to access it.
- itemdisplay: Remove compare window. Use the one that is built in!

September 8, 2021
- eqlib: New code supporting mercenary aa's added, making mercenary aa access available to plugins.
- devtools: New alt ability inspector added for viewing data from player aa's and merc aa's.
- plugins: Added GetAAById to replace GetAAByIdWrapper.
- AltAbility type: Added Category (string), ShortName2 (string), GroupID (int)
- Switch type: Added state (int).

August 30, 2021
- Fix incompatibility with Innerspace/WinEQ when loaded at startup (#304)

August 29, 2021
- Added the following members to Window type for accessing tabs in a tabbed window: (#369)
   - TabCount, Tab, CurrentTab, CurrentTabIndex
- Added SetCurrentTab method to Window type for changing the current tab.
- More details on these can be found in the datatype docs at docs.macroquest.org

August 27, 2021
- Updated /mqanon command so that commands now work.  (Fixes #277, #280)
- Shortened the /mqanon "class" strategy to just the level and the class short name (Partially addresses #282)
- Added self (me) to the /mqanon all strategy for quick setup

August 25, 2021
- lua: **breaking** ImGui.Begin with flags now always requires a ImGui.End, unconditionally. Sorry, I
  missed this one the last time I was updating ImGui.Begin
- imgui: Fix a crash when too many End() calls occur
- autologin: Clean up duplicate logic and fix /switchchar (Fixes #311)
- autologin: Allow /switchchar and /switchserver to work if you didn't initally log in with Autologin
- autologin: Update Pause and Unpause to only work if the state machine is on (Fixes #151)
- autologin: Add Override for stopping at character select for Sessions and Station names (Partially addresses #145)
- autologin: Add new setting for CharSelectDelay with override for Sessions and Station names (Fixes #146)
- autologin: Change /relog command to only be available when logged in (it previously only WORKED when logged in)
- autologin: Add writing of global config when WriteAllConfig is set to true

August 24, 2021
- Added some error handling to catch imgui errors before they crash the game. These errors will
  suspend plugin ImGui usage. Fix the error and then run the command "/mqoverlay resume" 
- lua: Added missing overload for ImGui.SameLine(number, number)

August 20, 2021
- Added command for clearing mq console - /mqconsole clear
- Fix issue where /advloot shared # giveto name would not work when master looter was ungrouped in a raid

August 19, 2021
- Potential fix for mouse buttons getting stuck and causing issues with imgui
- Fix crash when performing /lua commands from within an imgui window.

August 15, 2021
- Fix ImGui lua threads from yielding after calling a command. ImGui thread isn't designed to yield. (#373).
- Fix MQCopyLayout command

August 14, 2021
- New TLO: ${Achievement} is now available for accessing achievements, achievement categories, and objectives.
- New DataTypes: achievementmgr, achievement, achievementcat, achievementobj
- For more details on these new types, please see the documentation at https://docs.macroquest.org

August 9, 2021
- Developer Tools: implemented new achievements inspector. Accessible from inspectors menu on the console.

August 8, 2021
- Added InGame.cfg which will execute for all characters once they are in game (#189)
- The cfg file search path will now search in Config\AutoExec before falling back to Config so that cfg files can be organized better (#170)

August 7, 2021
- lua: Further fixes for evaluating TLO object data members.
- lua: Partially reverted nil changes. see comments in #362 .
- lua: added mq.gettype to inspect the underlying data type of a data member usertype.
- Possible fix for a crash when the imgui overlay gets reset due to a lua exception.

August 6, 2021
- lua: /lua parse now prints the result of an expression to the console. (#365)
- lua: Empty/Invalid Macro data objects will now evaluate to nil, instead of "null" (#362)
- lua: os.exit will no longer crash the client and will instead exit the script (#297)

August 5, 2021
- Removed some old hooks for EQPlayNice. Consider using the built-in performance tools instead.
- Fix Target.bShowHelm (#331).
- Remove Spawn.BearingToTarget (#330). This is an internal state that is only updated when using /follow
  and its purpose or usage is extremely unclear.
- Fix Item.StackCount (#342).
- Fix Indexing group members in Group TLO (#346).
- Parse array index in Macro.Variable (#347).
- Fix Me.CashBank (#360).
- Fix Initialization of the lua directory (#361).
- dev tools: Added ZoneGuideWnd and ZonePathWnd customizations to WindowInspector
- dev tools: Added friendly tooltip to zone names in WindowInspector
- Evaluating Spawn.ID on a NULL Spawn will now return 0 instead of a parse error. This is intended as
  a convenience for utilizing Spawn variables that are set via ID.
- Fix auto scroll menu item in console window (#140).

July 31, 2021
- Added /mqsettings command to toggle the MacroQuest Settings window (you can still get to it from the EQ button as well)
- Added ShowMacroQuestConsole option to the MacroQuest.ini which allows you to default the Console to On if you'd like
- Fixed custom filters not being added properly (#327)
- Fixed /itemnotify (by name) choosing the wrong item when the item name started with a number, even though it was quoted ("1 lb. Cragbeast Meat" for example)

July 30, 2021
- Adding missing imgui mouse button enum values (#354).
- Reset the imgui overlay when a lua exception occurs on the imgui thread (#355). This will
  help prevent crashes when encounding lua errors, but not in all cases.
- Fixed some issues with type conversions in lua (#359).
- Fixed console commands not working at login.
- Refactored of MQ2Lua, please report any new bugs that might come up as a result!

July 24, 2021
- Added back the String TLO after a 16 year hiatus. Usage: ${String[foo].Right[2]} etc.

July 21, 2021
- Updated for patch

July 19, 2021
- Comands executed from console are now deferred so that they do not inherit the
  temporary floating point state of the imgui renderer (#351).
- Fix skeleton and other similar race checks when computing if character can mount.
- Fix ${Zone[xyz]} not returning correct value when 'xyz' is the current zone.

July 17, 2021
- Added /mqtarget and /eqtarget commands.  /mqtarget is the equivalent of the current /target commmand while
/eqtarget will use the game's existing command.  Macro authors can begin migrating to /mqtarget when they want
to use MacroQuest specific targeting.  Partially addresses #298

July 9, 2021
- Fixed /removebuff and /removepetbuff so they now accept quoted or unquoted strings (#184, #344, #345)
Updates to MQ2Lua:
** BREAKING CHANGE **
- If you are a Lua script author, a change has been made to ImGui.Begin: it must now
  **always** be followed by a ImGui.End, even if it returns false values. This
  was necessary to resolve the issue where it was ambiguous whether End should be
  called or not. Now, we just always expect you to call it if you called Begin.

- Added bit32.bnot, bit32.band, bit32.bor, bit32.bxor, bit32.lshift, bit32.rshift, bit32.ror, and bit32.rol
  These functions are provided to allow bitwise operations on 32bit integers.
- Exposed the following general functions to lua:
    PushStyleVar, PopStyleVar, TreeAdvanceToLabelPos, PushID (with arbitrary object), CheckboxFlags, GetStyle
- Exposed the ImGui Tables API to lua. It includes access to the following functions:
    BeginTable, EndTable, TableNextRow, TableNextColumn, TableSetColumnIndex, TableSetupColumn,
    TableSetupScrollFreeze, TableHeadersRow, TableHeader, TableGetColumnCount, TableGetColumnName,
    TableGetColumnIsVisible, TableGetColumnIsSorted, TableGetHoveredColumn, TableGetSortSpecs, TableSetBgColor
- Added the following enum types to lua:
    ImGuiSortDirection, ImGuiTableFlags, ImGuiTableColumnFlags, ImGuiTableRowFlags, ImGuiTableBgTarget, ImGuiStyle
- Added the following user types to lua:
    ImVec2, ImVec4, ImGuiListClipper, ImGuiTableSortSpecs, ImGuiTableSortSpecsColumn
- Added new way to import and ui ImGui. This has the advantage of allowing the use of ImGui in
  a global context

    require 'ImGui'
    local TEXT_BASE_WIDTH, _ = ImGui.CalcTextSize("A")
    function DemoFeatureImGui()
        -- do update
    end
    ImGui.Register('DemoFeature', DemoFeatureImGui)

- For an example of how to use most of these new apis, see lua/examples/demo_tables.lua

Updates to Timestamp type:
- Added TimeDHM to Timestamp type to express Days:Hours:Minutes
- Added Days to Timestamp type.
- Added MaxTimers and Timer to DynamicZone. Timer returns a type dztimer:

updates to DynamicZone:
* ${DynamicZone.MaxTimers}
  - returns the number of timers
* ${DynamicZone.Timer[N]}
  - access the timer by index
* ${DynamicZone.Timer[ExpeditionName|EventName]}
  - access a specific timer by its expedition and event name. Event
    name is optional and it will return the next expedition timer to
    expire if it is omitted.
- Added dztimer type with the following members: ExpeditionName, EventName,
  Timer, EventID.
- Fixed DzMember access

July 3, 2021
- Fix chat events in other languages not being able to use .equal for the matched text (#333)
- Fix ctrl+c to copy in the console window

June 24, 2021
- Fix crash that would occur for some characters while zoning
- Fix Task.Select and Task.Timer (#329)

June 12, 2021
- Added Macro Expression Evaluator tool. Can be used to display the result of a macro expression
  in real time. Find it underneath the Tools menu in the console.
- Added the following int members to Me: AirSupply, MaxAirSupply, PctAirSupply.
- Fix GetSpellByName returning wrong spell when multiple options are available with the same name
  by preferring a spell with a category over one that does not. (#321).

June 11, 2021
- Fix issue where invalid escape sequences would crash when printing to console (#322).
- Fix /doors not searching text properly
- static library build outputs are now written to build/lib in order to remove them from the
  output folder and also separate 32-bit and 64-bit versions.

May 28, 2021
- Fixed issue with keyboard input not working on popped-out windows
- Implemented new console editor with support for word wrap and item links.
- Fixed buyer window sorting (#238)

May 24, 2021
- Added the ability to render EQ icons in lua imgui bindings

May 23, 2021
- Corrected a long standing issue where you couldn't store mq userdata in lua variabls (#252)

May 17, 2021
- Added specific updates in frame limiter to allow for scribing and memming with no rendering (#279 & #167)

May 15, 2021
- Added variadic string arguments to mq.doevents() to allow for a list of specific events processing (#292)
- Added a command mq.flushevents() that takes variadic string arguments to drop events without processing them (#292)

May 14, 2021
- Added drag/drop interface to lua imgui bindings

May 7, 2021
- Plugins using pLocalPC->zoneId (GetCharInfo()->zoneId) will once again function properly (#287)

May 5, 2021
- Fixed InputText ImGui functions in the lua binding, also removed the buffer size argument.
- /mqlog will no longer force a parse on items sent to the log (#177)

May 1, 2021
- Fixed an issue with inventory slots being out of order due to ui load order (#247)
- Updated MQ2Bzsrch structure and fix bzsrch crash (#108)
- Fixed /maploc
- Fixed MQ2LinkDB and improved item link behaviors in general
- Misc fixes to mqanon (#278, #275)
- Add Select method to MQ2Bzsrch: /invoke ${Bazaar.Item[1].Select} (#202)
- Add SortedItem to MQ2Bzsrch, to return results sorted the same way as the search window.
    ${Bazaar.SortedItem[1]} returns first item in the bazaar search results.

April 26, 2021
- Allowed access to TreeView members as if they were list entries
- Added ${Macro.Variable[]} member to get macro variables outside the macro environment

April 18, 2021
- Fixed spawn datatype Buff member index to use MaybeExactCompare (and allow for =)

April 11, 2021
- Added file dialog to imgui infrastructure
- Added Lua gui that can launch scripts and observe script status

April 7, 2021
- Changed the Lua event callback signature to take the entire matched line as the first argument

April 6, 2021
- Fixed LineOfSight (#260)
- Various fixes to the assignment of macro data to spawn variable types.
- Removed blanket [MQ2] from WriteChat lines (#112)

Mar 26 2021
- Fix noauto being missed when using /plugin someplugin load noauto
- noauto in the engine command and in the plugin command is no longer case sensitive
- Fix loading of config for MQ2CustomBinds (#243)

Mar 20 2021
- Fix ${MacroQuest.Version} (#232)
- Fix News window not appearing at character select
- Fix coloring on the news window after date format change in changelog

Mar 17 2021
- Fix cached buffs not being able to look up buffs (#229)
- Fix ${Pet} defaulting to my pet (#230)
- Fix a crash in mq2chatwnd if /style is used before window is created (#231)
- Added right click menu to window inspector tree which gives the option to copy the window TLO
  text as well as opening up a new window inspector. (#224)

Mar 16 2021
- Fix Me.Pet (#227)
- Fix /face fast (#226)
- Add ${Me.Pet.Focus} - bool type, reflects the Focus state if your pet. (#228)

Mar 14 2021
- Implementation of SPAWNINFO has been switched over to use the new class hierarchy
  based on PlayerClient. SPAWNINFO and PlayerClient are now synonymous. Typecasts
  should no longer be needed.
- SPAWNINFO can now be assigned and copied between macro vars using the "spawn" type.
- An int can be assigned to a spawn var to look up the spawn by id.
- SPAWNINFO is no longer copyable or createable, all existing code paths that used
  SPAWNINFO as a container for mq2 data has been rewritten.
- Work-in-progress iteration of settings window for MQ2Map added. more to come in the
  future.
- ItemTarget no longer returns Spawn type. It now returns Ground type. It behaves the
  same way as Ground except that the default search is of the current ground item target.
- Certain SPAWNINFO global such as EnviroTarget or DoorEnviroTarget are now removed
  and no longer supported.
- Fixed FindItem window column sorting. Fixed money sorting to teach items with
  no vendor value as being the least valuable.
- Added bounds check to /notify to avoid crashing

Mar 07 2021
- Fix EQ_Spell structure misalignment
- Changed /doability so it now takes fake ID 1-6 where it previously only took 1-5
  because people were confused when fake IDs did not work.
    I strongly recommend you never use fake ID 1-8, it's incredibly stupid, just use the real
    name, for example /doability Hide or the REAL ID which in the example of Hide is 29, so /doability 29.
- Fix ${Me.PctExpToAA}
- Added sorting capability to the /buyer buy lines list
- Added sorting capability to the /barter inventory list
- Added Value column to the /barter inventory list so we can sort by merchant value.
- Added Rightclick on item feature to /barter inventory list so it opens up the item inspect window.
- Added FellowshipMember.Sharing

Mar 01 2021
- Fix :OnExit so that it processes even while paused.  This also fixes the behavior where you
  would have to /endmac twice on a paused macro with an :OnExit routine

Feb 16 2021
- Added Plugin TLO boolean member IsLoaded
  Example:  ${Plugin[mq2lua].IsLoaded}
- Added Me TLO int member MaxLevel to get the current max level based on your expansion
  This should help with TLP Max Level checks in scripts
  Example:  ${Me.MaxLevel}
  Would return 60 if you were currently on a TLP in Kunark/Velious/Luclin

Feb 12 2021
- Split MQ2TargetInfo into individual window components
  - MQ2TargetInfo deals with the target window
    - Use /targetinfo to see help
    - Use MQ2TargetInfo.ini to adjust UI specific settings
    - Added command line arguments perchar, distance, info, placeholder, and sight toggle options to modify each of the options.
  - MQ2XTarInfo deals with the Extended Target Window
    - Use /xtarinfo to see help
    - Use MQ2XTarInfo.ini to adjust UI specific settings
    - Added command line arguments perchar and distance toggle options to toggle options.
    - Fixed an issue where your Extended target window would be extended even if you did not have the slots available yet
  - MQ2GroupInfo deals with the Group Window
    - See MQ2GroupInfo Changelog

Feb 4 2021
- Fixed issues with custom UIs being reset when /reloadui is issued
- Fixed issues with having to reload plugins that modify the UI when using a custom UI
- Fixed issues with /multiline appending extra characters
- Deprecated IsXMLFilePresent -- this doesn't give you any indication of whether the XML
  file is usable, so we can rely on file checks for that and AddXML for the error messages.
- Added a helper function IsScreenPieceLoaded that can be used to check to make sure your
  custom UI addition is loaded (or not).

Jan 24 2021
- Implementation of CHARINFO has been switched over to use new class hierarchy based
  on PcBase and CharacterBase. Removed old CHARINFO/CHARINFONEW definitions. There should
  be no functional changes.
- Update /ini to create folder if it doesn't exist
- Fix PickupItem/DropItem (function used by itemnotify) to allow picking up and dropping
  items when they are in a closed bag.

Jan 20 2021
- Removed HTML Window code that was deleted from EverQuest.
- Added CLICKABLE parameter to Item.ItemLink datatype member.
- Update filename references from MacroQuest2 to plain MacroQuest.
- Fix listselect/comboselect: selecting out of range will deselect current item. Enables
  comboselect without using screen coordinates or opening combobox popup first.
- Fix /ini improper handling of NULL or absent parameters.
- Deleted gearscore code from MQ2ItemDisplay. Use the standalone plugin instead.

Jan 8 2021
- Fixed raid assist indexing
- Added WillLand and WillLandPet to Spell datatype. Checks if the buff will stack but without
  a duration component. This provides a raw "this will land on your target" check.
- Fix bool properly handling empty string as falsey
- Add warning when invalid datatype conversion is happening
- Added chance spells to Spell.Trigger member

Dec 10 2020
- Fixes to new alt currency
- Fixes for num expansions
- Fixed ZONE_COUNT, this should fix misc plugins that rely on it being correct.

Dec 08 2020
- Added .Move to the Window TLO Methods
	Usage: /invoke ${Window[GroupWindow].Move[100,200,300,400]} ([x,y,width,height])
	Omitting a parameter will use the existing value
- Added .SetBGColor to the Window TLO Methods
	Usage: /invoke ${Window[GroupWindow].SetBGColor[FF000000]} ([argb])
- Added .SetAlpha to the Window TLO Methods
	Usage: /invoke ${Window[GroupWindow].SetAlpha[255]} (0-255)
- Added .SetFadeAlpha to the Window TLO Methods
	Usage: /invoke ${Window[GroupWindow].SetFadeAlpha[255]} (0-255)

Dec 07 2020
- Fixed malo/tash detection problems

Dec 05 2020
- Chatwindow at charselect now saves it's position independently from in game

Dec 03 2020
- Added WarforgedEmblem and RestlessMark Currencies
- Added .Sharing to the fellowship tlo it returns true of false if exp sharing is on for the member
	Usage: /echo ${Me.Fellowship.Sharing[x]} where x is fellowship member 1-12

Dec 02 2020
- Added MarkNPC to the raid tlo

Nov 19 2020
- All instances of CFacePick has been changed to CPlayerCustomizationWnd

Nov 06 2020
- Update RaidType.MainAssist to support index by number or name.

Oct 31 2020
- Fixed a few spell and spellmgr bugs

Oct 21 2020
- Added raid to chat events - Cred Kaen01

Oct 13 2020
- Added a fix for stopping movement in mq2targetinfo

Aug 20 2020
- Fixed the findwindow feature

Aug 19 2020
- Fixed CButtonWnd::SetCheck
- Added CHotButton::SetCheck

May 14 2020
- Filled in the CGuild class

Apr 30 2020
- Me.Invis now takes an optional index or a name to return invis vs undead and animals
  Example 1: /echo ${Me.Invis} just return the normal one like before, are u invis of any kind.
  Example 2: /echo ${Me.Invis[ANY]} or just ${Me.Invis[0]} returns true if you are invis of any kind, same as just doing ${Me.Invis}
  Example 3: /echo ${Me.Invis[NORMAL]} or just ${Me.Invis[1]} returns true if you are normal invis.
  Example 4: /echo ${Me.Invis[UNDEAD]} or just ${Me.Invis[2]} returns true if you are invis vs undead
  Example 5: /echo ${Me.Invis[ANIMAL]} or just ${Me.Invis[3]} returns true if you are invis vs animal
  Example 6: /echo ${Me.Invis[SOS]} or just ${Me.Invis[4]} returns true IF you are a ROG AND in fact hidden AND have a skill of at least 100 in HIDE AND have the AA for SoS

Apr 29 2020
- Added ms to /delay
  Usage: /delay 1500ms
  will delay 1.5 seconds...

Apr 28 2020
- Optimized the GetGroupMainAssistTargetID inline.
- Fixed /foreground to respect maximizzed window pos - bug reported by Kaen01
- Added .SpellRankCap to the character TLO. It returns an in representing your characters spell rank cap.
  if it returns:
  1 = you CAN cast Rk. I spells
  2 = you CAN cast Rk. II spells
  3 = you CAN cast Rk. III spells

Apr 24 2020
- Optimized GetRaidMainAssistTargetID.

Apr 15 2020
- Fixed ${Me.CanMount} for some indoor zones that where not flagged as nomount and added bazaar, nexus to zones where its ok to mount.

Apr 14 2020
- Updated the FellowShip struct for LIVE

Apr 06 2020
- Added .MyDuration to the Spell TLO. It returns a ticktype of YOUR duration for the spell in question.
- Caption redrawing has been optimized to use less cpu cycles.

Apr 02 2020
- Add bSeeInvis, bSeeSOS and bSeeIVU to SpawnSearch - CTWN

Apr 01 2020
- Fixed ZoneFlags
- Fixed the _ZONELIST struct
- Added .CanMount to the Character TLO it's a bool it returns true if u can mount in the zone u are in and if it won't collide with an illusion u have on. 
- Added .ToiletPaper to the Character TLO it returns true if you need to go out and get more.

Mar 31 2020
- Fixed all Spell Stack checks. (yes again, hopefully for good this time.)

Mar 28 2020
- Removed a WriteChatf from Task.Timer
- Added a function which can be used by plugins to format numbers:
    EQLIB_API void PrettifyNumber(char* string, size_t bufferSize, int decimals = 0);
  If the given string is a number, it will add commas and set the desired number of decimals.
  For integers, leave decimals as 0. For floats, a value of 2 is recommended. Min is 0, max is 9.
- Added .Prettify to Int, Int64, Float and Double types. 
    Example: ${Me.MaxHPs.Prettify} => 30,103
    Example: ${Target.Distance.Prettify} => 1,151.24
  Prettify takes a number of decimals of precision as a parameter:
    Example: ${Target.Distance.Prettify[4]} => 1,151.2395

Mar 26 2020
- Added CAAWnd__UpdateSelected_x
- Added CAAWnd__Update_x
- Changed ShowSpellSlotInfo so it takes a custom linebreak.

Mar 25 2020 by ChatWithThisName
- MQ2ChatWnd: Added ingame toggles for SaveByChar, Autoscroll, NoCharSelect to the /mqchat command
  Available options are:
    no parameter, will output what it's currently set to. Example: /mqchat SaveByChar
    On - Turn on the option. Example: /mqchat autoscroll on
    Off - Turn off the option. Example: /mqchat NoCharSelect off

Mar 19 2020
- Added CXRect__operator_and
- Fixed CTextureFont::DrawWrappedText
- Added CTextureAnimation::Draw
- Added CTAFrameDraw::Draw

Mar 19 2020 by brainiac
- Made a couple additional changes to /taskquit from the update on Mar 16 2020:
    fix /taskquit <name> to search solo tasks when a shared task is present.
    fix /taskquit <name> to be exact match only
    change /taskquit <name> to no longer use quotes.

Mar 16 2020
- Extended the /taskquit command. It now takes an optional argument, "Name of Task" so we can use it to remove solo tasks as well. -Feature Cred: drwhomphd
   /taskquit without any argument works like before, i.e it removes the shared task if there is one.
- Usage /taskquit "Basic Training"

Mar 15 2020
- Fixed a bug with ${Macro.CurSub} it will now correctly return the sub its used in.
- Fixed a bug where tells you would not be detected in all languages. Thanks Kaen01 for report.

Mar 14 2020 by Sic
- Added ParcelStatus to the character TLO.
  Usage: /echo ${Me.ParcelStatus}

Mar 09 2020
- Updated for TEST
- Updated for LIVE
- Fixed ${Spell[permanent spell here].Stack} so it actually returns true when they DO stack.

Mar 06 2020
- Added CTabWnd::RemovePage
- Fixed CXWnd::DrawColoredRect crash

Mar 03 2020
- Updated for TEST
- Updated for LIVE
- Added CPageWnd::FlashTab

Feb 27 2020
- Updated for TEST
- Updated for LIVE
- Added support for spaces in /hotbutton Name. Use /hotbutton "Button Name With Spaces" in quotes.
- Fixed GetChildWndAt
- Updated CAAWnd::ShowAbility
- Filled in CPageWnd members
- Updated CHARINFO struct etc.
- Previously Updated:
- Fixed the CursorAttachment Struct
- Macro Authors, take notice: Fixed ${Me.AltAbility[blah].Rank} it now properly returns 0 if you don't have any points spent in a AA.

Feb 18 2020
-Updated for TEST
-Updated for LIVE

Feb 14 2020
-Updated for LIVE

Feb 11 2020
-Updated for LIVE

Feb 09 2020
- Fixed a bug where our version of /hotbutton would not save the button to the ini. - reported by DrWhomPhd

Feb 06 2020
- Updated for TEST

Feb 05 2020
- Updated for TEST

Jan 25 2020
-// ***************************************************************************
-// Function:    DoHotbutton
-// Description: our '/hotbutton' command
-//              Extends the built in /hotbutton command with multiple lines support
-// Usage:       /hotbutton [Name] <color> <Line:><Cursor:>[Text]
-//				<Line can be 1-5
-//				<Cursor can ONLY be 0 which means DO NOT put the hotbutton on the cursor.
-//				Usage:
-//				/hotbutton TheName 14 1:0:/echo hi	(Where 14 1:0: in this case means use color 14, then place /echo hi on LINE 1 and NO Cursor Attachment.)
-//				/hotbutton TheName 14 1:/echo hi	(Where 14 1: in this case means use color 14, then place /echo hi on LINE 1.)
-//				/hotbutton TheName 1:0:/echo hi		(Where 1:0: in this case means place /echo hi on LINE 1 and NO Cursor Attachment.)
-//				/hotbutton TheName 1:/echo hi		(Where 1: in this case means place /echo hi on LINE 1.)
-//				/hotbutton TheName 0:/echo hi		(Where 0: in this case means NO Cursor Attachment.)
-//				Finally, just doing /hotbutton TheName 14 /echo hi OR /hotbutton TheName /echo hi just calls the eq function like before.
-// ***************************************************************************

Jan 21 2020
- Added .Size to the Window TLO, it returns a string x,y
  Usage: /echo ${EverQuest.LastMouseOver.Size}
  Output: 100,200
- Added feature to be able to load tga files (animations) from local uifiles directory. -brainiac

Jan 20 2020
- Misc Fixes to triggers etc - braniac
- Me.CountersXXX now also count ShortBuffs (${Me.Cursed} now returns Restless Ice, for example.)

Jan 15 2020
- Added /invoke to the list of commands that can trigger a bind.
- Updated for LIVE

Jan 14 2020 by Sic
- Updated MQ2Melee
- If you use builder don't forget to recheck it.

Jan 13 2020
- Updated max level to 115
- Updated the skillmanager for all builds.

Jan 13 2020 by Chatwiththisname
- Added MQ2SpellType Members: HastePct, SlowPct.
- Added GetMeleeSpeedPctFromSpell(PSPELL, bool) (Exported in Main)
- Added GetMeleeSpeedFromTriggers(PSPELL, bool) (not exported)
- Added HasTrigger(PSPELL) (not exported)
		GetMeleeSpeedPctFromSpell is used in HastePct and SlowPct.
		If the pSpell has a trigger it will automatically check the triggers for the modification speed. 
		Examples: 
			${Target.Slowed.SlowPct}
			${Me.Hasted.HastePct}
			${Spell[Slowing Helix].SlowPct}
			etc etc.
- Fixed GetSelfBuffBySPA(int, bool, int);
- Fixed GetTargetBuffBySPA(int, bool, int);
- Fixed GetSelfShortBuffBySPA(int, bool, int);
- Fixed HasCachedTargetBuffSPA(int, bool, PSPAWNINFO, PcTargetBuff);

	In all the above SPA buff checks if the SPA matched, but wasn't the increase or decrease
	desired, it would stop checking anymore buffs. 
	Example: ${Target.Slowed} should return a pSpellType of a slow debuff on the target. But
		if the target had a haste buff before the slow buff it would find SPA 11 and since it was
		an increase instead of a decrease it would return -1, or NULL. Changing it to break; for those
		SPA's allows it to continue checking the buffs and find any subsequent SPA 11's correctly.

Jan 12 2020
- Fixed the ZoneGuideManagerClient class for LIVE build.
- Updated for TEST

Jan 11 2020
- Fixed the ZoneGuideManagerClient class for TEST build.

Jan 10 2020
- ${Me.Spell[blah]} now searches for rank spells as well - brainiac
  Example:  You have Demand For Power Rk. II in your spellbook.
  Usage:    /echo ${Me.Spell[Demand for Power]}
  Output:   Demand For Power Rk. II
- MQ2Melee has been updated for ToV - Sic
- (If you use builder don't forget to recheck it.)

Jan 09 2020
- Added Me.Spell it return a SpellType selecting spells only from YOUR SpellBook. - brainiac
  Usage: /echo ${Me.Spell[Spirit of Wolf].ID}
  Output: 278
  Usage: /echo ${Me.Spell[278].Name}
  Output: Spirit of Wolf
- Fixed a wrong offset for pinstCBlockedBuffWnd_x for TEST build - SwiftyMuse
- Book Icon and Gem Icon IDs will no longer be shown in ItemDisplay when they are 0 - SwiftyMuse

Jan 08 2020
- Updated for TEST
- CONTENTS changed by dbg. The evolving stuff is now in its own struct, plugins that use it need to be edited.
  Example: PrePatch: pCont->EvolvingCurrentLevel
  Now: pCont->pEvolutionData->EvolvingCurrentLevel
  The Following are members of pEvolutionData: GroupID, EvolvingCurrentLevel, EvolvingExpPct, EvolvingMaxLevel, LastEquipped;
- ItemColor is now gone from CONTENTS.

Dec 21 2019
- Fixed a crash in mq2chatwnd.cpp on /camp desktop
- Fixed the chatwindow disappearing act.
- Fixed mq2eqbc window disappearing act.
  Don't forget to recheck it in builder.

Dec 20 2019
- Updated for LIVE
- If your chatwindow does not show up type /mqchat reset

Dec 19 2019
- Updated for TEST
- /plugin without specifying unload now acts like a toggle, if plugin is loaded it unloads it.

Dec 18 2019 Torment of Velious Build
- Updated for LIVE

Dec 06 2019
- Added .SpellIcon and .GemIcon to the Spell TLO.
- Fixed the Button structure

Nov 26 2019
- Added SubscriptionDays to the Character TLO it returns an int. Cred request: @sic
  Usage: /echo I have ${Me.SubscriptionDays} left before my all access expires.
- Updated MQ2AutoForage at https://www.macroquest2.com/phpBB3/viewtopic.php?f=50&t=9588&p=70471

Nov 23 2019
- MQ2Main (ChatWithThisName) Add /removelev command. typing /removelev will remove any levitation in the buff or shortbuff window. 

Nov 22 2019
- Fixed a bug where /aa wouldn't parse input

Nov 20 2019
- Fixed ${Me.SpellInCooldown}
- Fixed ${Me.InInstance}

Nov 20 2019
- Updated for LIVE
- Added .LeaderFlagged to the DynamicZoneType TLO it returns true if the dzleader can successfully enter the dz (this also means the dz is actually Loaded.)
- Usage: ${DynamicZone.LeaderFlagged}
- Added .Flagged to the DZMemberType TLO it returns true if the dzmember can successfully enter the dz.
- Usage: ${DynamicZone.Member[x].Flagged} where x is either index or the name.

Nov 14 2019 by brainiac
- Re-fixed EQINVSLOTWND
- Added ALT_MEMBER_GETTER macro that defines an alternate name that a member can be
  accessed with, thereby removing the need to immediately update all code to use new
  variable names.
- You can now use the old, or the new names for Slot1, Slot2, Slot3, Location and *suprise* Wnd.

Nov 13 2019
- Fixed EQINVSLOTWND.
- Renamed WindowType in the EQINVSLOTWND struct to Location
- Renamed InvSlot in the EQINVSLOTWND struct to Slot1
- Renamed BagSlot in the EQINVSLOTWND struct to Slot2
- Renamed GlobalSlot in the EQINVSLOTWND struct to Slot3

Nov 05 2019
- Right Clicking the Lucy button on the item display window will now open Lucy in your external default browser.
  Left Click opens it inside of eq as usual.

Nov 04 2019
- Task TLO can now be accessed by index to make iteration possible.
  Example: /echo ${Task[2].Title}
  NOTE: THIS INDEX IS NOT THE SAME INDEX AS THE ONE YOU SEE IN THE QUEST WINDOW LIST.
        We are iterating through the IN MEMORY quest entries, we are NOT
		iterating the window list, if you want to do that, use the Window TLO.
- Added .WindowIndex to the Task TLO it returns the Quest Window List Index. (if the window actually have the list filled...)
  Usage: /echo ${Task[3].WindowIndex}
  Usage: /echo ${Task[Into The Muck].WindowIndex}

Nov 02 2019
- Added item search by number to the ${Ground} TLO
- Example: /echo ${Ground[4]} will return the 4th closest item it finds.
- You should probably check that there actually are 4 items on the ground 
  with ${GroundItemCount} though, or it will obviously return NULL if there is'nt.
  I don't know how useful this feature is since we can iterate through .Next anyway, but someone asked for it so...

Nov 01 2019
- Added ${Me.Origin} which returns a pZoneType of your starting city.

Oct 26 2019 by SwiftyMUSE
- Fixed ${Spawn.State} so DEAD spawns don't show as STUN

Oct 22 2019 by Eqmule
- Fixed ${Task[blah].Select}

Oct 21 2019 by Eqmule
- Fixed SetEscapable and SetEscapableLocked

Oct 20 2019 by Chatwiththisname
- More /caption anon fixes.

Oct 16 2019 by Eqmule
- Updated for LIVE
- I am aware the .Select for the task tlo needs a fix, I can't get that in right now but will be looking at a fix the next couple days.
- Use the window tlo meanwhile if u need to select in that window.

Oct 09 2019 by Chatwiththisname
- Added two new /mapfilter options for CampRadius and PullRadius.
- They add two new circles that work like SpellRadius except it's stationary where set.
- Type /mapfilter for help.

Oct 02 2019 by Eqmule
- Made some changes to the ${Task} TLO
- It's likely some macros will break due to these changes, but
  I felt the upside with not having to rely on the window warrants that.

- New Feature: It's no longer needed to have the task window open to access the TLO.
- Added .Type to the TaskObjective TLO
  It returns a string that can be one of the following:
  Unknown,None,Deliver,Kill,Loot,Hail,Explore,Tradeskill,Fishing,
  Foraging,Cast,UseSkill,DZSwitch,DestroyObject,Collect,Dialogue
- Added .CurrentCount which returns the current count of the .Type needed to complete a objective.
- Added .RequiredCount which returns the required count of the .Type needed to complete a objective.
- Added .Optional which returns true or false if a objective is optional
- Added .RequiredItem which returns a string of the required item to complete a objective.
- Added .RequiredSkill which returns a string of the required skill to complete a objective.
- Added .RequiredSpell which returns a string of the required spell to complete a objective.
- Added .DZSwitchID which returns a int of the switch used in a objective.
- Example: /echo ${Task[The Grand Illusion].Objective[1].CurrentCount}
- Added .ID to the ${Task} TLO it returns an int of the task ID
- Example: /echo ${Task[The Grand Illusion].ID}
- Ok so fair warning, the taskwindow doesn't add items by index, unless sorted by first column,
  and even then, it can be "off" (because reasons)
  so... if you are smart don't use ${Task[1].ID} and expect it to be whatever is the first list item.
  ALWAYS refer to taks by their NAME.
  so like: ${Task[The Grand Illusion].Step.Index} WILL absolutely always return the correct index
  as returned by the taskmanager, but it might not be the index you "see" in the window.
  Bottomline, we should not rely on the window anymore.
  It's useful to look up the name of the tasks, basically.

Sep 18 2019 by Eqmule
- Updated for LIVE

Aug 26 2019 by Knightly
- Removed #knightlyparse
- New TLO ${MacroQuest.Parser}
- New slash command /engine parser <x> [noauto]      (where X is the version of the parser, right now 1 or 2 and noauto if you don't want it in your ini)
- New macro command #engine parser <x> 
- Parser gets reset to the default in your ini whenever a macro ends
- Full documentation at https://gitlab.com/Knightly1/mq2-parser-changes

Aug 21 2019 by EqMule
- Updated for LIVE
- Fixed the parser so it can run at charselect again. (Don't run macros there that need access to ingame variables...)

Aug 16 2019 by EqMule
- #knightlyparse is now a macro keyword, add it to the top of your macros if you want to use this version of the parser.
- Previously Fixed: EQGroundItemListManager

Aug 15 2019 by EqMule
- Fixed a zoning crash
- Fixed a crash on TEST in mq2itemdisplay when inspecting spells.

Aug 13 2019 by EqMule
- Updated for TEST

Jul 31 2019 by EqMule
- Fixed a clear target bug in mq2targetinfo -dannuic -knighty
- Next release:
- TODO: Fix EQGroundItemListManager so we can get /itemtarget working for guild objects again.

Jul 27 2019 by EqMule
- Turned on Knightlyparse.
- Added support for mq2dannet to mq2targetinfo.
- You can now confgure the mimic me feature in mq2targetinfo.ini to use dannet (or any other plugin u use for it's commands.)
- Added ${Me.LastZoned} to the character TLO. It returns a timestamp of last time you zoned.
- Removed EQ_END_ZONE and EQ_BEGIN_ZONE.
- Added new detours for zonechange detection.
- ${Me.Zoning} is depreciated, use ${Me.LastZoned} or just wait for ${Zone.ID} to change.

Jul 17 2019 by EqMule
- Updated for LIVE

Jul 15 2019 by EqMule
- Updated for TEST

Jul 11 2019 by EqMule
- Updated for TEST
- Updated for LIVE
- updated for EMU
- Fixed a crash when /echo ${InvSlot[enviro1].Item.ID} - cred report kaen01

Jun 22 2019 by EqMule
- Updated for TEST
- Updated for LIVE

Jun 20 2019 by EqMule
- Fixed Me.PctExp and Me.PctAAExp
- Fixed /advloot
- Fixed a mq2ic crash. cred: psxoxo

Jun 19 2019 by EqMule
- Updated for LIVE
- Added ${Macro.CurSub} returns the name of the current Sub being executed. -cred alynel
- Added ${SubDefined[blah]} it returns a bool if a Macro Sub is defined. -cred alynel
- Previously Added: .CachedBuff[x] to the spawn tlo where x is a spellid if its a number and a spell name if not. It returns a MQ2CachedBuffType.
- Previously Added: .CachedBuff[#x] to the spawn tlo where #x is a buffslot between 1-97. It returns a MQ2CachedBuffType.
- Previously Added: .CachedBuff[*x] to the spawn tlo where *x is a index (buffslots are not sorted). It returns a MQ2CachedBuffType.
- Previously Added: .CachedBuff[^x] to the spawn tlo where ^x is a keyword. It returns a MQ2CachedBuffType.
	^x keywords: Slowed Rooted Mezzed Crippled Maloed Tashed Snared and Beneficial

- MQ2CachedBuffType has the following members:
	.CasterName .Count .Slot .SpellID .Duration

- Previously Added: .CachedBuffCount to the spawn tlo. it returns -1 if no buffs are cached for the spawn or number of buffs cached.
- Using CachedBuff to get buff info on targets, group members etc, only requires you to target the entity once. after thats done, buffs are cached.
- The upside is obviously that we don't have to target back and forth constantly.
- Usage: well lets say you are a druid and you want to know if a group members sow buff has worn off, you can just check CachedBuff without having to retarget the group member.
- /echo ${Group.Member[2].CachedBuff[Spirit of Wolf].Duration}

Jun 14 2019 by EqMule
- Updated for TEST

Jun 05 2019 by EqMule
- Fixed a crash in the TEST build.

Jun 01 2019 by EqMule
- Fixed Events for text that contain 'x12' tags
- Added Me.BlockedBuff and Me.BlockedPetBuff both return a pSpellType idea cred: chatwiththisname
- Usage: /echo ${Me.BlockedBuff[x].ID} where x is 1-40

May 30 2019 by EqMule
- Fixed /dosocial
- Some other stuff I'll documment later.

May 24 2019 by EqMule
- BuffsPopulated returns 1 for a empty buff list and a number above 1 if there was some buffs received.
  So if you do /echo ${Target.BuffsPopulated} and it returns 1 it means the target does not have any actual buffs, but the list was received (and it was empty).
  any number above 1 means the list was not empty...
  NOTE: Use ${Target.BuffCount} to get the ACTUAL VISIBLE buffs (BuffsPopulated is BuffCount + 1)
- Some other stuff I'll documment later.

May 23 2019 by EqMule
- Added the possibility to login new characters using plaintext credentials, no mq2 login profile needed:
	Usage:
	/loginchar servername^login^charname^password
	AND if you want to stop at charselect don't specify charname:
	/loginchar servername^login^password
- Made /quit command work at charselect
- Added a Syntax Error to the parser when you try to parse strings greater than 2048 instead of crashing you.

May 22 2019 by SwiftyMuse & EqMule
- Fixed ${Me.SpellInCooldown}
- Fixed some parsing bugs.
- 
May 17 2019 by EqMule
- Updated for TEST

May 16 2019 by EqMule
- Fixed Get Current Mana and Get Current Endurance
- Fixed MQ2Rez spam (yes really this time)
- MQ2Rez will now wait 1/10 of a second before clicking rez.
- Added /rez delay #### parameter where #### is milliseconds.
  default is 100 milliseconds.
- Added a /mqchat reset command. It resets mq2 window location in case it got moved off screen.
- All instances of the CSidlScreenWnd constructor has been fixed to use CXStr& instad of CXStr* (because it should be)
  Change plugins accordingly.
  Examples:
	change:
	CEQBCWnd(CXStr* Template) : CCustomWnd(Template)
	to 
	CEQBCWnd(CXStr& Template) : CCustomWnd(Template)

	change:
	class CXStr ChatWnd("ChatWindow");
	BCWnd = new CEQBCWnd(&ChatWnd);
	to
	BCWnd = new CEQBCWnd(CXStr("ChatWindow"));

May 15 2019 by Brainiac
- MQUI XML files may now be loaded from the MQ2 directory. Place them in
  the MQ2 directory under uifiles/default, or the name of your ui like you
  would in the EQ directory. When loading ui files, MQ2 will check for ui files
  in the MQ2 dir before checking in the EQ dir as it did before.

  To be clear, this is the search order for ui files:
  * <MQDir>\uifiles\<skin>
  * <MQDir>\uifiles\default
  * <EQDir>\uifiles\<skin>
  * <EQDir>\uifiles\default

  This lets you store your MQ2 ui files in your MQ2 directory, as well as giving
  you the option of storing your MQ2-specific custom uis outside the EQ folder.

- added c++ function: bool IsXMLFilePresent(const char*) for plugin authors to easily
  check if an XML file is available to be loaded. This will check all four locations where
  a ui file might be stored.
- added command: /reloadui
  It works just like "/loadskin <skinname> 1" but with less typing

May 15 2019 by EqMule
- Updated for LIVE

May 09 2019 by Brainiac & EqMule
- Multiple stuff
- Fixed a bug in CListWnd::AddString
  ALL instances of: AddString(&CXStr
  should be changed to: AddString(CXStr

May 07 2019 by EqMule
- Updated for TEST
- Events are not caught for system messages anymore.

May 02 2019 by Brainiac
- Fixed the CXWnd__IsActive_x offset

May 01 2019 by EqMule
- Fixed a crash in /caption anon on
- Fixed a crash in /unload

Apr 30 2019 by EqMule
- TBL plavceholder info will again display correctly on the targetwindow if you use mq2targetinfo.
- Changed a bunch of stuff, plugin authors you have until next patch to update your plugins.
- If you ned help mail the plugin to me and ill send it back fixed: eqmule@hotmail.com
  ALL global plugins in builder have been updated by me already, look at them for examples.
  No more direct access to the window struct members in prep for moving to classes.
  From now on call functions to get/put data out/in:
  Example: too many to list see CSW struct.
  I'll list 4 examples:  previously pWnd->XMLIndex now: pWnd->GetXMLIndex()
                         previously pWnd->dShow==false now: pWnd->IsVisible()==false
						 previously pWnd->dShow = true now: pWnd->SetVisible(true)
						 previously SetCXStr(&pWnd->WindowText,"blah"); now pWnd->CSetWindowText("blah");
						 previously GetCXStr(pWnd->WindowText,szOut); now GetCXStr(pWnd->CGetWindowText(),szOut);
- Added .NoExpendReagentID to the Spell tlo.
  Usage: /echo ${Spell[Burst of Fire].NoExpendReagentID[x]} where x can be 1-4
  This returns the ID of the needed Reagent you have to have in your inventory but will not be spent.

Apr 22 2019 by EqMule
- Updated for TEST & LIVE
- Find Item Window is now displaying merchant sell prices.
- Added sorting to find item window for the sell value column
- Added sorting to find location window for the distance column
- Fixed .NewStacks
- Fixed a autologin bug

Apr 20 2019 by EqMule
- Added Colors to Quest items and Tradeskill items in the FindItem Window list.
  Yellow=Quest
  Magenta=Tradeskill
  (No this is not configurable, I might add an option later.)

- Added a Value(Price) column to the FindItem window.
- Enjoy marking items for sale in the FindItem Window.
  Usage: mark some items while you have a merchant open, then click the Sell Marked button.
  Still Todo: display real merchant price instead of item value.
  Maybe add sort functionallity to Price column.

Apr 19 2019 by EqMule
- Updated for TEST
- Updated for LIVE

Apr 18 2019 by EqMule
- Added ${EverQuest.ValidLoc}
  Usage: /echo ${EverQuest.ValidLoc[123 456 789]}
  it returns true or false if the X Y Z location in the world is a valid player location.
  in other words: can I go to this loc or is it inside a wall or a mountain or a tree or whatever invalid location?(those locs will return false obviously)

- Fixed the ZoneGuideManagerClient class.

Apr 17 2019 by EqMule
- Updated for LIVE
- Previous updates see Apr 12 2019 by EqMule entry below.
- Added more anonymizing to chat when using /caption anon - chatwiththisname
- Moved advloot checkboxes dynamically to not cover fuse item button on mq2itemdisplay window  - chatwiththisname
- 
Apr 14 2019 by brainiac
- Fix crash/freeze from starting macro from within another macro

Apr 12 2019 by EqMule
- Updated for TEST
- Updated for LIVE
- Uncheck and Recheck the following Builder Plugins because they have been updated:
  MQ2Cast
  MQ2Radar

- In preperation for next weeks live patch the following offsets has been removed:
	pinstAggroInfo_x
	pinstAuraMgr_x
	pinstEQItemList_x
	pinstMercAltAbilities_x
	pinstRealEstateItems_x
	pinstCTargetManager_x
	pinstCTextOverlay_x
	pinstEQObjectList_x
- All of the above offsets are no longer static in the client so I have replaced them with 
  calls to the proper Instance/Get functions instead.

- Plugin authors, you need to make a few changes to access some SPAWNINFO members from now on:
  (don't change any other struct members if they happen to have the same name!)
  All instances of ->SpellCooldownETA needs to be changed to ->GetSpellCooldownETA()
  All instances of ->spawneqc_info needs to be changed to ->GetCharacter()
  All instances of ->ManaMax needs to be changed to ->GetMaxMana()
  All instances of ->ManaCurrent needs to be changed to ->GetCurrentMana()
  All instances of ->EnduranceMax needs to be changed to ->GetMaxEndurance()
  All instances of ->EnduranceCurrent needs to be changed to ->GetCurrentEndurance()
  All instances of ->Zone needs to be changed to ->GetZoneID()


Mar 29 2019 by EqMule
- Fixed MQ2Autologin
- Added .SelectedItem to the Merchant TLO
  it returns the currently selected item in the merchant window as a pItemType

Mar 26 2019 by EqMule
- Fixed multiple problems in arrayclass.h due to client changes.

Mar 23 2019 by EqMule
- GetAACastingTimeModifier has been renamed to GetCastingTimeModifier (because it is)
- GetCastingTimeModifier and GetFocusRangeModifier has been changed to deal with a ctd.
- All plugin that call these needs to be changed, search for them and see how I fixed it in core.
- No plugins should call the EQ_Character1::GetCastingTimeModifier and EQ_Character1::GetFocusRangeModifier directly
- ALWAYS call the wrappers in mq2inlines. (well you can continue calling them directly but good luck with the crashes)
- Fixed crashes in the spell tlo members .MyCastTime and .MyRange
- CONTENTS member ItemType has been renamed to RefCount
- This member should never ever be set or changed manually in plugins,
- it's an internal eqgame counter, if you mess with it you are going to screw up checksums and get disconnected.
- MQ2Cast needs to be updated look at the builder global version if you need help.
- 
Mar 18 2019 by EqMule
- Fixed a bug when doing /ctrl /itemnotify and OpenContainer needed to be called
- Added Make Me Leader to mq2targetinfo rightclick on group member menu

Mar 16 2019 by EqMule
- Updated for TEST

Mar 14 2019 by EqMule
- Fixed a crash when doing: /echo ${Window[MarketplaceWnd].Child[MKPW_AvailableFundsUpper].Text}
- Fixed ${Math.Abs} - SwiftyMUSE

Mar 13 2019 by EqMule
- Updated for LIVE

Mar 06 2019 by EqMule
- Updated for TEST
- All instances of CWChatInput has been changed to CW_ChatInput due to a client change.
- All instances of CWChatOutput has been changed to CW_ChatOutput due to a client change.
- If your plugin uses these, YOU need to change these as well.
- Plugins affected: mq2eqbc, mq2irc, mq2moveutils

Feb 22 2019 by EqMule
- Updated for TEST

Feb 21 2019 #2 by EqMule
- Fixed /ranged crash, yes really this time. It got another parameter, don't know what it is.

Feb 21 2019 by EqMule
- Fixed the spawninfo struct this means most weird crashes in mq2main and all kinds of plugins like mq2heals,mq2posse etc are now fixed.
- I will realign address comments for it later in practice it works.

Feb 20 2019 by EqMule
- Updated for LIVE

Feb 15 2019 by EqMule
- Updated for TEST

Feb 14 2019 by SwiftyMUSE
- MQ2ItemDisplay fixes:
  Crash bug for ${DisplayItem} and fix to handle display of links via raid/group/tells.

Feb 13 2019 by EqMule
- Updated for TEST

Feb 09 2019 by EqMule
- Added .StacksTarget to the Spell TLO it returns true or false
  Usage: /echo ${Spell[Shield of the Void].StacksTarget}
- Fixed IsSTackBlocked once and for all. Yes really this time.

Feb 08 2019 by EqMule
- Added /convertitem to mq2itemdisplay
- Example: /convertitem Wishing Lamp:

Feb 05 2019 by EqMule
- Fixed a bug in /unload
- Misc Stability fixes all over the place.
- Fixed a nasty stack overflow crash in mq2log

Jan 21 2019 by SwiftyMUSE
- Resync of code with ROF2EMU

Jan 21 2019 by EqMule
- Dump file directory will now be created if it doesn't exist
  this fixes the bug where you see a crash dialog that just say "Dump saved to"
- Added a lock on tlo member and tlo method access so the maps used there wont get corrupted by plugin that use threads to query or change members.
- The above change should fix a couple crashes i have gotten dumps for.
- I spent most of the day looking at crash dumps, I made several adjustments and fixes.
  Thanks to everyone that sent in dumps, please don't send anymore until u have updated.

Jan 19 2019 by EqMule
- Fixed a crash in Find Item Window when character had more than 1000 items.
- Fixed a bug where turning off Find Item Window Checkboxes setting would not save properly.

Jan 18 2019 by EqMule
- Fixed a crash when switching character.
- Added some code to catch crashes.
  I guess I'll find out if it works once people report if they see the dialog.
  It will save dump files as well. send those to eqmule@hotmail.com


Jan 16 2019 by EqMule
-Updated for LIVE

Jan 15 2019 by EqMule
- Added a fixed up version of Inventory.mac - wired420

Jan 15 2019 by SwiftyMUSE
- Resync of code with ROF2EMU

Jan 14 2019 by EqMule
- Added a new column to the Find Item Window which will let you mark items for delete or add them to never loot filter.
  Usage: mark some items by checking the ckecboxes, then click the Never Loot button to set their never loot advloot filter.
  Usage: mark some items by checking the ckecboxes, then click the Destroy Items button to delete them.

- It goes without saying, that if you have no idea what you are doing or if you are a complete imbecile, this feature might
  be too dangerous for you to have enabled, in which case you can disable it by right clicking the Destroy Item or the Never Loot button
  and then toggle the "Cool Checkbox Feature" on the menu that pops up. Default is ON.

Jan 09 2019 by EqMule
-Updated for TEST

Jan 07 2019 by SwiftyMUSE
- Added .Dotted to ${Me} and ${Target}
- Added .MaxMeleeTo to ${Target}
- Updated .Foreground in EverQuest TLO
  While not technically required... (although it improves performance)
  Anyone using GetForegroundWindow() call should change their code
  to use the new exported gbInForeground instead of making calls in the plugin pulse function.
  These Global builder plugins are updated so as not unnecessarily using cpu in pulse:
  MQ2AdvPath, MQ2CpuLoad, MQ2FPS and MQ2Radar
  These Personal plugins should be updated, including, but not limited to:
  MQ2Clip, MQ2Focus, MQ2Nav, MQ2SoD, MQ2Task, MQ2ViewPort, MQ2WinPath

Jan 03 2019 by EqMule
- ${Me.Ability[#|X]} now return the real ID/Name of a Ability...
  Example /echo ${Me.Ability[Hide]}
  returns: 29
  /echo ${Me.Ability[29]}
  returns: Hide

  Before this change doing ${Me.Ability[Hide]} would return whatever number 1-6 you had assigned to Hide in Abilities.
  NOW it returns 29, which is the actual ability ID for Hide.

- /doability # now takes REAL ability IDs as well as the "fake ones", which are 1-6
  This means you can do /doability 29 and it will activate the Hide ability since it's REAL ID is 29...
  You can also still do /doability 1 and if you have Hide assigned as 1 in your abilities tab on the actions window, it will activate it.
  This is kinda stupid though, so I recommend just doing /doability Hide instead, and 
  don't worry about where its assigned or not assigned at all...
- Added Run To, to the groupwindow rightclick menu, it will run you over to the group member you clicked.

Dec 19 2018 by SwiftyMUSE
- Added .Feared, .Silenced, .Invulnerable to ${Me} and ${Target}
- Added new .Named checking algorithm. You can use the new version by adding UseNewNamedTest=1 to the
  [MacroQuest] section in macroquest.ini
- Updated new SPA effects and corrected display of some others
- Added .Foreground to EverQuest TLO
- Added .BaseName to Spell TLO (spell name w/o any Rk. XXX crap)
- Fixed Me.GemTimer to clamp return to 0 after spell is ready to cast 

Dec 18 2018 by eqmule
- Updated for LIVE
- Updated for TEST
- Added Quest items to the autobank button rightclick menu
- Added an option Autoinventory from bank back to inventory (reverse AutoBank basically).
- /loadskin and /camp out/in out will not break this new feature anymore.

Dec 17 2018 by eqmule
- New Fature: AutoBank Filter : idea cred Kaen01
- Basically rightclick the autobank button to set options for items you like to autobank
  Click AutoBank Button WITHOUT anything on the cursor.
  If you have something on cursor AutoBank will just work like it always have and autobank the item
  BUT if your cursor is empty it will autobank:
  Collectibles if you have that option set. (off by default)
  Tradeskill Items if you have that option set. (off by default)
  Right now those are the two types of items it works for, I'm not against other item types so if anyone has some clever ideas let me know.
  Known Issue: need to add reloadui support so it's a little bit beta still, but anyway, I'll fix that later.

Dec 13 2018 by eqmule
- Updated for LIVE
- Updated the LOOTITEM struct
  This fix will break plugins that use that struct.
  Search the source for ->LootDetails.m_array to see how it should be fixed.
- NotifyOnServerUP in mq2autologin.ini can be left at =1 or =2 now, it will only trigger on server is up after server is detected as LOCKED or DOWN when the plugin first checks it.

Dec 11 2018 by eqmule TBL Launch
- Updated for LIVE
- Placeholders in mq2targetinfo for the PH button on the target window has been updated for TBL
- Made mq2autologin not try to join a locked/down server.
- Added NotifyOnServerUP to the mq2autologin inifile in the [Settings] section.
  If you set it to NotifyOnServerUP=1 it will BEEEEEEEEEEEEEEEP when server is up.
  If you set it to NotifyOnServerUP=2 it will also email you if you have the mq2gmail plugin loaded and correctly configured.
  You can try /gmail "hi there" "test" in game, if u get that, u will also get the autologin notification.
  Or just leave the setting as NotifyOnServerUP=0 and it wont bother u at all.
  I find it useful to enable it on patchday's when servers are LOCKED/DOWN
  Under normal circumstances, it should be set to 0, unless u really like 10 seconds of BEEEEEEPING everytime u login...

Dec 10 2018 by eqmule
- Updated for TEST
- Updated mq2auth.exe so it can be run silently now using the /silent switch - idea cred: brainiac
- Right Clicking the AutoBank button brings up a menu now in TEST and EQBETA builds.
  This menu is NOT useful atm, it's work in progress, just ignore it.

Dec 10 2018 by eqmule & SwiftyMUSE
- Updated for BETA

Dec 09 2018 by eqmule
- Updated for BETA

Dec 08 2018 by eqmule
- Updated for BETA

Dec 07 2018 by eqmule
- Updated for BETA
- The following feature has been on my todo list forever and was brought to life by @Knightly, all hail Knightly!
  Thanks for your support.
- Added the ability to interact with menus - cred : Knightly
  Example: /notify "open the door to the lobby" menuselect
  It will search the currently open menu for the words "open the door" and click that menu item if it finds it.
  the search is case insensitive and sub strings are fine
  thus you could just do /notify "open the" menuselect and it would still find and click that item
- 
- Added a new TLO: MQ2MenuType it inherits the Window TLO.
  It has 1 method:
	.Select : It will select a menu item (click it)
	usage: /invoke ${Menu.Select[open the door]}
	Output: none, it just clicks that entry if it finds it.

  It has 6 members:
	.Address : pIntType it returns the address of the currently open menu.
	.NumVisibleMenus : pIntType it returns number of currently visible menus. Ordinarily this is going to be 1 if a menu is showing and 0 if not
	.CurrMenu : pIntType it returns the index for the currently visible menu. Ordinarily this will be 0 if a menu is open and -1 if not
	.Name : pStringType it returns the name of the menu or the first items name.
	.NumItems = : pIntType it returns number of items in the currently open menu.
	.Items : pStringType it returns the Itemname specified by Index
--  Usage Examples:
--	/echo ${Menu.Name}
	Output: Shabby Lobby Door
	/echo ${Menu.Open} (it inherits Window TLO, remember?)
	Output: TRUE
	/echo ${Menu.NumItems}
	Output: 4
	/echo ${Menu.Items[2]}
	Output: Adjust Placement
- Added some door defines.

Dec 06 2018 by eqmule
- Updated to include all faction names - SwiftyMUSE
- Updated for BETA
- I made some changes to /itemtarget /items and the ground tlo
  I don't want to say to much about it really there isn't much to say
  from a users perspective everything works like before.
  Basically the only difference should be that /items now display grounditems in guild halls as well.
  if ${Ground} or /itemtarget or whatever does not work as before let me know.
- Added /click right item
  this is mostly useful for like grounditems like shabby lobby door and so on that pops up
  a menu when you rightclick them.
- Work in progress -> adding a method to click menu items in the currently open menu.

Dec 05 2018 by eqmule & SwiftyMUSE
- Updated for BETA

Dec 04 2018 by eqmule & SwiftyMUSE
- Updated for BETA
- Updated for TEST

Dec 03 2018 by eqmule
- Updated for BETA
- Added /groupinfo mimicme on|off - it will do what the button does but from commandline
- Added /groupinfo followme on|off - it will do what the button does but from commandline
- Added /groupinfo cometome - it will do what the button does but from commandline
- This means if you dont want those buttons on the group window, just rightclick
  a group member and hide them, then create your own hotbuttons
  and put them wherever you like to get the same functionallity.
- Fixed a bug in mq2targetinfo that would change the alpha of the targetwindow/groupwindow/exttargetwindow
  it had no business doing that, sorry.

Dec 02 2018 by eqmule
- Updated for BETA

Dec 01 2018 by eqmule
- Updated for BETA

Nov 30 2018 by eqmule
- Updated for BETA

Nov 29 2018 by eqmule
- Updated for BETA
- Fixed Mimic Me to do /keypress HAIL instead of /say Hail, blah
  This should make hail repeating work for all NPCs.

Nov 29 2018 by eqmule
- Updated for BETA
- Fixed a issue with MQ2Hud stuttering. - SwiftyMUSE

Nov 28 2018 by eqmule
- Updated for BETA
- Updated for LIVE
- Added "Follow Me" to the rightclick menu for the groupwindow. - idea cred: sl968
  For this to work yuo need to have mq2eqbc loaded as well as mq2advpath and mq2targetinfo.
  It will issue a /bct <toon> //afollow command to the toon you rightclicked on.
- MQ2HUD Tweaks - dannuic

Nov 27 2018 by eqmule
- Updated for BETA

Nov 26 2018 by eqmule
- Let's pretend yesterday's release didnt happen, mq2targetinfo was bugged, so we try again:
- Updated for BETA, LIVE and TEST
- Added /groupinfo reset if you have ANY problem at all with default UI, just run this command it will reset to WORKING ini.
  Old settings will be saved in MQ2TargetInfo.bak

- Added /groupinfo reload
  you can use it to reload the ini when you make changes to button locations etc.
- I made a lot of changes to how mq2targetinfo adds itself to the UI
  Basically if you have a custom UI it will now save button locations and so on in it's own section of the ini file.
  Example ini:
  [code]
	[Default]
	UsePerCharSettings=0
	ShowComeToMeButton=1
	ShowFollowMeButton=1
	ShowMimicMeButton=1
	ShowHotButtons=1
	ShowDistance=1
	ShowExtDistance=1
	ComeToMeText=Come To Me
	ComeToMeCommand=/bcg //nav id ${Me.ID}
	ComeToMeToolTip=/bcg //nav id ${Me.ID}
	FollowMeText=Follow Me
	FollowMeCommand=/bcg //afollow spawn ${Me.ID}
	FollowMeeToolTip=/bcg //afollow spawn ${Me.ID}

	[UI_default]
	DynamicUI=1
	GroupDistanceLoc=0,-20,70,0
	ComeToMeLoc=61,27,6,46
	FollowMeLoc=61,27,48,88
	MimicMeLoc=61,27,90,130
	HotButton0Loc=97,64,6,46
	HotButton1Loc=97,64,49,89
	HotButton2Loc=97,64,92,132
	TargetInfoAnchoredToRight=0
	TargetInfoLoc=34,48,0,40
	TargetDistanceLoc=34,48,90,0
	ExtDistanceLoc=0,-20,70,0

	[UI_zliz]
	DynamicUI=0
	GroupDistanceLoc=0,-8,60,0
	ComeToMeLoc=41,1,1,41
	FollowMeLoc=41,1,42,82
	MimicMeLoc=41,1,83,123
	HotButton0Loc=76,36,2,42
	HotButton1Loc=76,36,44,84
	HotButton2Loc=76,36,86,126
	TargetInfoAnchoredToRight=0
	TargetInfoLoc=1,12,90,0
	TargetDistanceLoc=14,26,140,180
	ExtDistanceLoc=0,-20,70,0

	[UI_Melee]
	DynamicUI=0
	GroupDistanceLoc=-3,-15,120,-70
	ComeToMeLoc=36,2,4,44
	FollowMeLoc=36,2,46,86
	MimicMeLoc=36,2,88,128
	HotButton0Loc=36,0,134,174
	HotButton1Loc=36,0,174,214
	HotButton2Loc=36,0,214,254
	TargetInfoAnchoredToRight=0
	TargetInfoLoc=1,13,90,60
	TargetDistanceLoc=50,62,140,0
	ExtDistanceLoc=0,-20,90,0

	[UI_sars]
	DynamicUI=0
	GroupDistanceOffset=0
	UseGroupLayoutBox=1
	GroupDistanceLoc=0,12,70,-5
	GroupDistanceElementPrefix=GW_Gauge
	ComeToMeLoc=33,3,0,30
	FollowMeLoc=33,3,32,62
	MimicMeLoc=33,3,64,94
	HotButton0Loc=69,39,2,32
	HotButton1Loc=69,39,34,64
	HotButton2Loc=69,39,66,96
	TargetInfoAnchoredToRight=0
	TargetInfoLoc=74,86,140,0
	TargetDistanceLoc=112,124,0,230
	UseExtLayoutBox=1
	ExtDistanceLoc=0,12,30,-20
  [/code]



Nov 24 2018 by eqmule
- Updated for BETA
- Custom UI Extended Target Window crash fixed in MQ2TargetInfo.

Nov 23 2018 by eqmule
- Updated for BETA
- Added MORE support for custom UI's to MQ2targetInfo
  I don't know much about custom UI' as I have only used a couple of them
  and my experience with them, well i was not impressed, the reason is that they are outdated
  they dont show aggro percentages, they use hardcoded sizes and thus cant be resized, cant be moved, has no title, etc.
  Honestly, its a mess, if u have a good UI that has all the same controls as default, you are lucky.
  Now, to workaround these limitations, I have made some changes to MQ2targetInfo:
  First of all if your group window is not resizable, ill change it so it is.
  Second if it doesnt have proper .TopOffset I'll use Location.top instead and so on.
  Suffice to say, I have done my best to make this work for everyone.
  If this still isnt enough, you are going to have to actually edit either mq2targetinfo.ini
  and set the button locations there, or edit your UI's XML files.
  Well, or just unload mq2targetinfo...

  Bottomline is, the code I added now, should at a minimum not crash your custom UI
  and there is a good chance it actually works for it as well, although u might have to resize the window
  in order to see all buttons and distance etc.

Nov 22 2018 by eqmule thanksgiving edition.
- Updated for BETA
- I now disable MQ2TargetInfo for incompatible UI's
  I plan on fixing it but I dont have time today.

- Started the Task TLO overhaul, we are going to be able to access these things without having to have the window open.
  This also means we can now add some new members to it, like the type of task, reward, npc to turn into etc.
  More to come.

Nov 21 2018 by eqmule
- Updated for BETA
- Moved Mimic Me default position to where old hotbutton was.
- Moved old hotbutton to old Mimic Me default position to be more consistent because:
- I Added 2 more hotbuttons to the group window. There was unused space next to hotbutton 1... - idea cred: sl968
  Rightclick groupwindow and check or uncheck the menu for it to hide/show them.
  or use /groupinfo help
  There is no way to selectivly show only one or two, the show is either for all three or none.
  Because, well it makes the most sense and I dont want to clutter up the menu with 3 settings for it.

Nov 20 2018 by eqmule
- Updated for BETA

Nov 19 2018 by eqmule
- Updated for TEST

Nov 19 2018 by eqmule
- Updated for BETA
- Added distance for targets on the Extended Target Window
  You can control the feature by: /groupinfo show/hide extdistance
  Because distance label needs a few pixels to display, u *might* need to make the window a bit wider,
  it depends how many letters are in the mobs name that u fight.
- MQ2TargetInfo.ini now lets you customize what commands, texts and tooltips are executed/displayed for the Follow Me and Come To Me buttons
  Default entries are:
  [code]
	ComeToMeText=Come To Me
	ComeToMeCommand=/bcg //nav id ${Me.ID}
	ComeToMeToolTip=/bcg //nav id ${Me.ID}
	FollowMeText=Follow Me
	FollowMeCommand=/bcg //afollow spawn ${Me.ID}
	FollowMeeToolTip=/bcg //afollow spawn ${Me.ID}
  [/code]

Nov 18 2018 by eqmule
- Updated for BETA

Nov 17 2018 by eqmule
- Updated for BETA

Nov 16 2018 by eqmule
- Updated for BETA

Nov 15 2018 by eqmule
- Updated for BETA

Nov 14 2018 by eqmule
- Updated for LIVE
- Updated for BETA

Nov 13 2018 by SwiftyMUSE
- Updated ROF2EMU build to bring to current.
- Fixed a GetItemLinkHash crash on BETA.

Nov 13 2018 by eqmule
- Updated for BETA
- Updated InvSlotMgr for TEST and BETA it has 0x900 slots now.
  This means /itemnotify in <pack#> <slot#> rightmouseup will work again.
- FirstFreeSlot now returns -1 if no freeslot is found.
- FirstFreeSlot returns 0-whatever, it does NOT start counting on 1 anymore.
  This means: if it return 0 the FIRST slot is in fact empty.
  if it returns 1 the SECOND slot is in fact empty, etc.
  We do this because in real life, from a coders perpective, arrays start at 0. not 1.
  and, thats just the way it should be.

Nov 12 2018 by eqmule
- Updated for BETA
- Added LoreEquipped, Luck, MinLuck and MaxLuck to the itemtype tlo for BETA
- Added some more fixes to /caption anon for spawn corpses etc - chatwiththisname

Nov 11 2018 by eqmule
- Updated for BETA

Nov 10 2018 by eqmule
- Updated for BETA

Nov 09 2018 by eqmule
- Fixed a /endmacro crash in the LIVE build
- Fixed a /endmacro crash in the TEST build
- Fixed a /endmacro crash in the BETA build
- Fixed ITEMINFO wrong size crash for TEST
- Updated for BETA

Nov 08 2018 by eqmule
- MQ2TargetInfo has been updated.
  You can now set UsePerCharSettings=1 if you want that in MQ2TargetInfo.ini.
  0 is default and means it reads settings from the [Default] section.
  I realized that having per char settings is cumbersome if you have A LOT of chars.
  The buttons on the groupwindow will only show when you are in a group now.
  Except the Hotbutton which will always show unless you change its show/hide setting. see /groupinfo help for more info.
- Added a tooltip for /groupinfo help on the main groupwindow.
- Fixed a bug in mq2targetinfo which would cause the groupwindow hotbutton "hitbox" to overlap the disband button making it difficult to click.
- Added CheckMenu items for showing/hiding the groupinfo buttons to the rightclick group window menu.

- Updated for TEST
- Updated for BETA
- GLOBAL gMacroPause is gone now. Use gMacroBlock->Paused instead.

Nov 07 2018 by eqmule
- Updated for BETA
- FirstFreeSlot now returns 0 if there is no free slot found

Nov 06 2018 by eqmule & SwiftyMUSE
- Updated for BETA
- Brought ROF2 client in sync with current source.

Nov 05 2018 by eqmule & SwiftyMUSE
- Updated for BETA
- Even More Stuff

Nov 04 2018 by eqmule & SwiftyMUSE
- Updated for BETA
- More Stuff

Nov 03 2018 by eqmule & SwiftyMUSE
- Updated for BETA
- Stuff

Nov 02 2018 by SwiftyMUSE
- Updated Charinfo structure to add luck.
- Updated MQ2TargetInfo to remove compile warnings.

Nov 02 2018 by eqmule
- Updated for BETA

Nov 01 2018 by eqmule
- Updated for BETA

Oct 29 2018 by eqmule
- Updated for TEST (and LIVE)
- If you have been crashing I strongly recommend you update to this version.
- Fixed IsStackBlocked call that would corrupt the stack and lead to crashes in mq2melee etc - thanks htw for help looking into it.
- Fixed multiple problems with CHARINFO and CHARINFO2 that would cause a rare crash.

Oct 27 2018 by eqmule
- Added ${EverQuest.HWND} returns the everquest window handle.
- Added /foreground command it puts eq in the foreground.
  Usage: /bct <toon> //foreground
- Added a "Switch to..." menu item to the groupwindow rightclick menu, It will switch over to another group member easily.
  This menu only exist if mq2targetinfo is loaded.
- Fixed a ${Merchant.SelectItem[=blah blah]} bug, it should work properly now.

Oct 26 2018 by SwiftyMUSE
- Added debugging logic for stacks.
    Add BuffStackTestDebug=1 to your [MacroQuest] section of MacroQuest.ini
    to allow debugging information to be put in the log file for review by
    the developers.

Oct 26 2018 by eqmule
- Previously Added: ${Merchant.ItemsReceived} its true if the merchants itemlist has been filled in.

- Fixed a issue that prevented isboxer from launching eqgame processes without them crashing.
- Added a /groupinfo command to hide/show buttons on the group window
  Usage: /groupinfo help
- GroupWindow Button locations are now configurable in mq2targetinfo.ini
  plugin unload and reload is needed if you change button locations.

Oct 25 2018 by eqmule && Chatwiththisname
- Updated for LIVE
- Fixed /selectitem it selects items in your inventory when you have a merchant open.
  Usage: /selectitem "bottle of" will select a "bottle of vinegar" you can also do "=bottle of vinegar" to match EXACT name (its not case sensitive though)
- Added Methods to the Merchant TLO: .SelectItem .Buy .Sell .OpenWindow
  Usage:
  /invoke ${Merchant.OpenWindow} //will open the merchant closest to you, or if you have a merchant target, that mrchant
  /invoke ${Merchant.SelectItem[bottle of]} for a partial match OR ${Merchant.SelectItem[=bottle of vinegar]} if you need the name to match EXACTLY (its not case sensitive though)
  /invoke ${Merchant.Buy[100]} //buys 100 of whatever is selected with Merchant.SelectItem[blah]
  /invoke ${Merchant.Sell[100]} //sells 100 of whatever is selected with /selectitem
- Fixed /caption anon - Chatwiththisname
- Added Anon Caption string to ini file - Chatwiththisname
- Added command /caption reload to reread the ini on the fly - Chatwiththisname

Oct 23 2018 by eqmule
- MQ2TargetInfo is now part of Core.

Oct 22 2018 by eqmule
- Added some more good stuff to mq2targetinfo
- Fixed clicking playername in group window.
- Added a button called "Mimic Me" to the group window.
	If you have mq2eqbc loaded the button will work and will
	make your whole group do what you do, if u target someone they will all target your target.
	if you say something they will all repeat what you say.
	This is great for tasks etc.
- Added "Pick up nearest ground item" to the rightclick menu in the groupwindow.
    This makes the character you selected the menu on pick up the nearest grounditem to him/her
- Added "Click nearest door" to the rightclick menu in the groupwindow.
   This makes the character you selected the menu on click the nearest door to him/her
- Added a real Hotbutton to the groupwindow, you can now put a custom hotbutton there that does whatever you like.

Oct 19 2018 by eqmule
- mq2melee.cpp has been updated for Me->AAList changes in the builder go click the file and diff it to the old one to see what changed.
- MQ2TargetInfo has been updated.
- Added Distance to group members next to their name in the groupwindow.
- Added a button to the group window called "Come to Me"
	If you have mq2eqbc, mq2nav and mq2advpath and a proper mq2nav mesh loaded
	the button will work and will make your whole group come running to you.

- Added a button called "Follow Me" to the group window.
	If you have mq2eqbc and mq2advpath loaded the button will work and will
	make your whole group follow you around.

- Added a new character TLO member: Bandolier it has 4 members: Index,Active,Name,Item
    it has one method: Activate
	Usage: (assuming you have a bandoiler saved as "1HB")
	| check if its active:
	[code]
	/if (!${Me.Bandolier[${Bandolier[1HB].Active}) {
		/echo [${Time}] player want us to activate Bandolier: 1HB.
		/invoke ${Me.Bandolier[1HB].Activate}
	}
	/echo I have a ${Me.Bandolier[1HB].Item[1].Name} in my primary bandoilier slot
	Output: I have a Snowreaver in my primary bandoilier slot
	Item returns a bandolieritemtype which has 4 members: Index,ID,IconID,Name
	[/code]

- Made some adjustments to the ${Ground} TLO and added .First and .Last members to it.
	  /echo ${Ground} will now return the FIRST item in the list if you DO NOT done a /itemtarget
	  in which case it will return that item.
	  Prior to this change ${Ground} would just return NULL if an /itemtarget had not been performed.
	- Fixed a bug in ${Ground} which prevented it from be used as a type
	  Example:
	  [code]
	  |a Macro to show how to use /vardata
	|/vardata does NOT work like /varset
	|Opening and closing the dataportion must NOT use ${}

	#turbo 120

	Sub Main
		/declare MyGroundItem		ground		local
		/declare Count			int		local
	
		|Start by just setting it to the first entry found in the grounditems list:
		| NOTE that I DO NOT USE ${Ground.First}, but Ground.First that's just how /vardata works, so accept it.
		/vardata MyGroundItem Ground.First

		/for Count 1 to ${GroundItemCount}
			/echo \a-w${Count}. \awID: \at${MyGroundItem.ID} \awDist: \ay${MyGroundItem.Distance} \ag${MyGroundItem.DisplayName}
        		|move to next:
			/if (${Bool[${MyGroundItem.Next}]}) {
				/vardata MyGroundItem MyGroundItem.Next
			} else {
				/break
			}
		/next Count
	/return
	[/code]

- Fixed AAPointsAssigned in the CHARINFO2 struct, it is actually an array.
	Prior to this fix we used it like this: pChar2->AAPointsAssigned;
	Now we use it like this: pChar2->AAPointsAssigned[0];
	It contains points spent in each aa category. the first one is just total...

Oct 10 2018 by eqmule
- Updated for TEST

Oct 01 2018 by eqmule
- Fixed a bug in SpawnMatchesSearch which *could* cause group members to look like they gone offline.
- Added click to nav on map - dannuic
  Usage: hold down alt + leftclick anywhere on the mapwindow and nav will run u there if its loaded.

Sep 25 2018 by eqmule
- Updated for TEST

Sep 21 2018 by eqmule
- Updated for LIVE

Sep 19 2018 by eqmule
- Updated for LIVE
- Fixed a bug with /advloot giveto
- Cleaned up and completed the _EQCASTSPELLGEM struct, we have been using it wrong for years it seems.
- TimeStamp in the EQCASTSPELLGEM has been removed and is now (correctly) part of the CBUTTONWND struct
  it is named (correctly) CoolDownBeginTime there.

- RecastTime in the EQCASTSPELLGEM has been removed and is now (correctly) part of the CBUTTONWND struct
  it is named (correctly) CoolDownDuration there.

- The 2 above changes means plugins might need to be edited if they used the old struct.
  Here is an example of how to fix this:
  change:
  return g->TimeStamp + g->RecastTime - EQGetTime();
  to:
  return g->Wnd.CoolDownBeginTime + g->Wnd.CoolDownDuration - EQGetTime();
- Started on adding support for the UF emu client, no eta for when it will build.
- The EMU #define has been renamed to ROF2EMU
- Added a #define for UFEMU
  This means if you plugin was previously using #if defined(EMU) !defined or #ifdef or #ifndef
  it need to to properly add in defined(ROF2EMU) && defined(UFEMU) or the !defined in the proper places

Sep 12 2018 by SwiftyMUSE
- Added Banker for searches.
- Fixed .NumGems so it will give up to 14 based on your spellbar.

Sep 12 2018 by eqmule
- Updated for TEST
- Fixed /removeaug
- Added support for RewardSelectionWnd through the /notify command -Plure
- Added .StacksWithDiscs to the Spell TLO its a true/false
  I don't know if it works, its untested.
- Advloot giveto now works for raid members as well.
- Added .Collected and .CollectedRecieved and .Scribed and .ScribedRecieved to the DisplayItem TLO they return true/false

Sep 05 2018 by eqmule
- Updated for TEST

Aug 18 2018 by eqmule
- Updated for TEST

Aug 15 2018 by eqmule
- Updated for LIVE

Aug 09 2018 by eqmule
- Updated for TEST

Jul 20 2018 by eqmule
- Updated for TEST
- MQ2 contains NO active hacks, you can't warp and you can't "gank" etc.
  Now, I bring this up since there is a thread on the official forum right now about cheat programs.
  They are NOT talking about mq2, but another program which I will NOT link to or promote in any way, in fact we condemn it.

Jul 19 2018 by eqmule
- Updated for LIVE

Jul 14 2018 by eqmule
- Updated for TEST

Jul 11 2018 by eqmule
- Updated for TEST

Jul 09 2018 by eqmule
- Added support for MQ2Radar

Jun 22 2018 by eqmule
- Updated for TEST
- Fixed a bug in mq2itemdisplay that would spam uierrors.txt

Jun 20 2018 by eqmule
- Updated for LIVE
- They removed the heroic resists from iteminfo, so I did to.
  I dont think anyone was using those anyway.

Jun 19 2018 by eqmule
- Updated for TEST

Jun 18 2018 by eqmule
- Added support for emu mq2labels plugin

Jun 16 2018 by eqmule
- Fixed a bug for TEST

Jun 13 2018 by eqmule
- Fixed ITEMINFO for TEST
- Fixed invslot charm

Jun 13 2018 by eqmule
- Updated for TEST

Jun 08 2018 by eqmule
- Added ActorDef to the spawn tlo it returns the name of the actor as a string

Jun 07 2018 by eqmule
- Fixed a crash in mq2linkdb
- Fixed multiple potential null ptr crashes in core
- synced some rof2 emu code to latest live

May 30 2018 by eqmule
- Fixed a bug in .FirstFreeSlot it returned 0 if all slots in a container was empty, but it should return 1 as in slot 1 is the first empty slot
- Added support for the InvSlot TLO to return .Item (as a ItemType) for worldcontainers
  Example: /echo ${InvSlot[enviro].Item.FirstFreeSlot}
  it will echo the first free slot in the currently open worldcontainer (forge,loom etc)

May 29 2018 by eqmule
- Fixed ${InvSlot[tradex].Item} where x is 1-16 for trading with players and 1-4 for NPCs
- Fixed a potential NULL pointer crash in mq2hud
- Fixed a potential NULL pointer crash in mq2chathook
- Fixed a potential NULL pointer crash in mq2moveutils
- Fixed a rare invalid pointer crash in mq2targetinfo

May 25 2018 by eqmule
- Added .Trigger and .HasSPA to the Spell TLO
  .Trigger[x] returns a SpellType.
  .HasSPA[x] returns true or false
  Usage:
  Sub Main
	/declare i int local
	/if (${Spell[Livio's Malosenia].HasSPA[470]}==TRUE) {
		/for i 1 to ${Spell[Livio's Malosenia].NumEffects}
			/if (${Spell[Livio's Malosenia].Attrib[${i}]}==470) {
				/echo the spell Livio's Malosenia triggers ${Spell[Livio's Malosenia].Trigger[${i}].Name}
			}
		/next i	
	}
  /return

May 22 2018 by eqmule
-Fixed PCHARINFONEW

May 21 2018 by SwiftyMUSE
- Corrected stacking for changes to spa 148
- Corrected display of spa 148 to use new data format

May 18 2018 by eqmule
- Updated for TEST
- Added .Next and .Prev to the grounditem type. - cred Alynel
  Usage: /declare NextItem ground local
		 /echo ${Ground[thing i'm looking for].Next.ID}
- Fixed Me.XTAggroCount

May 16 2018 by eqmule
- Updated for LIVE
- Updated for TEST

May 13 2018 by SwiftyMUSE
- Added MQ2SoundControl to global build.
- Removed patterns from MQ2Camera, MQ2Moveutils, MQ2SoundControl
- Fixed keybinds, you can no longer bind to the 22 additional keybind names
- Changed ${Me} and ${Buff} TLO's
  Added DiseaseCounters, PoisonCounters, CurseCounters, CorruptionCounters
  Changed Counters to TotalCounters
  Updated all counters to correctly pull the spelldata values

May 08 2018 by eqmule
- Updated or TEST

May 07 2018 by eqmule
- ${FindItem} and ${FindBankItem} and ${FindItemCount} now takes item ids as well
  Example: /echo ${FindItemCount[12345]} will find how many items with the id 12345 you have.
- /itemnotify now takes item ids as well.
  Example: /itemnotify #12345 leftmouseup will pick up an item with the id 12345 if one exist.
  NOTE: the hash (#) IS mandatory when using it this way.

Apr 27 2018 by eqmule
- Added .Solvent to the Augslot TLO it returns a SolvenType and if empty just the Name :cred and nagging for weeks: maskoi
  SolventType has 4 members: Name which is a string type, ID as int, Item as itemtype and Count as int.
  Example 1: /echo ${FindItem[Cloth Cap].AugSlot[0].Solvent.Name}
  Output: Class I Augmentation Distiller
  Example 2: /echo ${FindItem[Cloth Cap].AugSlot[0].Solvent.ID}
  Output: 47001
  //if you dont have the solvent in your inventory:
  Example 3: /echo ${FindItem[Cloth Cap].AugSlot[0].Solvent.Item.Name}
  Output: NULL
  Example 4: /echo ${FindItem[Cloth Cap].AugSlot[0].Solvent.Count}
  Output: 0

Apr 24 2018 by eqmule
- Updated for TEST

Apr 23 2018 by eqmule
- Fixed Me.XTAggroCount and Me.XTHaterCount
- Added ${MacroQuest.Version} it will grab whatever version is set in the resource for fileversion for mq2main.dll
- Added ${MacroQuest.InternalName} it will grab whatever internal name is set in resource for the internalname for mq2main.dll
- Fixed a crash in /itemnotify

Apr 21 2018 by eqmule
- Updated for LIVE
- .Replace can once again take an empty second argument example ${Target.Name.Replace[mule,]} output Eq if targets name is Eqmule

Apr 20 2018 by eqmule
- Bugfixes.
- Fixed a null pointer crash in MQ2FPS thanks to almar for the report and dump file.

Apr 19 2018 by eqmule
- Fixed a bug in _SPELLBUFF, it had the wrong size and members
  this will fix any problems with casting spells etc.

Apr 18 2018 by eqmule and SwiftyMUSE
- Updated for LIVE
- You should remove DataCompare, FindOffsets and GetDWordAt from your plugins, they exist as inlines from now on in core.

Apr 17 2018 by eqmule and SwiftyMUSE
- Updated for TEST

Mar 17 2018 by eqmule
- Added .Path to the MacroQuest TLO
  Usage /echo ${MacroQuest.Path}
  returns the path to the folder mq2main.dll is in
- Added Name, Level and Count to the CharSelectList mermber of the EverQuest TLO
  Usage: /echo ${EverQuest.CharSelectList[1].Name}
  Usage: /echo ${EverQuest.CharSelectList[1].Count} yes I know it should be ${EverQuest.CharSelectList.Count} but just work with it like that.
  it returns the actual count of the characters in the list.

Mar 16 2018 by eqmule
- Updated for LIVE and TEST Fixed the ITEMINFO struct so things like StackSize works again.

Mar 14 2018 by eqmule
- Updated for LIVE

Mar 11 2018 by SwiftyMUSE
- Updated hotkey processing. You are now able to use any/all of the allowed modifiers win/alt/ctrl/shift keys.
  hotkey processing will allow characters `/~, 0-9, A-Z, NUMPAD0-9 as the keycode. For example, you might want
  win+ctrl+~ to be a valid hotkey.
  F12 is RESERVED for the debugger and can not be used as a hotkey. You can use F12 with a modifier.
- Updated XTAggroCount to return a value when only 1 mob is on xtarget.
- Added XTHaterCount as the number of mob on xtarget with AUTO-HATER.

Mar 11 2018 by eqmule
-Fixed another crash on TEST -brainiac

Mar 10 2018 by eqmule
- Updated the TEST build. If you crash use REBUILD on mq2main then build the rest again.
- mapcrash fixed - brainiac

Mar 09 2018 by eqmule
- Updated for TEST

Feb 27 2018 by eqmule
- Updated for TEST

Feb 22 2018 by swiftymuse
- Updated for LIVE
- Updated for TEST
- Fixed a crash that would occur in plugins that use the __msgTokenTextParam_x offset which was wrong. -eqmule
  If you unloaded a plugin and that stopped the crashing, you can now safely load it again.

Feb 21 2018 by eqmule and SwiftyMUSE
- Updated the TEST build.
- Updated the LIVE build.
  Look, we don't know for sure which plugins work and which don't after todays patch
  there was just too many things that changed but i can say that I know mq2cast needed an update here:
  from:
  [code]
  if (Cast->CastOnYou[0]) {
	sprintf_s(Temps, "%s#*#", Cast->CastOnYou);
  [/code]
  changed to
  [code]
		/*CastByMe,CastByOther,CastOnYou,CastOnAnother,WearOff*/
		if (char*str = GetSpellString(Cast->ID,2)) { 
			sprintf_s(Temps, "%s#*#", str);
  [/code]
  So from now on if you need the strings from spell use GetSpellString
- Updated mq2moveutils in the builder with new patterns

Feb 13 2018 by eqmule
- Added MQ2TargetInfo plugin to core
  It adds 3 features to the target window:
  1. Distance to target
  2. Can See
  3. PH - if the mob you target is a place holder for a named, it will show info on the named when clicked.

Jan 31 2018 by eqmule
- Added a toggle to the item display window to add/remove loot filter
- Moved the button so its always paralell to the modified label
- Fixed a crash when typing % in chat - cred: jimbob

Jan 24 2018 by eqmule
- Attempted to fix the empty char select list bug that pops up a window and says "Loading Characters" by going back to serverselect.
  I cant tell if the fix works or not since the bug is so rare.
- The itemdisplay window has a new button for looking up the item on lucy.
- New command: /itemdisplay
- Usage: /itemdisplay LootButton off/on if not specified its a toggle
- Usage: /itemdisplay LucytButton off/on if not specified its a toggle

- The following APIs where incorrectly named and has been changed to their correct names:
- CHtmlWnd__OpenUrl_x is now  CWebManager__CreateHtmlWnd_x
- CHtmlComponent__CheckUrl_x has is now CHtmlComponentWnd__ValidateUri_x
- pWebBrowser is now pCWebManager
- pinstCHtmlWnd_x is now pinstCWebManager_x
- All instances of CCharacterSelect are now CCharacterListWnd

Jan 23 2018 by eqmule
- Updated for TEST

Jan 17 2018 by eqmule
- Updated for LIVE Go build it at www.macroquest2.com/builder
- Added a "Add to loot filters" button on the itemdisplay window.
  Usage: click it and it will add the item as always greed and roll.
  This feature is only present if you have the mq2itemdisplay plugin loaded.

Jan 17 2018 by SwiftyMUSE
- Fix for tunare deity

Jan 15 2018 by eqmule
- Added /AddLootFilter syntax:  /AddLootFilter <itemID> <ItemIconID> \"Item Name\"
  Example: /AddLootFilter ${Cursor.ID} ${Cursor.IconID} "${Cursor.Name}"
  will add whateveris on your cursor to the advloot filters as always greed and roll.
- Added a AddLootFilter method to the DisplayItem TLO.
- Usage: /invoke ${DisplayItem.AddLootFilter} or ${DisplayItem[x].AddLootFilter} where x is 1 to 6
- this will add whatever item is in the DisplayItem to advloot filters as AG and Roll

- Added a new TLO MQ2ItemSpellType as pItemSpellType:
- Added some new pItemType members:
	Clicky,Proc,Worn,Focus,Scroll,Focus2,Mount,Illusion and Familiar
	they all return the new pItemSpellType
	which has the following members:
	SpellID,RequiredLevel,EffectType,EffectiveCasterLevel,
	MaxCharges,CastTime,TimerID,RecastType,
	ProcRate,OtherName,OtherID and Spell (Spell returns a spelltype)
- Added the .CanUse member to the itemtype.
  Usage: /echo ${Cursor.CanUse} or ${FindItem[whatever].CanUse} or ${DsiplayItem.CanUse}
  returns true or false if u can use the item on your cursor.
  NOTE: if your item does NOT have a class set, i.e. None/None it will return FALSE.
  I am just calling the original eq function so dont blame me for anomolies.

Jan 10 2018 by eqmule
- Updated for TEST Go build it at www.macroquest2.com/builder

Jan 07 2018 by SwiftyMUSE
- Corrected ${Me.Rooted}, credit Plure.
- Updated spell SPA displays with new SPA's.
- Added ${Me.MercAAPoints}, ${Me.MercAAPointsSpent}
- Corrected ${Me.CursorKrono}

Jan 07 2018 by brainiac
- Updated solution and project files to use latest Visual Studio 2017.
  If you're not using VS2017 yet, go download community edition for free: 
  https://www.visualstudio.com/downloads/

Jan 05 2018 by eqmule
- Updated for LIVE Go build it at www.macroquest2.com/builder

Jan 04 2018 by eqmule
- Updated for TEST Go build it at www.macroquest2.com/builder

Jan 01 2018 by eqmule
- Updated for LIVE Go build it at www.macroquest2.com/builder
- /tar npc now correctly targets the closest npc using distance3d.

Dec 28 2017 by eqmule
- Updated for LIVE Go build it at www.macroquest2.com/builder
- ${Group.Cleric} will now return the cleric as a spawntype if a cleric is in the group (not a mercenary but a REAL cleric)
- ${Group.Injured[90]} will return the numbers of people in the group that has a hp percent lower than 90

Dec 19 2017 by eqmule
- Updated for LIVE Go build it at www.macroquest2.com/builder

Dec 16 2017 by eqmule
- Updated for TEST Go build it at www.macroquest2.com/builder

Dec 12 2017 by eqmule
- Updated for TEST Go build it at www.macroquest2.com/builder
- Updated for LIVE Go build it at www.macroquest2.com/builder

Dec 11 2017 by eqmule
- Updated for BETA Go build it at www.macroquest2.com/builder

Dec 10 2017 by eqmule
- Updated for BETA Go build it at www.macroquest2.com/builder

Dec 09 2017 by eqmule
- Updated for BETA Go build it at www.macroquest2.com/builder

Dec 08 2017 by eqmule
- Updated for BETA Go build it at www.macroquest2.com/builder

Dec 07 2017 by eqmule
- Updated for BETA Go build it at www.macroquest2.com/builder
- Fixed the UIType enumeration so things like ${Window[MerchantWnd].Child[ItemList].List[1,2]} etc, will work again.

Dec 06 2017 by eqmule
- Updated for BETA Go build it at www.macroquest2.com/builder
- Updated for TEST Go build it at www.macroquest2.com/builder
- Fixed /loginchar server:charname it should once again work.

Dec 05 2017 by eqmule
- Updated for BETA Go build it at www.macroquest2.com/builder

Dec 04 2017 by eqmule
- Updated for BETA Go build it at www.macroquest2.com/builder

Dec 04 2017 by SwiftyMUSE
- Added new TLO member XTAggroCount to ${Me}
  Usage: /echo ${Me.XTAggroCount} or ${Me.XTAggroCount[100]}
  it returns the number of AUTO-HATER mobs on the extended
  target window where your aggro is less than the optional
  parameter N. N must be between 1-100 inclusive or it will be
  set to 100 (the default value).
  So, ${Me.XTAggroCount} and ${Me.XTAggroCount[100]} are identical.

Dec 03 2017 by eqmule
- Updated for BETA Go build it at www.macroquest2.com/builder

Dec 02 2017 by eqmule
- Updated for BETA Go build it at www.macroquest2.com/builder

Dec 01 2017 by eqmule
- Added new TLO member BardSongPlaying to ${Me}
  Usage: /echo ${Me.BardSongPlaying}
  it returns true if a bard song is playing and false if not.
- Fixed ${Me.SpellReady} to take bard songs playing into account properly so it returns true even if a song is playing.
- Added Category and Subcategory to the SpellDisplay Window.
- Updated for BETA Go build it at www.macroquest2.com/builder

Nov 30 2017 by eqmule
- Updated for BETA Go build it at www.macroquest2.com/builder

Nov 29 2017 by eqmule
- Updated for TEST Go build it at www.macroquest2.com/builder
- Updated for BETA Go build it at www.macroquest2.com/builder

Nov 28 2017 by SwiftyMUSE credit plure
- Updated all FindItem code to allow partial matches and consistently check
  your cursor, inventory (including bags), keyrings for the item. Will now
  allow partial and exact match checks for all.
- Update to consistently check bank/shared bank slots/bags and to allow
  partial and exact match checks for all.

Nov 28 2017 by eqmule
- Updated for BETA Go build it at www.macroquest2.com/builder

Nov 27 2017 by eqmule
- Updated for BETA Go build it at www.macroquest2.com/builder

Nov 26 2017 by eqmule
- Updated for BETA Go build it at www.macroquest2.com/builder

Nov 25 2017 by eqmule
- Updated for BETA Go build it at www.macroquest2.com/builder

Nov 24 2017 by eqmule
- Updated for BETA Go build it at www.macroquest2.com/builder

Nov 23 2017 by eqmule HAPPY THANKSGIVING
- Updated for BETA Go build it at www.macroquest2.com/builder

Nov 22 2017 by eqmule
- Updated for BETA Go build it at www.macroquest2.com/builder

Nov 21 2017 by eqmule
- Updated for LIVE Go build it at www.macroquest2.com/builder
- Updated for BETA

Nov 20 2017 by eqmule
- Updated for BETA

Nov 19 2017 by eqmule
- Updated for BETA

Nov 18 2017 by eqmule
- Updated for BETA

Nov 17 2017 by eqmule
- Updated for BETA

Nov 16 2017 by eqmule
- Updated for BETA

Nov 15 2017 by eqmule
- Updated for BETA
- Updated for LIVE

Nov 14 2017 by eqmule
- Updated for BETA

Nov 13 2017 by eqmule
- Updated for BETA

Nov 12 2017 by eqmule
- Updated for BETA

Nov 11 2017 by eqmule
- Updated for BETA

Nov 10 2017 by eqmule
- Updated for BETA

Nov 09 2017 by eqmule
- Updated for BETA

Nov 08 2017 by eqmule
- Updated for TEST
- Updated for BETA
- Added a new command: /usercamera - feature request by Bogreaper
  You can use it to set the current camera as well as save/load settings for user camera 1
  NOTE: "User Camera 1" is actually camera number 3 in the client...
  Cameras are defined as follows:
  0 = First Person Cam
  1 = Overhead Cam
  2 = Chase Cam
  3 = User Cam 1
  4 = User Cam 2
  5 = Tether Cam
  6 = Zoom Cam
  7 = Internal Cam (don't ask, it just is ok. It is used for things like when you edit the facial features of your character etc.)

  Just type /usercamera without any arguments to see help for it.
  It will display the current active camera in the Selector Window titlebar, this can be toggled with /usercamera on/off default is on.
  Example: switch to camrea 3 by doing /usercamera 3
           Then, adjust it how you like it, type /usercamera save
		   Ok, that's it, next time u want to get back to that EXACT camera position, you just do /usercamera load
		   You can create hotkey(s) as well.
		   Optional: you can do /usercamera save eqmule and it will save it for eqmule (or whatever your chanracter name is), same thing with load.
		   if you omit the character name, it just saves is as a global camera.


Nov 07 2017 by eqmule
- Updated for BETA

Nov 06 2017 by eqmule
- Updated for BETA #2

Nov 06 2017 by eqmule
- Updated for BETA

Nov 05 2017 by eqmule
- Updated for BETA

Nov 04 2017 by eqmule
- Updated for BETA

Nov 03 2017 by eqmule
- Updated for BETA
- Merchant Window TLO Fixed.

Nov 02 2017 by eqmule
- Updated for BETA

Nov 01 2017 by eqmule
- Updated for BETA

Oct 31 2017 by eqmule
- Updated for BETA

Oct 30 2017 by eqmule
- Updated for BETA

Oct 29 2017 by eqmule
- Updated for BETA

Oct 28 2017 by eqmule
- Updated for BETA

Oct 27 2017 by eqmule
- Updated for BETA

Oct 26 2017 by eqmule
- Updated for BETA

Oct 25 2017 by eqmule
- Updated for BETA

Oct 24 2017 by demonstar55
- Added ${Target.MyBuffDuration} it returns your buffs duration on the target.

Oct 24 2017 by eqmule
- Updated for BETA

Oct 23 2017 by eqmule
- Updated for BETA

Oct 22 2017 by eqmule
- Updated for BETA

Oct 21 2017 by eqmule
- Updated for BETA
- Updated for TEST
- We are currently testing the new build server for LIVE builds, pm me for an invite.

Oct 18 2017 by eqmule
- Updated for LIVE
- The latest zip is located here: http://www.mq2update.com/MQ2-Latest.zip

Oct 13 2017 by eqmule
- Updated for TEST
- MQ2Auth.exe now produces truly unique hashes, everyone needs to rerun it.
- You can now see what your MQ2Auth is by clicking the Show MQ2Auth menu item on the trayicon.
  this also optionally let you copy it to the clipboard.
- EQ_CHAT_HISTORY_OFFSET has been removed it was a pita to keep updated
	From now on do :
	OutputBox->MaxLines = 0x190;
	instead of
    (DWORD*)&(((PCHAR)OutputBox)[EQ_CHAT_HISTORY_OFFSET])=0x190; 

Oct 12 2017 by eqmule
- Updated for TEST
- Updated for TEST #2

Oct 11 2017 by eqmule
- Updated for TEST

Oct 03 2017 by eqmule
- /removebuff now takes parameters: -pet and -both | cred MacQ
  /removebuff -pet buffname removes the buff from your pet ( same functionality as /removepetbuff buffname)
  /removebuff -both buffname removes the buff from both you and your pet.

Sep 28 2017 by eqmule
- Added MQ2FamKiller
- Added MQ2Bandolier
- Fixed MQ2Cursor
- Removed the voice "help" in group for mq2rez.

Sep 26 2017 by eqmule
- Updated the SPELL struct:
- CARecastTimerID has been renamed to ReuseTimerIndex
- Mana has been renamed to ManaCost
- FizzleTime has been renamed to RecoveryTime
- ReagentId has been renamed to ReagentID
- DescriptionNumber has been renamed to DescriptionIndex
- SubSpellGroup has been renamed to SpellSubGroup
- Location has been renamed to ZoneType
- DurationValue1 has been renamed to DurationCap
plugins changed:
MQ2NetBots
MQ2NetHeal
MQ2Debuffs
MQ2Cast
MQ2Melee

Sep 25 2017 by eqmule
- MAXTURBO has been moved to the ini file. cred: silverj
- Set TurboLimit under the [MacroQuest] section in the macroquest.ini to whatever, it defaults to 240.

- Obviously people are going to set this to 1000000000000000
- and then completely lock up their game, cause the engine will never ever yield time to eq, but hey... its their choice now I guess.
- I suggest you dont mess with it at all, and leave it at 240 max.

- this: http://www.macroquest2.com/phpBB3/viewtopic.php?f=28&t=20394
- and this: http://www.macroquest2.com/phpBB3/viewtopic.php?f=28&t=20393
  has also been implemented, thanks silverj

Sep 24 2017 by SwiftyMUSE
- Updated FindItemCount to include items on the cursor in the count.

Sep 23 2017 by eqmule
- Updated for TEST

Sep 21 2017 by eqmule
- Added ${Spell[x].IllusionOkWhenMounted} it returns true if the illusion spell will land when you are on a mount
  you can call this using any spell, but it will always return true if the spell is NOT an illusion spell.
  in fact it wont even evaluate it further if its not a illusion spell
- Fixed the pinstCTimeLeftWnd_x offset

Sep 20 2017 by eqmule
- Updated for LIVE

There will be no more public mq2 updates until I catch the guy that released the mq2 for agnarr.

send me a pm or skype text: eq.mule
if you have information. you can be anonymous.

longtime friends and loyal users here that I know and trust will be given the updates by me only from now on. (at no charge of course.) mq2 is still open source and free, its just that equistructs.h eqgame.h and eqdata.h wont be distributed or updated by me anymore. those change every patch and everything prior to this day is under gpl and can of course be requested or downloaded, but from now on until this crap is resolved, I have my own NEW includes that are NOT under the gpl.

I'm sick of having my hard work being taken and passed of by some leech on a server that I specifically requested we stay away from. I wont tolerate it.

mq2 is free and staying off of truebox was the only price people had to pay, cant do that? no mq2 for anyone anymore.

wanna step in and update it? lol go for it, it must be "easy" if eqmule can do it in a couple hours... pfft... yeah right...

/eqmule (yeah I'm bitter)

19 Sep 2017 by SwiftyMUSE
- Modified Math.Clamp to use the parameter list of (N, Min, Max). ie, will clamp the value N between Min and Max.
- Added ${Group.AvgHPs} guess what it returns? - eqmule

18 Sep 2017 by eqmule
- Fixed an infinite loop bug and a variable parse bug in Eval functions. -cred bug report: creamo
- Eval functions that take multiple arguments MUST separate those with comma(s) from now on
  Example: (run with a cleric, war or shaman)
  [code]
  Sub Main
	/declare c_argueString string outer shm clr war
	/declare ChatSender string local ${Me} 

	/if (!${checkbot["shm war clr", ${ChatSender}]}) { <-NOTE the COMMA
		/echo ${Time} Only Func3: FALSE, this should be TRUE
	} else {
		/echo ${Time} Only Func3: TRUE, this should be TRUE
	}
  /return

  Sub checkbot(selectedBots, chatSender)
    /declare botSelected bool local FALSE
	/echo ${Time} in Sub checkbot selectedBots=${selectedBots} chatSender=${chatSender}
    /if (${Select[${Me.Class.ShortName},${selectedBots}]}) /varset botSelected TRUE
  /return ${botSelected}
  [/code]

17 Sep 2017 by eqmule
- Fixed ${Me.GukEarned}, ${Me.MMEarned}, ${Me.RujEarned}, ${Me.TakEarned}, ${Me.MirEarned} and ${Me.LDoNPoints}
- Added a new TLO PointMercant it only have one member : Item which is a pPointMerchantItemType.
  The pPointMerchantitemType has the following members: Name, ItemID, Price, ThemeID, IsStackable, IsLore, RaceMask, ClassMask, bCanUse
  Usage:
  /echo ${PointMercant} returns true if the LDON Mercant window is open and FALSE if not.
  /echo ${PointMercant.Item[1].Price} OR /echo ${PointMercant.Item[Ebon Hammer].Price}
  returns the Price for index 1 or whatever index Ebon Hammer is in if you do it by name.
  etc.

15 Sep 2017 starring SwiftyMUSE as "the captain", eqmule as "crew member number 6" and special guest star: eqholic
- Updated to handle the new SPA's
- Fixed a bug in /next not taking its argument into account for nested for loops.
- Fix for labels
- Fixed the CSIDLWND struct (the SIDL define...) so since we have never had this right it was time, but note that
  if your plugin uses stuff like: pwnd->SidlText and its NOT an actual CSidlScreenWnd then you need to change it to whatever window it actually is.
  I guess questions about this should be directed to me (eqmule)

plugins changed outside of core are attached here:
http://www.macroquest2.com/phpBB3/viewtopic.php?f=29&t=11451&p=174467#p174467
MQ2Rez

14 Sep 2017 by eqmule
- Updated for TEST
- Fixed ${Familiar[x].} it will return familiars and not illusions now...

- Fixed a bunch of window structs that we where completely misusing anyway.
  this could require some plugin changes, contact me for help if you get errors.

- Fix: Variables that are undeclared but supplied as paramters now default to an actual NULL or 0 not the string "NULL"

- Inspecting the Blessed Spiritstaff of the Heyokah will no longer ctd you.
- Added Math.Clamp ${Math.Clamp[Min, N, Max]} will clamp N between Min and Max. - cred derple
  Example:
  ${Math.Clamp[1, 15, 30]} => 15
  ${Math.Clamp[20, 15, 30]} => 20
  ${Math.Clamp[1, 15, 10]} => 10
  Practical usage:
  /bct ranger //stick id ${Target.ID} ${Math.Clamp[25,${Target.Distance},150]} 
  this will make your ranger stay put if he is already between 25-150 meters away
  otherwise it will move him at most 150 away and at least 25 away.

12 Sep 2017 by eqmule and eqholic
- All plugin sources for this zip are attached to this post:
  http://www.macroquest2.com/phpBB3/viewtopic.php?f=29&t=11451&p=174415#p174415
- Changed MQ2MoveUtils to save stuff faster.
- MQ2ChatWnd got a new tlo /echo ${ChatWnd.Title}
- MQ2ChatWnd got a new command /setchattitle
- MQ2Melee updated - it has flags for down and holyshits called downflag0-60 and holyflag0-60
  you SHOULD set those flags to 2 if you parse ANY macro variables.
  Example:
  [code]
  downflag0=2
  downshit0=/if (${Macro.Paused}) /echo ${Macro} is PAUSED!
  [/code]
- MQ2Hud now updated with a new type HUDTYPE_MACRO which is 16
  This means you can now set the type to any combination of 1 2 4 8 and 16
  see http://www.macroquest2.com/wiki/index.php/MQ2HUD for more info.
  Basically using a hud that tries to parse variables that are used in macros, before they are declared will fail.
  This new flag lets mq2hud know to not even try unless its set.

- Adding events from a macro will now also automatically /declare variable as outer if used.
  Example: #Event Burn              "[MQ2] |${BurnText}|"
  As you can see this event uses the variable ${BurnText} and it will therefor /declare it as well.
  This means you can remove /declare BurnText in your Sub Main since adding the event did it for you already.

- Added ${Macro.IsOuterVariable[xxx]} which returns TRUE/FALSE, it checks if a outer variable exists. (read is declared)
  I would recommend NOT using this in macros unless its for debug purposes because it can get quickly get expensive in terms of cpu cycles.

- Added ${Macro.IsTLO[xxx]} which returns TRUE/FALSE, it checks if a Top Level Object exists. This should be faster than checking if a plugin is loaded. *should*
  Usage:
    [code]
    /if (${Macro.IsTLO[Melee]}) {
        /echo yes there is a Melee Top Level Object loaded...
		/echo this means I CAN actually do stuff with it without it throwing the Undeclared warning:
		/delay 25 !${Melee.Combat}
    } else {
        /echo no there is no such TLO, maybe you should load mq2melee?
		/end
    }
    [/code]

07 Sep 2017 by eqmule and eqholic
- All Plugin Sources changed outside of core for this zip are attached to the post here:
http://www.macroquest2.com/phpBB3/viewtopic.php?f=29&t=11451&p=174399#p174399
- using namespace std; has been removed from mq2main.h
  THIS MEANS your plugins will ERROR with lines like this:
  error C2143: syntax error: missing ';' before '<'
  The line: map<string, class CXWnd2 *> WindowMap;
  To fix: Find #include "../MQ2Plugin.h" in your plugin and add using namespace std; under the LAST #include below it.
  Example:
	[code]
	#include "../MQ2Plugin.h"
	#include <otherheader>
	...
	using namespace std;
	[/code]
	OR just change the line to say std:: map<std::string, class CXWnd2 *> WindowMap;

-  The reason for that change is that right now we litter ALL projects with the std namespace and it is just not good.
   Let everyone that needs that namespace use it in their own projects from now on.

- #bind(s) are now fixed and won't screw up the macrostack anymore.
- Todays update is significant because I rebuilt the macro engine to improve performance,
  it was well overdue. The biggest change is that gMacroBlock is now a map.
- Undeclared Variables are no longer tolerated, and the macroengine will not run at optimal speed
  if they exist. I have added a TLO to check for them because of this and a new macro keyword #warning as well
  so there is no good reason to run old macros where these kinds of variables hog cpu power:
AGAIN:   IMPORTANT: Undeclared variables will slow down macro performance a LOT if they are used over and over, so, fix your macros.

- The Macro TLO has a new method: .Undeclared
  Usage: /invoke ${Macro.Undeclared} and it will list all undeclared variables.
- New macro keyword: #warning
  add it at the top of your macro, and you will get warnings if there are undeclared variables used in it.

- /while and /for loops can now be nested inside each other.
- /continue and /break should work properly inside /for loops now.
- /continue and /break works in /while loops now.

- Updated MQ2Rez and MQ2Cast to not hog the cpu looking up windows over and over.
- Other stuff to optimize and cut down on cpu intensive tasks.

Files changed outside of core:
\MQ2Cast\MQ2Cast.cpp
\MQ2Rez\MQ2Rez.cpp

01 Sep 2017 by eqmule and eqholic
- You can now call functions inside if statements in your macros
  Use [] after your sub inside the if statement to tell the macro its a sub
  so /if (blah[]) /call dostuff
  or if it actually have parameters
  /if (blah[${arg1} "hi there" 0]) /call dostuff

  Example:
  [code]
Sub Testsub
    /echo Enter Testsub
    /return Hello world
/return

Sub Testargs(int arg1,int arg2)
    /if (${arg1} > ${arg2}) {
        /return Testargs: ${arg1} > ${arg2}
    } else {
        /return Testargs: ${arg1} <= ${arg2}
    }
/return

Sub IsHuuge(int arg1)
    /echo IsHuuge ${arg1} ?
    /if (${arg1} > 1000) {
        /echo TRUE
        /return TRUE
    } else {
        /echo FALSE
        /return FALSE
    }
/return

Sub Main 
    /echo ${Testsub[]}
    /echo ${Testargs[10 9]}
    /if (${IsHuuge[2000]} && !${IsHuuge[1]}) /echo Huuge and smaaal
/return
  [/code]

19 Aug 2017 by eqmule
- Updated for TEST

17 Aug 2017 by eqmule
- Fixed Me.Aego and some other stuff related to it.
  Unfortunately for us and everyone else that parses the spells db
  Category and Subcategory are now 0 for all spells that cannot be scribed.
  Lets hope this was just a mistake and it will be reversed in a future patch.

- Me.Aura now returns a pAuraType cred: xowis
  Members: ID, Name, SpawnID
  Methods: Remove
- Me.Aura[] now accept partial matches

16 Aug 2017 by eqmule
- Updated for LIVE

11 Aug 2017 by eqmule
- Fixed a crash in the TEST build.

10 Aug 2017 by eqmule
- Updated for TEST
- Improved AddAlias, RemoveAlias and the rest of the alias stuff.
  macros that use /addalias should notice a significant increase in performance.

03 Aug 2017 by SwiftyMUSE
- Updated /cast to cast the memorized rank of the spell when the rank is not given in the name.
- Fixed random crashes with /click when zoning.

31 Jul 2017 by eqmule
- /cast now takes an optional loc x y z argument useful for splashspells.
  Example: /cast "Reforming Splash" loc 123 456 789
  would cast the splash spell at that location...
  just doing a /cast "Reforming Splash" will cast it either on your targets location
  and if you have no target on your own location.

- Added IsSummoned to the spawn tlo, returns true/false if its a summoned being (pet for example)
- MQ2Template now (correcty) creates OnBeginZone & OnEndZone functions. - cred htw
- Distances in searchspawn now return the true 3D distance (instead of 2d distance)
- Added zLoc to searchspawn. cred ctaylor
  this means you can search location and zradius at a specific zloc.
  Example:
  /echo ${Spawn[npc loc 10 20 30 radius 20 zradius 15]}
  IF there is a npc within 20 radius of loc 10,20 AND within +-15 Z of 30 (so max 45 or min 15)
  THEN it will return that spawn...
  NOTE: You can still use ${Spawn[npc loc 10 20 radius 20 zradius 15]}
  like before this addition, and then it will just use YOUR Z (thats how it has worked up til now.)
  If you use the loc keyword and there is a NUMBER as parameter 3, it will ALWAYS be assumed its the z loc...
  IF there is NO NUMBER as the third parameter after loc, then its NOT a Z.
  Just to make this perfectly clear: ALWAYS specify the radius keyword AFTER your loc keyword, and you will
  be fine no matter if you feed it 2 or 3 args.
  Makes sense? yeah... right...

27 Jul 2017 by eqmule
- Polished up the window manager a bit, it was overdue.
  This means some plugins might break, but its easy to fix.
	Example:
	[code]PCSIDLWND* ppWnd = pWindowManager->pWindows;
	PCSIDLWND pWnd=*ppWnd;
	while (pWnd = *ppWnd)
	...
	[/code]
	becomes:
	[code]for(int i=0;i<pWindowManager->pWindows.Count;i++)
	{
		if (PCXWND pWnd = pWindowManager->pWindows[i]) {
		...
	[/code]

25 Jul 2017 by eqmule
- Minor Maintenance Release
- IsGroupMember returns true for mercenaries as well now.
- Fixed a buffer overflow in mq2chatwindow

23 Jul 2017 by eqmule
- Updated for LIVE
- Updated for TEST

20 Jul 2017 by eqmule
- Improved /face to mimic exactly how the client AI faces mobs.
  This means its looks very natural and smooth now.
  Please don't use /face fast anymore, it looks "bottish"
  and there is no good reason to use it.

19 Jul 2017 by eqmule
- Updated for LIVE
- The crash callback will once again produce dump files and zip them.
- Math.Rand now takes an optional min argument so you can get a random number between 2 variables.
  Example: /echo ${Math.Rand[5,10]}
  this would return a randum number between 5 and 10.
  You can still use the original just specifying the max.
  Example: ${Math.Rand[10]}
  in which case it behaves as before. (in this example, rand between 1 and 10) 

17 Jul 2017 by SwiftyMUSE
- Added ${Me.Beneficial}, ${Me.BASExxx} back into the source code.
- Added ${Me.CursorKrono}

12 Jul 2017 by eqmule
- Updated for TEST
- All instances of "Malod" has been renamed to "Maloed"
- Darkened Malosenia is now correctly returned when doing a ${Target.Maloed}

10 Jul 2017 by SwiftyMUSE
- added optional <z> parameter to /face loc

21 Jun 2017 by eqmule
- Updated for TEST
- Updated for LIVE

21 Jun 2017 by SwiftyMUSE
- Updated ground spawn names
- Update MQ2Hud for occasional crash - cred demonstar55

17 Jun 2017 by eqmule
- Updated for ISXEQ so it once again builds...
  I loaded the ISXEQ.sln in VS 2015 and set the projects to the v140_xp toolset, and it built.
  Report bugs or problems on the forum.

15 Jun 2017 by eqmule
- Updated for TEST

14 Jun 2017 by eqmule
- Changed ${Switch.Distance} and  ${Switch.Distance3D} so they report distance to the switch outer bounds, not its center.
- Fixed /click left door to take character reach and door radius into account.
  This means doors that previously couldn't be opened because there was no way to get within 20 feet of them
  can now be opened (the plane of justice door in pot comes to mind)
  In retrospect it kinda makes sense that if a door radius is huge, you dont have to get as close to it to open it...
  Thanks to Derple reporting this bug.
- Doors that require lock picking can now be opened as well if you have lockpicks on your cursor.
- Updated for TEST

02 Jun 2017 by eqmule
- Updated for TEST

18 May 2017 by SwiftyMUSE
- Updated faction names

17 May 2017 by The Undertaker
- Updated for LIVE

15 May 2017 by maskoi
- EverQuest.CurrentUI now return a string representing the currently loaded UI skin.
- EverQuest.IsDefaultUILoaded returns a bool true or false if the "Default" UI skin is the one loaded.

10 May 2017 by The Undertaker
- Updated for TEST

01 May 2017 by The Undertaker
- Fixed a bug in the new noparse ini thingy

01 May 2017 by The Undertaker
- ${Ini} now takes an optional 5th argument "noparse"
  This means you can now (finally) read ini settings into a variable without parsing the actual setting.
Example:
INIFILE:
[code]
[DPS]
DPSCondition1=${Me.XTarget[1].PctHPs} > 50
[/code]
[code]
Sub Main
	/declare DPSCondition1 string local
	/echo This is the actual setting for DPSCondition1 : ${Ini[MySettings.ini,DPS,DPSCondition1,NULL,noparse]}
	/varset DPS1Condition ${Ini[MySettings.ini,DPS,DPSCondition1,NULL,noparse]}

	|looping it here so you can see the condition actually changes as the xtarget mobs HP changes and no need 
	|for reading the ini over and over anymore... you're welcome...
:loop
	/echo ${DPSCondition1}
	/delay 1s
	/goto :loop
/return
[/code]

29 Apr 2017 by The Undertaker
- Updated for TEST

25 Apr 2017 by The Undertaker
- Updated for LIVE

24 Apr 2017 by htw
- Added a new TLO ${Range} which returns a pRangeType
  pRangeType has 2 members:
  Between which returns TRUE or FALSE
  and
  Inside which also returns TRUE or FALSE
  Usage Example:
  /echo ${Range.Inside[10,5:9]}
  which will return TRUE since 5 and 9 are both within the 10 range.
  /echo ${Range.Between[85,95:100]}
  which will return FALSE since 85 is not a number between 95 and 100

24 Apr 2017 by The Undertaker
- Maintenance Update

21 Apr 2017 by Derple
- Added new #bind command for macros.
  Short Explaination, this allows you to execute macro sub routines.
  Long Explaination:
  Binds are triggered when a macro runs either:
  /varset or /echo or /call or if a Sub is executed.
#bind allows you to bind an ingame slash command to a macro function.
Before you had to do this with #events and capture text that you sent to yourself for example: 
#event SayMana "#*#SayManaPercent#*#"
Now you can do 
#bind SayMana /saymana
Instead of sending yourself the keyword you can just type /saymana and it will execute the function called "Sub Bind_SayMana"
Example:
[code]
| Old Way
| #event StartCoh "#*#COH --GRP--#*#"
| New Way you can now just type /coh or /bcaa //coh or /bct mage //coh
#bind StartCoh /coh

Sub CastSpell(string spellToCast)
    /declare delayTime int local 0
    /echo Casting: ${Target.Name} with ${spellToCast}
    /casting "${spellToCast}" -maxtries|5
    /call WaitCastFinish
/return

Sub Event_StartCoh
    /if ( ${Bool[${Me.Book["Call of the Hero"]}]} == FALSE ) {
        /echo I don't have COH - Bailing...
        /return
    }
 
    /declare i int local 0
    /declare GroupCount int local ${Group.Members}
    /for i 1 to ${GroupCount}
        /doevents
        /if ( ${Group.Member[${i}].Distance} > 50 ) {
            /target id ${Group.Member[${i}].ID}
            /call CastSpell "Call of the Hero"
        }
        /call WaitCastReady "Call of the Hero"
    /next i
/return

Sub Bind_StartCoh
    /call Event_StartCoh
/return

Sub Main
    :Loop
    /doevents
    /delay 1s
    /goto :Loo
/return
[/code]

21 Apr 2017 by The Undertaker
- Updated for TEST
- Fixed a couple offsets that where wrong for LIVE.

19 Apr 2017 by Dr. Sneerstell
- Updated for LIVE
- ${Skill[someskill].Auto} returns true or false if the skill is set to use /autoskill on/off
- ${Me.AutoSkill[1]} returns a pSkillType
- ${Me.AutoSkill[2]} returns a pSkillType
- Example usage:
- ${Me.AutoSkill[1].Name} returns the name of whatever skill is set as the first autoskill.
- ${Me.AutoSkill[2].ID} returns the ID of whatever skill is set as the second autoskill.
- Fixed /items crash
- The previous change to the GROUNDITEM Struct member "ID", the renaming of it to "ItemPtr",
  caused a crash, and has been reverted.
- Reorganized skills a bit. NUM_SKILLS is now 0x64 (it always was) so change plugins if needed.

15 Apr 2017 by eqmule
- Fix for /ranged crash in the TEST build.
- The GROUNDITEM Struct member "ID" has been renamed to "ItemPtr". (just accept it)
  Added some missing members to that struct as well.

14 Apr 2017 by eqmule
- Fix for /doability crash in the TEST build.

13 Apr 2017 by eqmule
- Updated for TEST

08 Apr 2017 by eqmule
- Changed max npc level to 125
  this fixes spawnsearch etc where npc's higher than level 115 would not show up.

19 Mar 2017 by eqmule
- Updated for TEST

15 Mar 2017 by eqmule
- Updated for LIVE
- Stuff

10 Mar 2017 by eqmule
- Updated for TEST
- Stuff

23 Feb 2017 by eqmule
- Added the offline trader acceptance to mq2autologin.

22 Feb 2017 by eqmule
- Tip for macro authors:
- Added FloorZ to the Spawn TLO it returns a float.
  FloorZ usage: ok so... eh, spawns are sometimes (always?) "planted" a few inches below or above the floor...
  This member represent where the floor is ACTUALLY at.
  So if you for example do a /echo ${Target.Z} and it returns 219
  and then you do a ${Target.FloorZ} it will return like 216 or something...
  Why is this important, well for brainiacs new mq2nav, I discovered that
  sometimes, when a spawns z location is outside of the geometry... (above or below)
  you cannot just do a /nav target or a /nav locxyz ${Target.X} ${Target.Y} ${Target.Z}
  BUT doing a /nav locxyz ${Target.X} ${Target.Y} ${Target.FloorZ} works.
  So... this is how you get /nav working correctly with problematic spawns which have their feet outside of the geometry.

15 Feb 2017 by eqmule
- Updated for LIVE
- XTARGETDATA has been renamed to XTARGETSLOT
- New include added SharedClasses.h
- the XTARGETSLOT struct has been moved to SharedClasses.h
- Unknown0x4 in the XTARGETSLOT struct has been renamed to XTargetSlotStatus, change plugins accordingly.
- XTarget stuff has gone through a make over, this will break plugins.
  Here are ONE example of how to fix this:
  MQ2Melee.cpp:
  change:
  [code]case XTaggro:
		{
			Dest.DWord = true;
			Dest.Type = pBoolType;
			if (PCHARINFO pChar = GetCharInfo()) {
				if (PXTARGETMGR xtm = pChar->pXTargetMgr) {
					if (PXTARGETARRAY xta = xtm->pXTargetArray) {
						DWORD x = 0;
						for (DWORD n = 0; n < xtm->TargetSlots; n++)
						{
							if (xta->pXTargetData[n].xTargetType == XTARGET_AUTO_HATER && xta->pXTargetData[n].Unknown0x4)
							{
								x++;
							}
						}
						if (x>1) {
							if (pAggroInfo) {
								for (DWORD i = 0; i<xtm->TargetSlots; i++) {
									if (DWORD spID = xta->pXTargetData[i].SpawnID) {
										if (PSPAWNINFO pSpawn = (PSPAWNINFO)GetSpawnByID(spID)) {
											if (pTarget && ((PSPAWNINFO)pTarget)->SpawnID == pSpawn->SpawnID)
												continue;
											if (pSpawn->Type == SPAWN_NPC && xta->pXTargetData[i].xTargetType == XTARGET_AUTO_HATER) {
												DWORD agropct = pAggroInfo->aggroData[AD_xTarget1 + i].AggroPct;
												//WriteChatf("Checking aggro on %s its %d",xta->pXTargetData[i].Name,agropct);
												if (agropct<100) {
													Dest.DWord = false;
													break;
												}
											}
										}
									}
								}
							}
						}
					}
				}
			}[/code]
			to
			[code]case XTaggro:
				{
					Dest.DWord = true;
					Dest.Type = pBoolType;
					if (PCHARINFO pChar = GetCharInfo()) {
						if (ExtendedTargetList *xtm = pChar->pXTargetMgr) {
							DWORD x = 0;
							for (int n = 0; n < xtm->XTargetSlots.Count; n++)
							{
								XTARGETSLOT xts = xtm->XTargetSlots[n];
								if (xts.xTargetType == XTARGET_AUTO_HATER && xts.XTargetSlotStatus)
								{
									x++;
								}
							}
							if (x > 1) {
								if (pAggroInfo) {
									for (int i = 0; i < xtm->XTargetSlots.Count; i++) {
										XTARGETSLOT xts = xtm->XTargetSlots[i];
										if (DWORD spID = xts.SpawnID) {
											if (PSPAWNINFO pSpawn = (PSPAWNINFO)GetSpawnByID(spID)) {
												if (pTarget && ((PSPAWNINFO)pTarget)->SpawnID == pSpawn->SpawnID)
													continue;
												if (pSpawn->Type == SPAWN_NPC && xts.xTargetType == XTARGET_AUTO_HATER) {
													DWORD agropct = pAggroInfo->aggroData[AD_xTarget1 + i].AggroPct;
													//WriteChatf("Checking aggro on %s its %d",xta->pXTargetData[i].Name,agropct);
													if (agropct < 100) {
														Dest.DWord = false;
														break;
													}
												}
											}
										}
									}
								}
							}
						}
					}
				}[/code]
- Good Luck.

13 Feb 2017 by derple
- Fixed ${Target.Buff[x].Caster} so it takes multiple casters of the same spell into account.
  Before this fix, only the first caster of a spell would be returned.
- Added ${Target.MyBuff[x]} it returns a pSpellType
  Example Usage:
  [code]holyshit0=/if (!${Debuff.Silenced} && ${Me.PctMana} > 10 && ${Target.MyBuff[Envenomed Breath].ID} == NULL && ${Target.CurrentHPs}<95) /casting "Envenomed Breath"[/code]
- Added ${Target.MyBuffCount} it returns a int of all buffs YOU have casted on the target.

08 Feb 2017 by eqmule
- Fixed a few places which would use pInvSlotMgr without NULL checking it
- Added .TimeBeenDead to the spawn tlo You can use it to figure out how long a corpse has been dead.
  NOTE: The timer is dependant on if you where in the zone when the corpse spawned.
  If you enter a zone and check this tlo member it will display the time of the death 
  as the time you entered the zone.
- Fixed a potential stack corruption in EndMacro
- Updated for TEST
- Made some changes to MacroQuest2.exe to deal with it not detecting eqgame version correctly sometimes.

03 Feb 2017 by eqmule
- Updated for TEST, yes there was a new patch.
- Fixed a issue that would hang the client and sometimes even crash it.
  this should fix the problem with using Untamed Rage on a berserker
  as well as other buff stacking check problems.

03 Feb 2017 by eqmule
- Updated for latest LIVE and TEST patches

01 Feb 2017 by eqmule
- Crash handling is now somewhat configurable
  See the MQ2CrashCallBack function and GetCrashDialogMessage

30 Jan 2017 by eqmule
- Added ${MacroQuest.Build} it returns an int where LIVE = 1 TEST = 2 BETA = 3 and EMU = 4
- Added Start EQBC Server to the tray icon menu.

29 Jan 2017 by eqmule
- I finally had time to sit down and look at the crash reporting
  it has been given a major overhaul
  you will know what I mean next time you crash.
  Please READ the crash message carefully.
  Do what it says. Or not.

24 Jan 2017 by eqmule
- Fix for ${Me.HaveExpansion[Empires of Kunark]} crash - cred maskoi
- A few changes to mq2chatwnd to deal with potential memleaks - cred Derple

21 Jan 2017 by eqmule
- Updated for TEST

20 Jan 2017 by eqmule
- Fixed a bug in the EQINVSLOTWND struct where slots where WORD instead of short
  this will take care of any remaining problems with /itemnotify
- stuff in progress, nothing to see here yet...
- Fixed a buffer overflow in the UPCNotificationFlush_Detour -Thanks Maskoi

19 Jan 2017 by SwiftyMUSE
- Fixed BuffStackTest to correctly test spells with triggering spas.

18 Jan 2017 by eqmule
- Updated for LIVE
- Bunch of other stuff, thanks Brainiac for the arrayclass mod
- Exp has been changed to a __int64, because, well it is, and has been for a few years...

14 Jan 2017 by SwiftyMUSE
- Corrected potential crashes in the following routines: GetAdjustedSkill, GetBaseSkill, GetModCap, 
  GetCastingTimeModifier, GetFocusCastingTimeModifier, GetFocusRangeModifier, HasSkill, MakeMeVisible.
- Corrected a bug in BuffStackTest when checking triggering spas.

13 Jan 2017 by SwiftyMUSE
- Added SkillBase to character. This will give you the static base maximum for your skills.
- Updated Skill and SkillCap to handle the new TS aas allowing for above the cap values.

13 jan 2017 by eqmule
- Added ${Macro.MemUse} it returns a pIntType letting u know how much memory your macro is using.
  its useful if you suspect you have a leak.
- Ok so here is a NEW FEATURE which was brought to us by Brainiac, Thanks Brainiac!
  It allows us to extend any existing TLO's in our own plugins.
  Example:
  You want to add a new member to for example the character TLO
  named .CursorKrono which tells you how many Krono you have on your cursor
  you could then do /echo ${Me.CursorKrono}

  Below is a plugin example for how you would do this: (tags added for forum post to show up correctly)
[CODE]
// MQ2ExtensionTest.cpp : Defines the entry point for the DLL application.
//

// PLUGIN_API is only to be used for callbacks.  All existing callbacks at this time
// are shown below. Remove the ones your plugin does not use.  Always use Initialize
// and Shutdown for setup and cleanup, do NOT do it in DllMain.


#include "../MQ2Plugin.h"

PreSetup("MQ2ExtensionTest");

//----------------------------------------------------------------------------
// test the mq2 datatype extension code

class MQ2CharacterExtensionType* pCharExtType = nullptr;

class MQ2CharacterExtensionType : public MQ2Type
{
public:
	enum ExtensionMembers {
		CursorKrono = 1,
	};
	MQ2CharacterExtensionType() : MQ2Type("MQ2TestCharacterExtension")
	{
		TypeMember(CursorKrono);
	}
	bool GETMEMBER()
	{
		PMQ2TYPEMEMBER pMember = FindMember(Member);
		if (!pMember)
			return false;
		switch (pMember->ID)
		{
			case CursorKrono:
			{
				if(PCHARINFO pCharInf = GetCharInfo()) {
					Dest.DWord = pCharInf->CursorKrono;
					Dest.Type = pIntType;
					return true;
				}
			}
		}
		return false;
	}
	bool ToString(MQ2VARPTR VarPtr, PCHAR Destination)
	{
		return false;
	}
	bool FromData(MQ2VARPTR& VarPtr, MQ2TYPEVAR& Source)
	{
		if (Source.Type != pCharExtType)
			return false;
		VarPtr.Ptr = Source.Ptr;
		return true;
	}
	bool FromString(MQ2VARPTR& VarPtr, PCHAR Source)
	{
		return false;
	}
};
PLUGIN_API VOID InitializePlugin(VOID)
{
	pCharExtType = new MQ2CharacterExtensionType;
	// This is where you add it to an existing TLO
	// in this case the one named "character" aka our ${Me} tlo...
	AddMQ2TypeExtension("character", pCharExtType);
}
PLUGIN_API VOID ShutdownPlugin(VOID)
{
	//dont forget to remove it on plugin shutdown...(aka plugin unload)
	RemoveMQ2TypeExtension("character", pCharExtType);
	delete pCharExtType;
}[/CODE]

12 Jan 2017 by eqmule
- Updated for TEST
- ZonePoint in the DOORS struct has been renamed to SpellID

06 Jan 2017 by SwiftyMUSE
- Updated spell effects display
- Updated buff stacking testing

06 Jan 2017 by eqmule
- Fixed the _EQCASTSPELLGEM struct, thanks JimBob
  this should make features that relies on the spellicon and spellstate members of that struct work again.
- Updated the TEST build so its synced with LIVE.
- Added some new Spawn TLO members: (DISCLAIMER:  I reserve the right to remove/alter and or depreciate any of these as I'm still testing this stuff.)
	IsBerserk (pBoolType), pTouchingSwitch (pIntType), bShowHelm (pBoolType), CorpseDragCount (pIntType), bBetaBuffed (pBoolType), CombatSkillTicks[x] 0-1 (pIntType), 
	FD (pIntType), InPvPArea (pBoolType), bAlwaysShowAura (pBoolType), GMRank (pIntType), WarCry (pIntType), IsPassenger (pBoolType), 
	LastCastTime (pIntType), DragNames[x] 0-1 (pStringType), DraggingPlayer (pStringType), bStationary (pBoolType), BearingToTarget (pFloatType), bTempPet (pBoolType), 
	HoldingAnimation (pIntType), Blind (pIntType), LastCastNum (pIntType), CollisionCounter (pIntType), CeilingHeightAtCurrLocation (pFloatType), AssistName (pStringType), 
	SeeInvis[x] 0-2 (pIntType), SpawnStatus[x] 0-5 (pIntType), bWaitingForPort (pBoolType)

- SolventNeeded in the iteminfo struct has been renamed to SolventItemID 
- Added some new members to the iteminfo struct and cleaned it up a little.
- Added MQ2AugType TLO, it has these members: Slot (pIntType), Type (pIntType), Visible (pBoolType), Infusable (pBoolType), Empty (pBoolType), Name (pStringType), Item (pItemType)
- New Member: AugSlot added to the item TLO 
  it returns a pAugType
  Usage: (Items can have MAX 6 slots for augs so... [x] can ONLY be 0-5)
        /echo ${Cursor.AugSlot[0].Type}
        /echo ${Cursor.AugSlot[1].Visible}
        /echo ${Cursor.AugSlot[2].Infusable}
        /echo ${Cursor.AugSlot[3].Empty}
        /echo ${Cursor.AugSlot[4].Name}
        /echo ${Cursor.AugSlot[5].Item.Purity}
- Added 2 new commands: /removeaug and /insertaug to the mq2itemdisplay plugin
  type /removeaug or /insertaug for help
  /removeaug will pop a dialog if a perfect augmentation distiller needs to be used...
  I would be extremely careful with these 2 commands unless you understand
  how they work... if you augment the wrong item or remove an augment from the wrong item or whatever... its not my fault.
- Added the MQ2WorldLocationType TLO it has the following members: ID (pIntType),Y (pFloatType), X (pFloatType), Z (pFloatType),Heading (pFloatType), Zone (pZoneType),
- Added BoundLocation to the Charatcer TLO its size is 0-4 for up to 5 bind points.
  Usage:
		 /echo ${Me.BoundLocation[0].ID} returns the zone id of your first bind point
		 /echo ${Me.BoundLocation[1].ID} returns the zone id of your second bind point
- Changed pChar2->ZoneBoundX it's now pChar2->BoundLocations[0].ZoneBoundX; 
          as well as all the other ->ZoneBo****** members.

20 Dec 2016 by eqmule
- Updated for TEST

18 Dec 2016 by eqmule
- OK ILL PUT THIS FIRST SO YOU DON'T MISS IT:
- I have changed ALL instances of GuildID to __int64 (cause DBG did)
  PLEASE! be aware of this change as it WILL break some plugins.
  NOW, as for macros: IF your macros uses ${Me.GuildID} NOTE that it returns a pInt64Type
  from now on.
  This is the reason I have added 2 new members to the pInt64Type TLO
  Namely: .LowPart and .HighPart
  SO: IF you have a macro that relies on GuildID being 4 bytes...
  Then you NEED to change it from: ${Me.GuildID} to ${Me.GuildID.LowPart}
  mkay...
- Now onto the fixes:
- FIX: /pet attack <id>
- FIX: barter and trader "tells" no longer trigger beepontells
- FIX: /mqclear no longer crashes
- FIX: /itemnotify "name of item" lefmouseup can pick up
  items from top level slots once again.
- For completeness sake I also added .LowPart and .HighPart to the pIntType TLO

15 Dec 2016 by eqmule
- Fix: double timestamps in the eqlog is no longer happening so you can turn on /timestamp again.
- Fixed a bug in FindItem and its derivatives where it needed signed parameters.
- Fixed the EQINVSLOTWND struct, it was off by a few bytes.
  Yes that means .InvSlot will once again "work" (dont effing use it. in your macros, use ItemSlot and ItemSlot2)

14 Dec 2016 by eqmule
- GuildID in SPAWNINFO is a __int64 now... not by my design, it just is
  I have tried to make it backwards compaible with the spawn guild tlo which is still a DWORD
  report any bugs related to this change on the forum. Plugins are gonna have to be updated accodingly.
- Fix Errors like this for example: error C2660: 'GetGuildByID': function does not take 1 arguments
  char  *pGuild = GetGuildByID( GetCharInfo()->GuildID ); becomes
  LARGE_INTEGER guildlarge = {0};
  guildlarge.QuadPart = GetCharInfo()->GuildID;
  char  *pGuild = GetGuildByID( guildlarge.LowPart,guildlarge.HighPart );

- I started correcting the iteminfo struct it's a work in progress so expect more changes to fully implement this.
- Initially the Augment members has gotten a review (and a fix since they where broken)
- So... AugSlot1 etc is now part of its own class
- therefor:
- pitem->AugSlot1 is now pitem->AugData.Sockets[0].Type
- and so on...
- pitem->AugSlot1_Visible is now pitem->AugData.Sockets[0].bVisible
- and so on...
- CListWnd no longer inherits CSidlScreenWnd BUT it has access to the CXWnd class members.
- CComboWnd no longer inherits CSidlScreenWnd BUT it has access to the CXWnd class members.
  Fix Errors like these:
  list->Items becomes list->ItemsArray.Count
  CListWnd*pListWnd = (CListWnd*)pCombo->Items becomes CListWnd*pListWnd = pCombo->pListWnd (it was kinda confusing before, but less so after this change)

13 Dec 2016 by SwiftyMUSE
- Updated GetClassesFromMask to display "ALL" or "ALL EXCEPT:" when appropriate based on the class
  mask.

08 Dec 2016 by eqmule
- Updated for TEST
- Fixed a bug where FindItem and all its derivatives wouldn't look deeper than 20 slots into a bag.
  Now it doesn't matter how many slots a bag has, it is dynamic.
- I #pragma pack(8) where I need it now, dont change them.
- In preparation for automatic updating of the CONTENTS struct
-  I HAD to reorganise it.
-  Therefor:
-	NumOfSlots1 has been renamed to ContentSize Ths also effects macros that use the NumOfSlots1 member.
-	NumOfSlots2 has been renamed to Size

-	MOST of these changes affect core only, I dont think there will be many plugins that needs updating
-	BUT here are some examples of how to fix errors that I have seen:
-	change:
-	pItem->ItemSlot TO pItem->GlobalIndex.Index.Slot1
-	cSlot->pContentsArray TO cSlot->Contents.ContainedItems.pItems
-	cSlot->pContentsArray->Contents[iPack] to cSlot->GetContent(iPack)
-	pInvSlot->pContentsArray TO pInvSlot->Contents.ContainedItems.pItems
-	pInvSlot->pContentsArray->Contents[ucPack] TO EITHER:
-	pInvSlot->Contents.ContainedItems.pItems->Item[ucPack] OR SIMPLY JUST
-	pInvSlot->GetContent(ucPack) BOTH return the exact same thing.

06 Dec 2016 by SwiftyMUSE
- Fixed up the new SPA descriptions in spell display

28 Nov 2016 by eqmule
- Fixed ${Me.ManaRegen}
- CButtonWnd now inherits CXWnd (cause it does).
- GetItemTimerValue has been renamed to GetItemRecastTimer
- Removed ManaGained, HealthGained, EnduranceGained from Pulse() and the exports.
  Use GetEnduranceRegen(), GetHPRegen() and GetManaRegen() instead.
  This change should make Pulse() a bit faster since we dont check that stuff constantly.

20 Nov 2016 by SwiftyMUSE
- Fixed bug waiting for familiars keyring to load

19 Nov 2016 by SwiftyMUSE/eqmule
- Updated for TEST
- Added GuildID and ExpansionFlags to MQ2CharacterType
- Added support for familiars keyring in /cast and /useitem

17 Nov 2016 by eqmule
- Added ${Me.Vitality} ${Me.PctVitality} ${Me.AAVitality} ${Me.AAVitality}
- Fixed CampfireDuration
- Fixed the Task tlo
- Fixed ${Me.Exp} and ${Me.PctExp}
  Thanks to william12 for reporting these bugs.

16 Nov 2016 by eqmule
- Updated for LIVE
- Reorganized SPAWNINFO to reflect how its laid out in memory.
- Feet in Spawninfo has been renamed to FloorHeight
- AvatarHeight2 in Spawninfo has been renamed to Width
- HoldingType in Spawninfo has been renamed to HoldingAnimation
- InnateETA in Spawninfo is now part of SpellGemETA as its LAST member because... well it should be.
- GetMeleeRangeVar2 has been renamed to MeleeRadius
- Class in the spawninfo struct has been moved to its correct location which is inside ActorClient.
  Therefor: (and I know people will post even though the answer is right here)
  ITS NOT pSpawn->Class anymore, its now pSpawn->mActorClient.Class
  same thing goes for Race.
  pSpawn->mPlayerPhysicsClient.Levitate instead of pSpawn->Levitate
  pSpawn->mPlayerPhysicsClient.pSpawn instead of  pSpawn->pSpawn

- mkay...

14 Nov 2016 by eqmule
- Updated for BETA
- GetSpellEffectNameByID fixed to not return a temp buffer - cred HTW
- ReadWindowINI in MQ2AdvPath correctly read the ini but never set the window value
  this has been corrected - cred Brainiac
  a zip which has the corrected version in it is located here : http://www.macroquest2.com/phpBB3/viewtopic.php?f=29&t=11451&p=172713#p172713

- Corrected the zoneinfo struct 
  What we previously had been refering to as "ZoneType" was not in fact it, so it has been renamed to FOgOnOff which is what its for.
  This means that ${Zone.Type} has changed a bit...
  it now returns 0-5 see the EOutDoor enum for more info. And whoever wants to update the wiki should refer to that.
  in short: 0=Indoor Dungeon 1=Outdoor 2=Outdoor City 3=Dungeon City 4=Indoor City 5=Outdoor Dungeon

13 Nov 2016 by eqmule
- Added some missing members to the test cxwnd struct
- Fixed the 4Byte error.

12 Nov 2016 by eqmule
- Updated for TEST

12 Nov 2016 by SwiftyMUSE
- Updated spell effects display

11 Nov 2016 by eqmule
- Updated for BETA

10 Nov 2016 by eqmule
- Updated for BETA
- In preparation for the expansion on the 16th and for future faster patching,
  THE FOLLOWING STUFF has undergone some serious changes:
  You have 5 days to adjust your personal builds and plugins.

- BGColor is now a COLORREF change plugins accordingly.
  and no, it CANNOT be changed back to a ARGBCOLOR since that contains a union with bytes and that screws up the 4 aligned padding.
- UnknownCW has been renamed to CRNormal change plugins accordingly.
- Locked is now a bool
- TimeMouseOver has been renamed to FadeDelay
- dShow is now a bool
- We are using 4 byte alignemnt from now on, set ur plugins to 4 byte alignment.
- ONE MORE TIME, WE ARE NOT USING 1 byte ALIGNMENT ANYMORE.
- the CXWnd struct grew somewhat to make patching of it easier for me.
- Fixed a bug in MQ2EQBC that would crash u on /unload
- The following plugins has had changes made to them:
	MQ2AvdPath.cpp
	MQ2DPSAdv.cpp
	MQ2EQBC.cpp
	MQ2Melee.cpp
	MQ2MoveUtils.cpp
	MQ2Spawns.cpp
- They are located in this post: http://www.macroquest2.com/phpBB3/viewtopic.php?f=29&t=11451&p=172713#p172713

10 Nov 2016 by SwiftyMUSE
- Updated RankName to find an exact match for name. The results from Spell.ID and Spell.RankName will now be
  from the same spell (if it exists in the spellbook).

09 Nov 2016 by eqmule
- Updated for BETA

08 Nov 2016 by eqmule
- Updated for TEST
- Updated for BETA

04 Nov 2016 by eqmule
- Updated for BETA

03 Nov 2016 by eqmule
- Updated for BETA

02 Nov 2016 by eqmule
- Updated for BETA

01 Nov 2016 by eqmule
- Updated for BETA

31 Oct 2016 by eqmule
- Updated for BETA

30 Oct 2016
- Updated for BETA -eqmule
- ChatWindow will again allow itself to be hidden behind other windows when ingame. -SwiftyMUSE

29 Oct 2016 by eqmule
- Updated for BETA

28 Oct 2016 by eqmule
- Updated for BETA
- ChatWindow is now top dog at charselect and will no longer go awol there.
- ChatWindow will no longer crash at charselect when it's children are clicked.
- Made some changes to MQ2DInput.cpp in preparation for going full scale c++
  since CINTERFACE is going bye bye in a future update.

27 Oct 2016 by eqmule
- Updated for BETA

25 Oct 2016 by eqmule
- Updated for BETA

24 Oct 2016 by eqmule
- Updated for BETA

22 Oct 2016 by eqmule
- Updated for BETA

21 Oct 2016 by eqmule
- Updated for BETA

19 Oct 2016 by eqmule
- Updated for LIVE
- Updated for BETA

18 Oct 2016 by eqmule
- Updated for BETA

15 Oct 2016 by eqmule
- Updated for BETA

13 Oct 2016 by eqmule
- Updated for BETA
- Updated for TEST

12 Oct 2016 by eqmule
- Updated for BETA
- Added CharSelectList to the EverQuest TLO, it only has 1 member for now: ZoneID
  it returns the zoneid the character is currently in.
  Usage: /echo Im at charsselect and ${Window[CharacterListWnd].Child[CLW_Character_List].List[1,3]} is in ${EverQuest.CharSelectList[1].ZoneID}
  Output:  (if a char named Eqmule is the first in your charlist) Im at charselect and Eqmule is in 202
  OR:
  /echo Im at charsselect and Eqmule is in ${EverQuest.CharSelectList[Eqmule].ZoneID}
  Output: same as above.

11 Oct 2016 by eqmule
- Updated for BETA
- I had a lot to do and it was difficult to get this working, so it's not tested properly.
  I basically wanted to get it out before they patch again.

01 Oct 2016 by eqmule
- some new stuff added to the map by JudgeD
	/mapactivelayer
	/maploc
	/clearloc
	see this post for more info: http://www.macroquest2.com/phpBB3/viewtopic.php?f=17&t=19987

29 Sep 2016 by eqmule
- Added fellowship to the spawnsearch tlo - Idea Cred: mwilliam
  Example usage:
   /if ${SpawnCount[fellowship loc ${Me.X} ${Me.Y} radius 50]} >= 3) {
		/echo its ok to place a campfire now.
   } else {
		/echo not enough fellowship members here to place a campfire right now
   }
- RemoveBuff now accepts buffnames that are quoted "some buff"
- pinstCSystemInfoDialogBox HAS BEEN RENAMED TO pinstCLargeDialogWnd cause thats what it is.
- /loginchar server:charname will now launch eq and log the char in.
  NOTE: if you run this command and server:char is already running, you will kill his game and
  he will be logged in again, this command ALWAYS launches a new client.
  this is for advanced users only, I use it personally to launch and get back into a game when 
  one of my clients has crashed. (easily detected with the ${Group.Member[soandso].Offline} tlo member... or lets say I havent seen the guy for 15 minutes)
  NOTE2: this command only works if you are using the mq2 login system and have a profile for the character.
  Example: /loginchar tunare:eqmule
  will search all mq2 profile sets for the tunare server and the char eqmule
  if it finds it, it will launch eq and log in that character.
- The ~ key should now be able to cycle full screen windows and in order - SwiftyMUSE

21 Sep 2016 by eqmule
- Updated for LIVE

18 Sep 2016 by eqmule
Sunday is funday... so here is some fluff:
- Added a "Boss Mode" hotkey, alt+~, (alt+tilde) if u click that all your eq windows will be instantly hidden. It's a toggle.
  the hotkey can be changed in the [MacroQuest] section, the value is called BossMode=
  setting BossMode=0 disables it.
- You can now "cycle" eq windows now with the '~' key.... (also known as tilde)
  its not obvious but you CAN change it by editing the macroquest.ini
  in the [MacroQuest] section add a CycleNextWindow=somekey
  Example: (and this is what it defaults to when this entry does not exist)
           CycleNextWindow=shift+`
  u can do alt+ and ctrl+ as well but thats it.
  you cannot combine alt+shift+, i didnt want to make this to complex.
  you CAN however drop the prefixes altogether and just specify it as
  CycleNextWindow=b
  that would make the lettere "b" on your keyboard cycle the windows... (not recommended unless u plan on never using the letter b for any other reason...)
  Setting CycleNextWindow=0 will disable it completely.
----- fluff end -----
- /loadspells no longer "loads them" even when a load technically isn't needed. -code cred: Vyco Dynn
- Fixed a bug related to keyring locations.

16 Sep 2016 by eqmule
- Fixed a crash bug in listwnd::addstring for the test build -report cred: fry
- ISXEQ once again compiles... sorry about the long wait.
  BIG NOTE: it now includes ISXDK 35, this means you should use VS 2015 with toolset 140 to build it.
  one thing though... mq2ic doesnt load for some reason for it
  I have contacted Lax and hope we can figure out a workaround.
  Bottomline... yeah... you CAN build isxeq now...
  but its not protected by mq2ic, so run at your own risk.
  I really didnt want to wait any longer to get something out.
  but if you are the paranoid type, id hold off a couple more days
  until we can figure out a way to load it...

15 Sep 2016 by eqmule
- Updated for TEST
- The Loader now detects if a profile is loaded or not and reloads if needed if clicked,
  prior to this update sessions that u did /unload in game for had their profile name set
  as character (Loaded) and if you clicked such a profile, it would not reload.
- Fixed a bug in GetItemContentsByName
- Fixed a bug in GetItemLink -cred demonstar55 and SwiftyMUSE
- Added a new parameter to FindItemBySlot so we can specify which locations to search.
- NEW FEATIRE: The EverQuest TLO has a new member .LastMouseOver
  it returns a windowtype of the last window the mouse was hovering.
  Want to know the name of a window or its children? Tired of doing /windows and look through a list of a million windows?
  Well now it's easy:
  Example: Place the mouse over a window and do a /echo ${EverQuest.LastMouseOver.Name}
  Example2: /echo ${EverQuest.LastMouseOver.Tooltip}
- NEW FEATURE: Added .MouseOver to the Group TLO
  Usage1: /echo Im hovering my mouse over ${Group.MouseOver.Name} which has ths spawnid: ${Group.MouseOver.ID}
  Usage2: /bct ${Group.MouseOver.Name} hi there I dont want to change my target just to tell u: please heal ${Me.Mame}
  Usage3: /bct eqmule //casting "Complete Heal" -targetid|${Group.MouseOver.ID}
  Usage4: /bct ${Group.MouseOver.CleanName} //setprio 2
  Final Note: YOU CAN hover over your own name in the player window where u see your hp and it will return you.
  There are many more usages for this im sure...
- Fixed GetItemLink
- Fixed AltAbilityReady to only return true for active abilities - cred desgn
- Fixed multiple buffer overflows all over the place in core.
- Note to self:
  The following plugins has had some kind of modification made to them to work with this release:
  MQ2Twist, MQ2SpawnMaster, MQ2LinkDB, MQ2EQBC I should post them on the forum.
  NavigationType.cpp MQ2Netheal.cpp MQ2SpawnMaster.cpp MQ2Twist.cpp


02 Sep 2016 by eqmule
- Reverted a "fix" to the /while command that instead of fixing it made it worse
  im not happy with this command, im gonna have to spend more time on it.

01 Sep 2016 by eqmule
- Misc Fixes to improve stability.
- The Launcher can now launch single sessions without logging u in, i basically just "launches clean"
  rightclick the "Launch Clean" menu item to toggle starting eqgame in suspended mode (for power users)
- The Launcher can now export and import login profiles.
- Added some missing itemtypes.
- The ALTABILITY struct has gotten an overhaul
  CurrentRank is now GroupLevel
  RequirementCount is now RequiredGroups
  RequiresAbility is now RequiredGroupLevels
  grant_only is now QuestOnly
  next_id is now NextGroupAbilityId
  last_id is now PreviousGroupAbilityId
  PointsSpent is now TotalPoints
- PLUGIN AUTHORS: GetAAById has a second parameter, its level, use it or it will default to -1 this is only important when you try to find a aa by name.
	example:
	int level = -1;
	if (PSPAWNINFO pMe = (PSPAWNINFO)pLocalPlayer) {
		level = pMe->Level;
	}
	if (PALTABILITY pAbility = pAltAdvManager->GetAAById(index, level)) {
- I added a wrapper for GetAAById so we can build emu builds.
  its called GetAAByIdWrapper and is exported.

- CTargetWnd__UpdateBuffs is now CTargetWnd__RefreshTargetBuffs (cause it is)
- Bunch of other stuff

17 Aug 2016 by eqmule
- Updated for LIVE
- TRUEBOX nerfed.

15 Aug 2016 by SwiftyMUSE
- Updated to include CreateHtmlWnd in base code. You can now load MQ2Web and MQ2NoNag in the same session.

12 Aug 2016 by eqmule
- Updated for TEST
- EzDetour is now EzDetourwName all EzDetour( calls should be replaced to use the new EzDetourwName
  I did this because debugging /unload crashes is much easier now.
  EzDetour is still in the compile for awhile to give everyone time for the transition but expect it to be gone in due time.
- Misc updates, fixed a bug in macroquest2.exe which would prevent loading profiles that where not checked.
  made edit and delete work on (Loaded) profiles
- Fixed a bug in mq2autologin which would prevent it from working correctly if eqmain was already loaded on its initialization.
- TRUEBOX will not load mq2eqbc, mq2cast, mq2moveutils or mq2melee anymore. It proved to be to much of an nuisance to me and other players.
  And frankly too much negative attention is bad for mq2 as well. I'll take full responsibility for what went down, and I dont want that again.
  We didn't create mq2 to get people banned, we created it to add utility.
  TRUEBOX is likely to be scrapped altogether on the 17th although i might resurrect it in another form in the future.
  BUT IF we ever go down this path again, expect only utility like audio triggers and maybe a dpsparser, think GINA and gamparse etc.

9 Aug 2016
- Added .LayoutCopyInProgress to the EverQuest TLO
  it returns TRUE if a layoutcopy is in progress and FALSE if not.
- Fixed a couple buffer overflow bugs.
- Misc stuff.

8 Aug 2016 by eqmule
- The integrity checker is now 714% faster (or something).
- Updated mq2autologin, its not going to crash you ever again (well in theory at least)
  So, look, mq2autologin has been overhauled, and I also figured out where the serverids
  are being stored, this means that from now on you can place server shortnames in the mq2autologin.ini
  and as long as they have a server LONGNAME that matches what you see in the server select list it will be able to log you in.
  This is particularly useful on emulator login servers that assign dynamic IDs.
  NOTE2: for live servers, like tunare and drinal for example, those really ARE the real shortnames so I use those.
         BUT for emu servers, I have no idea what their shortanmes are, sometimes they dont even use a "short name", but instead, they use like a really long one with
		 spaces in it and so on, so I HIGHLY recommend you stick to a short name with no spaces in it, especially IF you are using the new MQ2 login feature on
		 the tray icon because eqgame only accepts 30 character commandlines so having a really long "shortname" will definaltely break that type of login for you...
		 bottomline, the mq2 login feature doesn't really care if the shortname is fake or real, it will use whatever is in your profile when it look them up in the ini.
  NOTE3: for live and test servers, obviously the static id of those servers is still valid, and mq2autologin will still be able to look those up internally
  like it always have, this new ini setting is mainly for emu servers, but you can of course add any server u like, even live ones.
  so without further ado here is an:
    Example of a [Servers] section in mq2autologin.ini (note that I have no idea if these servers even allow mq2, this is just an example)
	[Servers]
	tunare=Tunare - The Seventh Hammer
	drinal=Drinal - Maelin Starpyre
	firiona=Firiona Vie (Roleplaying Preferred)
	peqtgc=[] [PEQ]The Grand Creation [legit-god]
	ezserv=[] EZ Server - Custom Zones, Vendors, Quests, Items, etc
	stormhav=[] Storm Haven - High-Quality Custom Content
	alkabor=[] The Al'Kabor Project [www.takproject.net]

25 Jul 2016 by eqmule
- THE BIG #pragma warnings SHOULD DIE patch...
- I have removed the #pragma warnings for depreciated string functions.
- This will absolutely break ALL your plugins.
- I am available on skype to help you fix every single one. eq.mule
- This is NOT going to be easy, but I have posted updated plugins
  on macroquest2.com in every thread that I had plugin source for.
- When you get WARNINGS while buidling this version, IT MEANS, you need a fix.
- DO NOT I REPEAT DO NOT ADD A PRAGMA TO FIX IT
- I'm seriously going to go ballistic if i see any more #pragma warnings
  If a #pragam warning is needed we are doing it wrong.

- So... the whambulance will be comming for sure when you update to this version.
  Sorry about that, but it was needed because I'm sick of all the buffer overflows
  that are crashing us randomly and I can never get a good call stack in order to fix them.
  This fix is years overdue, and I consider it crucial in order to move forward
  towards a 100% stable mq2.

- Anyway... I made a whole bunch of stuff stringsafe
  too much to list, if u have plugins that wont build
  post about it or message me and ill help u fix them.
  Here is a link to a post that has all my personal versions of the plugins I use, that I have fixed for this release:
- http://www.macroquest2.com/phpBB3/viewtopic.php?f=50&t=20053
- pMQ2Blech is no longer an export, create your own Blechs, cause hooking into that one is no longer an option.
  (this means mq2moveutils need to be updated see above link for updated plugins.)

13 Jul 2016
- Updated for LIVE
- Updated for TRUEBOX
  Yes... you can probably bypass my code thats in place to make a TRUEBOX version that
  has all the stuff the LIVE one has, but I am appealing to your decency now.
  Please dont. We have a good thing going with dbg now and I hate to see that ruined by someone
  for their own personal gain. -eqmule
- 
- To build a TRUEBOX version of mq2, uncomment //TRUEBOX in mq2main.
- If I find out that people are abusing this newfound power, I WILL have no other choice than
  moving more stuff into mq2ic, please dont make me do that. I like to keep mq2 as open
  as possible.

12 Jul 2016
- Updated for TEST
- winter is comming.

06 Jul 2016
- Updated for LIVE
- You can now enable/disable MQ2login from the tasktray menu.

02 Jul 2016
- Added a check for "You have a character logged into a world server as an OFFLINE TRADER from this account" to mq2autologin
- Added a check for "failed login attempts on your account since the last time you logged in."  to mq2autologin
- Added a check for "This login requires that the account be activated.  Please make sure your account is active in order to login"  to mq2autologin
- Added a check for "Error - A timeout occurred"  to mq2autologin

- Added a setting for the "Trade when you have something on the cursor and click on the name of the target in the target window" feature
  its in macroquest.ini as UseTradeOnTarget. default is 1. (on)

01 Jul 2016
- Updated for TEST
- The Create new Profile window no longer closes after u create a profile.
  you can close it on the [X] when you are done adding profiles, this was a requested feature.
- To celebrate that it looks like we are getting all our accounts back, I decided to comply with some users requests
  so I:
- Added a popupmenu to the Profilemenu on the trayicon
  you can now rightclick the profile and you will see Edit, Delete and Check/Uncheck
  The browse button is active now as well.
  Happy Boxing!, this should make it easier.

30 Jun 2016
- Updated for TEST
- Updated MQ2AutoLogin.cpp - cred: derple.
- Updated Blech - cred derple
  change was done to fix a crash in blech.
- Fixed Spell Dmg in MQ2ItemDisplay - cred: dewey2461
- Misc Stuff to improve stability.
- Changed the way Profile for Login works, you will need to recreate your profiles. -cred: dewey2461
  Im really sorry about that, but its better we get this done now than in 6 months
  when it will affect more people.
  This is new feature to me as well, and im doing my best to make it work the way people want it,
  based on the feedback I get.
  The good news is, next version will have a browse to path button (that works)
  an edit and a delete option for the profiles, this change lays the groundwork for that.

28 Jun 2016
- MQ2AutoLogin is now part of the core zip
- NEW FEATURE: Profiled Logins:
	Basically it's a new menu on the task icon called Profiles.
	The first time you click it you will see a Create New... menu item.
	You click it and a small window asking for 5 things will pop up.
	Server, login, pass, character name and path to eqgame.exe
	Once you have that filled in you click an OK button and your profile will be encrypted and saved in mq2autologin.ini
	You can save as many profiles as you want and they will sort per server on the menu.
	Each server profile has a Load/Unload All option so once you have added all your accounts for a server you just click the Load All and away it goes,
	it will login all of the characters under that server. (Well all that are check marked)

- Check marks: each character can be marked for loading by simply right clicking the character name to toggle it marked on or off.

- Loading individual accounts:
	You just left click on a character name and if it is check marked, it will load and the name will be changed to <Charname> (Loaded)

- Unloading individual accounts:
	If a char is loaded and has the text (Loaded) behind it you just left click it to unload.
	I kept this as simple as I possibly could so its a Toggle.

- I can add window positioning and stuff I guess but for now it's just a easy way to login a box team on a server.

- Batch Files and hotkeys:
	If you currently use batch files or hotkeys or whatever, those should still be usable if you don't want to click the menu.
	Example: (this example assumes you HAVE profiles created with "Create New..." in mq2autologin.ini)
	Batch file can launch your accounts by sending the server_charname to the eqgame client like this: <path to eqgame.exe> patchme /login:drinal_eqmule
	And that's really all there is to it... You would of course change the server and Charname to your server and your char (drinal and eqmule)

- Encryption:
	I strongly recommend getting this setup though, because it encrypts your password in a way that in "theory" makes it only decryptable on YOUR computer,
	this means that even if you accidently post your mq2autologin.ini somewhere, or someone gets hold of it, the information inside it will be useless to them.
-	Finally, no, you don't "HAVE" to use this feature, mq2autologin is backwards compatible to handle any old way you feel more comfortable with.


22 Jun 2016
- Updated for LIVE
- Updated for TEST
- BeepOnTells and FlashOnTells fixed to not beep and flash on pet tells.
- Added .ScreenMode to the EverQuest TLO, it returns the ScreenMode as a integer.
- Added a new command: /screenmode which sets the screenmode.
  Usage: /screenmode <#> Where 2 is Normal and 3 is No Windows
  This is experimental, I noticed you can decrease the memory footprint by setting it to 3 and then back to 2
  in 3 only the main window is drawn and I suspect memory gets freed then.

17 Jun 2016
- Added .PPriority to the EverQuest TLO, it returns the Process Priority as a string.
- Added a new command: /setprio which sets process priority (like in Task Manager)
  Usage: /setprio <1-6>
  Where 1 is Low 2 is below Normal 3 is Normal 4 is Above Normal 5 is High and 6 is RealTime
  Example: You need to build something quick in Visual Studio
  just do a /bcga //setprio 2 and it will zoom by real fast.
- Added .Corrupted and .Cursed to the Me. and Target. TLO's

16 Jun 2016
- Fixed the ISXEQ build errors.
- Fixed a few arrays related bugs:
- ${Me.Book[0]} will now return NULL again instead of assuming the macro author meant ${Me.Book[1]}.
  This fix should make macros and some plugins that relied on NULL returns for invalid tlo member usage work again.
  (hint: there is no such thing as ${Me.Book[0]} all macro arrays start at 1... but whatever...)
- Fixed a /unload crash in mq2autologin
  it has been posted here: http://www.macroquest2.com/phpBB3/viewtopic.php?f=50&t=16427

15 Jun 2016
- Updated for LIVE
- Added xtarhater to the spawnsearch tlo - Idea Cred: Maskoi
  Example usage:
   /if (${SpawnCount[npc xtarhater loc ${Target.X} ${Target.Y} radius ${Spell[Deadening Wave Rk. II].AERange}]} >= ${SpawnCount[npc loc ${Target.X} ${Target.Y} radius ${Spell[Deadening Wave Rk. II].AERange}]}) {
		/echo its ok to cast the aemez it wont aggro more mobs than whats on xtarget.
		/casting "Deadening Wave Rk. II"
   } else {
		/echo if you cast your aemez now, you will agro more mobs than are on your xtarget, which would be stupid.
		/casting "Bewilder Rk. II"
   }
- Fixed a bug in .RankName which would cause it to return the wrong spell.

10 Jun 2016
- .MyCastTime in the spell TLO is now a timestamptype (cause it is)
  OK FINE... LOOK THESE THINGS WILL BREAK "SOME" MACROS:
  Since I changed all these recast and cast timers and so on in the last few days
  A LOT of macros will break...
  Sorry about that but these timers should never have been floats in the first place
  and we better get this done now or it will cause problems down the road for us, when we add new stuff.
  TO DEAL WITH THIS I have Added .Raw to the timestamp TLO it will just output total milliseconds
  And IF you really need the old Float output I also added .Float
  this will allow you to still see things as floats if that's what you prefered.
  Example: /echo ${Me.Book[1].MyCastTime.Float}
  Output: 1.50

09 Jun 2016
- Updated for TEST (yes really)
- Added .DurationValue1 to the Spell TLO
- Changed the way /unload and re/inject works, those things are now part of the Processgame detour
  that should prevent some crashes related to us interfering with the window drawing.
  In fact direct calls to eqgame functions from mq2start or any other thread is asking for trouble.
  This change should minimize that behaviour.
- .CastTime in the spell TLO is now a timestamptype (cause it is)
- .RecoveryTime in the spell TLO is now a timestamptype (cause it is)
- .FizzleTime in the spell TLO is now a timestamptype (cause it is)

  See yesterdays changes for an example of usage using .RecastTime

09 Jun 2016 by SwiftyMUSE
- Additional updates for spell effects

08 Jun 2016
- Sorry TEST players this update is NOT for todays TEST patch. Expect one tomorrow.
- Added .IsSkill to the spell tlo
- Fixed a crash in Me.CombatAbility when doing ${Me.CombatAbility[0]}
- Fixed some potential crashes that could occur because of signed/unsigned integer misuse.
- Added .DoOpen and .DoClose Methods to the Window TLO
  Usage: /echo ${Window[somewindow].Child[somechild].DoOpen}
  Expected Result: it will echo TRUE and open it.
- Addded .NumGems to the character TLO it returns the number of spellgems you currently have.
  Usage: /echo ${Me.NumGems}
  Expected output for a level 1 character: 8
  Expected output for a level 105 character which has Mnemonic Retention AA at rank 4: 12
- .RecastTime in the spell TLO is now a timestamptype (cause it is)
  Usage: /echo ${Spell[Steadfast Stance Rk. II].RecastTime.TotalSeconds}
  Expected Output: 150

01 Jun 2016
- fixed a bug that would always return NULL instead of TRUE or FALSE
when doing ${AdvLoot.SList[x].AlwaysGreed} - cred hoosierbilly

25 May 2016
- Updated for TEST

24 May 2016
- Updated for TEST

23 May 2016
- Updated for TEST

22 May 2016
- Updated for TEST

18 May 2016
- Fixed a crash in MQ2itemDisplay
- Fixed a crash in merchinfo (/mac scribe)

18 May 2016
- Updated for LIVE
- /echo now accepts colorcodes -cred htw see http://www.macroquest2.com/phpBB3/viewtopic.php?f=47&t=17141&p=152508#p152508
- Fixed a few bugs related to aa indexes.
- Dont make a big thing out of this but:
- /caption now takes a new argument "anon"
  You can use this to anonymize your session.
  It was brought to my attention that there was an interest in recording/streaming video - cred: maskoi
  while at the same time protecting the privacy of the player as well as other players.
  NOTE 1: This is cosmetic and LOCAL only, in other words NOT AN ACTIVE HACK.
  NOTE 2: You are NOT anonymous to other players OR the server.
  NOTE 3: I recommend leaving this option OFF at all times unless you really need to use it, because it WILL use a lot of cpu time.
  NOTE 4: The mq2labels plugin need to be loaded for the "full anonymity effect".
  NOTE 5: Chat is NOT anonymized at all. Although if people want that, we can certainly make it happen in a future update.
  Usage: /caption anon on
- And finally see changes for test in changes below from 13 May 2016, they apply to LIVE now as well.

13 May 2016
- Updated for TEST
- Note that the following Values was removed from the ITEMINFO Struct in the TEST build:
  	.Accuracy
	.StrikeThrough
	.Avoidance
	.DoTShielding
	.SpellShield
	.StunResist
	.CombatEffects
	.Shielding
	.DamageShieldMitigation
	Its unlikely that these will return, but I will know in a few days when I have had more time to investigate this.
	I *MIGHT* create wrapper functions for these values like ((EQ_Item*)pItem)->GetAccuracy();.
	BUT IF YOU HAVE PLUGINS OR MACROS THAT USE THESE VALUES: //Comment them out for now...
	I will know more before this stuff gets pushed to the LIVE client next week...
- Updated for LIVE

12 May 2016 by SwiftyMUSE
- Finally... move the NetStatus indicator on the screen. You are no longer limited to the upper left corner.
  Using NetStatusXPos and NetStatusYPos these will be added the to default (0,0) coordinates to allow placement
  at other areas on the screen.
- Added commands /netstatusxpos, /netstatusypos to update the (x,y) screen coordinates for the NetStatus indicator.

10 May 2016
- Updated for TEST
  This will get u in game, but there are still some stuff that needs fixed, 
  the Caps needs calced for example.
  I just wont spend to much time on it now, since one or more repatches are likely.

08 May 2016
- Maintenance release PART II:
- Added .IsSwarmSpell to the Spell TLO, it return TRUE/FALSE if a spell is a swarmspell or not.
 Usage: /echo ${Spell[Chattering Bones].IsSwarmSpell}
 Output: TRUE
- Fixed the offset for EQ_PC__GetCombatAbilityTimer_x (again)
- Fixed another crash in mq2map.

06 May 2016
- Fixed a crash in mq2map. Thanks to everyone that sent in crash dumps.
- Fixed a /unload crash.

04 May 2016 by SwiftyMUSE
- Added to Zone TLO
  ZoneType, NoBind, Indoor, Outdoor, Dungeon
- Added to Spawn TLO
  EQLoc, MQLoc
- Added to Spell TLO
  Location

02 May 2016
- Maintenance release PART I: I highly recommend everyone update to this release.
- NEW STUFF:
- Added ${Me.ItemReady[xxx]} it returns a bool true or false, it was 10 years overdue, and yes i know we can check it with Item Timer but
  I like the consistency of having SpellReady, AltAbilityReady, CombatAbilityReady and now ItemReady
  it also makes it easier to remember to macro writers. -Idea cred: Maskoi
- Usage: /echo ${Me.ItemReady[=worn totem]}
- will look for an item name that exactly matches "worn totem" and return true if its ready to click/cast/use and false if not.
- Usage: /echo ${Me.ItemReady[drunkard]}
- will look for an item name that has the word "drunkard" in it and return true if its ready to click/cast/use and false if not.
- the item name is not case sensitive.

- CHANGES:
- MacroQuest2.exe should once again be winxp compatible.
- ${Me.AltAbilityTimer[xxxx]} does NOT return a pTickType anymore, its NOW a pTimeStampType, so update your macros.
- Changed the name of __bCommandEnabled_x to g_eqCommandStates_x (cause thats what it is)

- FIXES:
- Created a wrapper for ExecuteCmd cause it has 4 paramters now, and i didnt want to break plugins.
- This should fix multiple crashes as well as the "mash hotkeys too quickly crash". (yes that was likely us)
- Fixed the offset for EQ_PC__GetCombatAbilityTimer_x
- Corrected the _ZONEINFO struct(s)
- Corrected the function declaration for CSidlScreenWnd::GetChildItem note that it takes 2 arguments now.
- Corrected the function declaration for CXWnd::GetChildWndAt note that it takes 3 arguments now.
- Corrected the function declaration for CXWnd::Move (for the CXWnd__Move1_x offset).
- Corrected the function declaration for EQPlayer__DoAttack_x on EMU builds.

26 Apr 2016
- Updated for TEST
- Removed fancy progressbar message for now, it might return or not, dont know yet but im hunting a memory leak so... we'll see.

23 Apr 2016
- Fixed a crash in ${Merchant.Item[x]}

22 Apr 2016
- Updated for LIVE

20 Apr 2016
- Updated for LIVE

15 Apr 2016
- Fixed broken spell stuff for TEST - cred demonstar55
- Added support for specifying buildtype (TEST/LIVE/BETA/EMU) in the preprocessor.
- Updated Macroquest.exe to only inject in the right eqgame.
  Example: you have macroquest loaded in the tasktray from your
  Releast(test) directory it will not try to inject into a live eqgame session.
  if you have live macroquest running and start eqgame for test it will not try
  to inject into the live client.
  This means you can have 2 macroquest.exes running and they will only inject in
  the exe that mq2main.dll is built for. (it knows what dir it was started from).

14 Apr 2016
- Updated for TEST
- Fixed ${Me.AbilityReady[Taunt]} and other abilites not on hotkeys so they work even when not "hotkeyed"
  Thanks mwilliam for the bug report
- Added some more items to actordef.

12 Apr 2016
- Updated for TEST

11 Apr 2016
- Fixed /face to use pCharSpawn instead of pLocalPlayer
  this should make moving work while mounted again... sorry about that...

07 Apr 2016 by SwiftyMUSE
- Updated Charmed, Brells to correctly identify buffs on yourself.

07 Apr 2016
- Updated for TEST

06 Apr 2016
- Updated for TEST

02 Apr 2016
- Updated for TEST
- Added the missing members to the Spell struct. - demonstar55

01 Apr 2016
- Updated for TEST

31 Mar 2016
- Moved the charinfo pIllusionsArray cause it was in the wrong place.
  This prevented FindItem from finding items in the illusion keyring.

30 Mar 2016
- I think I got Advloot under control now, go for it, test it as hard as u can.
- Added a new Member .LootInProgress to the AdvLoot TLO
  use it or face imminent doom!
  Usage Example:
  [code]
  /if (!${AdvLoot.LootInProgress}) {
		/echo its safe to loot
		if (${AdvLoot.SCount}>=1) {
			/echo im going to give 1 ${AdvLoot.SList[1].Name} to myself
			/advloot shared 1 giveto ${Me.Name} 1
		}
  } else {
		/echo do something else, loot is in progress...
  }
  [/code]

29 Mar 2016
- Made some adjustments to make advloot more stable
- Made some adjustments to doors , thanks htw

25 Mar 2016
- Fixed GetFriendlyNameForGroundItem to support instanced zones
- Misc fixes

24 Mar 2016
- Fix for ISXEQ build, it will compile again, report any weirdness on the forum.
- Fix to make /itemtarget select the closest item first
- Update to /items and /doors so they sort by Distance3D
- Updated /doortarget let me know if it fails to target
- Updated /click left door let me know if u find a door it cant open.
- Added a .DoTarget Method to the Ground TLO
  Usage: /if (${Ground[egg].DoTarget.ID}) {
               /echo we just targeted a ${Ground[egg]}
         }
- Added a .DoFace Method to the Ground TLO
  Usage: /echo (${Ground[egg].Doface.Distance3D}) {
  Will face the closest item on the ground which has the word "egg" in it.
  and then echo the distance to it in the mq2 window.
  well if it finds an item with the word "egg" in it on the ground that is, otherwise it will just echo NULL
  .DoFace does NOT target the ground item, it just faces it.

- Changed how /items <filter> work, its now case insensitive and takes any part of a word into account
  Usage: /items egg will display all items on the ground that has the word "egg" in them.
- Changed how /doors <filter> work, its now case insensitive and takes any part of a word into account
  Usage: /doors pok will display all doors in the zone which has the word "pok" in them.


23 Mar 2016
- Updated for LIVE
- WARNING! Task TLO has changed, update your macros.
- Well, I was gonna release the new Task TLO in the next zip
  but then dbg decided to patch so you guys get whatever I could finish
  before I had to release the zip.
  It needs more documantation and definately more testing as well,
  but I can say this much for now:
  /echo Task 1 is ${Task[1]}
  Output: Task 1 is Hatching a Plan
  /echo The task with "hatch" in is name is called: ${Task[hatch]} 
  Output: The task with "hatch" in is name is called: Hatching a Plan
  /echo ${Task[hatch]} is listed as number ${Task[hatch].Index} in the tasklist.
  Output: Hatching a Plan is listed as number 1 in the tasklist.
  /echo The ${Task[hatch]} first objective is to ${Task[hatch].Objective[1].Instruction}
  Output: The Hatching a Plan first objective is to find where the eggs are being incubated
  /echo The ${Task[hatch]} first objective status is ${Task[hatch].Objective[1].Status} 
  Output: The Hatching a Plan first objective status is 0/1
  /echo The ${Task[hatch]} first objective should be completed in ${Task[hatch].Objective[1].Zone}
  Output: The Hatching a Plan first objective should be completed in Hatchery Wing
  /echo I should be working on ${Task[hatch].Step} in ${Task[hatch].Step.Zone}
  Output: I should be working on find where the eggs are being incubated in Hatchery Wing
- Added .Type to the Task TLO: it outputs a string Quest or Shared depending on the task:
  Usage: /echo ${Task[hatch].Type}
  Output: Shared
- The Task TLO also has a .Select "Method" (see below for an explaination of TLO methods.)
  .Select can select list items and combobox items.
  .Select returns TRUE if a selection was made and FALSE if not.
  Usage: /if (${Task[hatch].Select}) {
			/echo I just Selected a task that has the name "hatch" in it...
		} else {
			/echo I did not find a task that has the word "hatch" in it, so nothing was selected.
		}

- Fixed a racecondition crash in mq2bzsrch.
- Fixed a plugin unload/load crash
- Made some changes to mutex locks.
- Fixed the loot and the trade struct for the test build.
- Added a new command /invoke to invoke TLO Methods...
  Basically we have had TypeMethods in the source for years, but it was never finished.
  Consider these methods beta for now.
  So from the command line or hotbuttons you can do stuff like: /invoke ${Spawn[eqmule].DoTarget}
  and it will execute the DoTarget method of the Spawn TLO... (and /target eqmule IF it finds that spawn)
  In macros it should make things more simple but at the same time add more power
  because now you can do stuff that saves a few lines, like:
  /if (${Spawn[eqmule].DoTarget.ID}) {
		/echo i just targeted ${Target}
  }
  or
  /if (${Spawn[eqmule].DoFace.ID}) {
		/echo i just faced eqmule
  }
  the following Methods are available for use and testing as of this patch:
  For the Task TLO:
	.Select
  For the Spawn[]. TLO:
	.DoTarget
	.DoFace
	.DoAssist
	.LeftClick
	.RightClick
  For the Me. TLO:
	.Stand
	.Sit
	.Dismount
	.StopCast
  For the Me.Buff TLO Member:
	.Remove
  For the Switch TLO:
	.Toggle
  For the Ground TLO:
	.Grab
  For the Window TLO:
	.LeftMouseDown
	.LeftMouseUp
	.LeftMouseHeld
	.LeftMouseHeldUp
	.RightMouseDown
	.RightMouseUp
	.RightMouseHeld
	.RightMouseHeldUp
	.Select

- And finally, there seem to be some problem with /click left door
  I will have a look at that tomorrow.

17 Mar 2016
- Fixed a crash in the ${Merchant} TLO
- Fixed a crash in the ${Task} TLO

16 Mar 2016
- Updated for LIVE
- Added a new TLO: GroundItemCount
  usage: /echo There are ${GroundItemCount[apple]} Apples on the ground
  Output: There are 5 Apples on the ground
- usage: /echo There are ${GroundItemCount} items on the ground in this zone.
  Output: There are 12 items on the ground in this zone.
- Extended the Ground TLO to accept searches
  usage: /echo The closest ${Ground[brew].DisplayName} is ${Ground[brew].Distance3D} away from you.
  output: The closest Brew Barrel is 26.4 away from you.
  Note that both of the searchfunctions are case insensitive and are sorted by distance colosest to you.
  The only acceptale parameter in the search filter is by name or partial name.

- Added .Distance3D and .DisplayName to the Ground tlo
  DisplayName will display the actual name of the ground item, .Name will still display the actorname...
  ${Ground} now defaults to ${Ground.DisplayName} instead of ${Ground.ID}
- Doortargets as well as GroundTargets are now cleared when you do a /target clear

15 Mar 2016
- Maintenance Release, bunch of cleanups and stuff that should improve overall stability.

-Updated all vcxproj files and solutions to use build.props for easier administration - Cred: brainiac

- Fixed Me.Dar, Me.Counters, Buff Dar and Buff Counters - Cred: Demonstar55
- Community can provide input if we should separate them into their elements.
- For now they return combined, which might be useless.

- FRIENDLY DEV TIP OF THE DAY:
- Some people has been asking me how to run VS as admin by default in windows 8-10:
- There is a simple trick to it, and I recommend that everyone do this, but
- especially if you are going to debug MQ2 OR build ISXEQ because it needs
- to copy files to your InnerSpace directory and that is usually located
- under Program Files (which requires admin privs).
- Anyway... to do this, paste the following link in your browser:
- http://lmgtfy.com/?q=make+visual+studio+always+run+as+administrator
- When you have followed those steps, navigate to this directory:
- C:\Program Files (x86)\Common Files\Microsoft Shared\MSEnv
- Now locate the VSLauncher.exe in that dir, rightclick it, select properties
- Go to the compatability tab, and check the "Run this proram as an administrator" box.
- Click ok. That's it. From that point on, your VS will always start itself as admin.

12 Mar 2016
- Updated for TEST

09 Mar 2016
- Updated for TEST
- New SPA's added
- IsBodyType has been renamed to HasProperty (cause thats what it is)
- Bunch of changes to mq2windows, lets see if it works as intended.

- Added a new TLO Member to ${Me} .AssistComplete
. You can check it after you do a /assist. It will be true when the assist request has been completed.
.  Usage Example: /assist Eqmule
.                 /delay 5s ${Me.AssistComplete}==TRUE
.				  /if (${Target.ID}) {
.				      /echo EqMule wants me to help fighting ${Target}
.				  }
- Turned on Exception Handling (/EHsc) for all projects except mq2main
- when we move to the v140xp toolset we can use the noexcept keyword to turn it on for mq2main as well...

- --------------------> VERY IMPORTANT STUFF BEGIN <-------------------
- It's time to upgrade to Visual Studio 2013 Community or newer.
- From this version and onward we will not support older compilers.
- There just isn't any good reason now that Microsoft has free Community Editions
- which can build mq2 just fine.
- Therefor:
- All vcxproj files has been updated to use the vs2013 toolset (v120xp) (thanks Brainiac)
- We want to move to 2015, but we will have to wait until ISXDK supports that version.
- If you use 2015, just install the vs 2013 community edition if you want to build ISXEQ
- For mq2 it doesn't really matter, you can build it with 2015 toolset (v140 or v140xp)
- just let it upgrade if it asks for it.

- Older solution files has been removed:
- For building MQ2 use MacroQuest2.sln
- --------------------> VERY IMPORTANT STUFF END <---------------------

- If you have no interest in building ISXEQ you can stop reading now.

- For building ISXEQ use ISXEQ.sln PLEASE NOTE: --------------->
- The red headed stepchild ISXEQ has gotten some love this week.
- You might have noticed that the zip grew a bit in size this release
- the reason is that it now includes all files needed to build ISXEQ.
- So...
- This means that from now on, you can just open ISXEQ.sln and build it.
- DO NOT LET IT UPGRADE THE TOOLSET! it only works with the v120xp toolset.
- Having said that, No more additional downloads, googling for libs, headers, updating paths
- patching files, reading pages and pages of forum threads, and all that extra
- shiz that we all love to spend time on...
- In other words we made it easier to build ISXEQ "out of the box" (aka the zip)

24 Feb 2016
- Updated for TEST
- Changed how GroupAssistTarget and RaidAssistTarget works
  before this change you could get a return that was invalid when no mainassist was assigned.
  since I make sure there actually is a mainassist in the group or raid
  this is no longer possible.
- Fixed /pickzone so picks above 9 can be picked - cred: derple

19 feb 2016
- Added .BuffsPoplulated to ${Target}
-  Usage example:
-  /target pet
-  /delay 5s ${Target.ID}==${Pet.ID} && ${Target.BuffsPopulated}==TRUE
-  /echo ${Target} has ${Target.BuffCount} buffs on him.

- Trampoline following - cred: brainiac

18 Feb 2016 by SwiftyMUSE
- Updated to make GetNumSpellEffects inline.
- Updated MQ2Map to use layer 2 again.
- Updated more groundspawn names.

17 feb 2016
- Updated for LIVE
- I refer you all to the change message from 12 feb 2016
  the changes described in it, now applies for LIVE build as well.
- Fixed SpellReady so it's 111% reliable now.

14 feb 2016 HAPPY VALENTINES DAY!
- Removed most of the holes I punched in the source with #if defined(TEST) in the last version cred: brainiac
- Updated some stacking code cred: demonstar55
- Fixed SpellReady so it's 110% reliable now.
- minor fixes

12 feb 2016
- Fixed SpellReady so it's 100% reliable now.
- Other stuff
- Updated for TEST
- BELOW THIS LINE ARE TEST RELATED CHANGES, BUT LIVE BUILDERS SHOULD READ IT AS WELL (cause it is comming your way)

- Added CalcIndex to ${Spell} (on TEST)
- Added NumEffects to ${Spell} (on TEST)
-  Both of them SHOULD be used in macros that enumurate Base, Base2, Calc,Attrib and Max
-  Example: lets say your macro does this:
-		/for i 1 to 12
-			/echo Base ${i} is : ${Spell[Augmentation].Base[${i}]}
-		/next i
-	FROM NOW ON: IT SHOULD LOOK LIKE THIS: (or you will get errors running it)
-		/varcalc count ${Spell[Augmentation].NumEffects} + 1
-		/for i 1 to ${count}
-			/echo Base ${i} is : ${Spell[Augmentation].Base[${i}]}
-		/next i
-							

- Ok, listen PEOPLE WHO BUILD MQ2 FOR -> TEST <- : this is IMPORTANT!:
-  This patch punched a bunch of holes in mq2, and Im telling you folks right now:
-  IF YOU DONT UPDATE YOUR PLUGINS THEY WILL Fail to build.
-  ok and here is how to update them:
-  Search EVERY single plugin you have for references to ->Base[, ->Base2[, ->Calc[, ->Attrib[ and ->Max[
-  Replace EVERY result with a proper call to the corrosponding new APIs:
-	LONG GetSpellAttrib(PSPELL pSpell, int index);
-	LONG GetSpellBase(PSPELL pSpell, int index);
-	LONG GetSpellBase2(PSPELL pSpell, int index);
-	LONG GetSpellMax(PSPELL pSpell, int index);
-	LONG GetSpellCalc(PSPELL pSpell, int index);
-	Let me give and example: You do the search and you find this code:
-	for (int a = 0; a < 12; a++) {
-		switch (spell->Attrib[a])
-	YOU MUST replace that code... with this:
-	if (PSPELL spell = GetSpellByID(SpellID)) {
-		for (int a = 0; a < GetSpellNumEffects(spell); a++) {
-			switch (GetSpellAttrib(spell, a))

-	Notice what I did there? you CANNOT and SHOULD NOT use hardcoded "12" anymore
-	It just isn't how spell effects are stored anymore, they only store
-	the ACTUAL number of effects in memory, not all 12 slots...
-	So... the new Spell member function GetSpellNumEffects(x) SHOULD ALWAYS be used from now on.

-	Mkay? questions?, come talk to us on irc/skype/email whatever...
-	And finally, for the LIVE people... this is comming your way within a week or so when
-	they patch for LIVE, so get ready, cause I'm not going to repeat this info again.
-  This message will self destruct in 3...2...1...

28 Jan 2016
- The changes to the Task TLO from the Jan 14 patch has been reverted, they where not ready for production yet.
- Me.Pet has been fixed for TEST along with a bunch of other spawninfo offsets that where all off.
- Me.Trader has been fixed for LIVE
- Me.Buyer has been fixed for LIVE
- Added Poisoned and Diseased to ${Target}
- Added Poisoned and Diseased to ${Me}
- RewriteMQ2Plugins has been removed, it was a dangerous function that could set all plugins to 0 if you crashed while doing /plugin someunstableplugin unload
- RewriteMQ2Plugins has been replaced with SaveMQ2PluginLoadStatus
- Added Krono to ${Me}
- Added XTargetSlots to ${Me}
- Misc other fixes.
- Stuff

22 Jan 2016
- Updated for TEST
- Updated for LIVE

20 Jan 2016 by MacroQuest2.com Devs
- Updated for LIVE
- Fixes to the task tlo by dewey2461 see: http://www.macroquest2.com/phpBB3/viewtopic.php?f=30&t=19912
- New feature map highlights see http://www.macroquest2.com/phpBB3/viewtopic.php?f=17&t=19895
  code cred: JudgeD

17 Jan 2015 by MacroQuest2.com Devs
-Added CursorPlatinum,CursorGold,CursorSilver and CursorCopper to the ${Me} tlo

16 Jan 2016 by MacroQuest2.com Devs
- Fixed Open in the CONTENTS struct
- Added .Open to the itemtype, it works for containers. its a boolean.

14 Jan 2016 by MacroQuest2.com Devs
- Updated for TEST
- Added a new feature. cred: dewey2461
- Description: Extends the Task TLO with the TaskElementList's Objective[ ]

- The TaskElementList is a row,column address where column 0 is the text, 1 is the status, etc.

- Examples: 

- /echo ${Task.Objective} The first objective
- /echo ${Task.Objective[0]} The first objective
- /echo ${Task.Objective[0,1]} The first objective's status
- /echo ${Task.Objective[0,2]} The first objective's zone
- /echo ${Task.Objective[1]} The second objective

16 Dec 2015 by MacroQuest2.com Devs
- Updated for LIVE
- Change: LoreGroup and LinkDBValue in the CONTENTS struct has been renamed
  to GroupID and OrnamentationIcon (cause thats what they are)
  Make changes to your plugins if you use them.
- switches got some love - thanks brainiac.

14 Dec 2015 by SwiftyMUSE
- Added Slowed, Rooted, Mezzed, Crippled, Maloed, Tashed, Snared, Hasted, Aego,
	Skin, Focus, Regen, Symbol, Clarity, Pred, Strength, Brells, SV, SE,
	HybridHP, Growth, Shining, Beneficial, DSed, RevDSed, Charmed to ${Target}
- Added Aego, Skin, Focus, Regen, Symbol, Clarity, Pred, Strength, Brells, SV, SE,
	HybridHP, Growth, Shining, Beneficial, DSed, RevDSed, Charmed to ${Me}
- Updated MQ2Linkdb code to generate links for most all items (98.04% of lucy items)
- Added new groundspawns for MQ2Map

12 Dec 2015 by Eqmule
- Please don't use MQ2 for unattended gameplay (afk botting)
- Updated for TEST

09 Dec 2015 by Eqmule
- Please don't use MQ2 for unattended gameplay (afk botting)
- Updated for LIVE
- Dont try to use mq2 or any other third party tool on the Phinigel server.
  Consider this a friendly warning.

08 Dec 2015 by Eqmule
- Please don't use MQ2 for unattended gameplay (afk botting)
- Updated for TEST
- Misc Buffer Overflow fixes.

07 Dec 2015 by Eqmule
- Please don't use MQ2 for unattended gameplay (afk botting)
- Updated for TEST

05 Dec 2015 by Eqmule
- Please don't use MQ2 for unattended gameplay (afk botting)
- Updated for TEST

03 Dec 2015 by Devs
- Please don't use MQ2 for unattended gameplay (afk botting)
- Updated for TEST
- Updated mq2ic for isxeq, copy it to your extensions folder and isxeq will load it for you.

02 Dec 2015 by Devs
- Well... This is probably the most important update to MQ2 in years.
  Recent changes to the client released with the new Broken Mirror expansion
  added a new type of MQ2 detection which is meant to prevent mq2 usage on the new Phinigel server.
  We fully support the NO MQ2 policy on Phinigel, and we want to continue
  supporting that policy and backup DBG any way we can that’s within reason.
  We have therefor decided to add a new type of integrity checker to MQ2.
  We have placed the code in a MQ2 plugin that has been named MQ2Ic.dll. (MQ2 Integrity checker)
  We feel strongly that MQ2 is in a symbiosis with Everquest, and it’s important to us
  that all MQ2 users feel safe while they use MQ2.
  MQ2 users are an important part of the Everquest community and we wish to keep it that way.
  In short, we recommend you keep MQ2Ic.dll loaded while you are playing Everquest.
  It will protect your integrity on all servers EXCEPT Phinigel.
  It will be included in every zip from now on, and will be maintained by active mq2 devs.
  Its usage is optional though, and you can unload and load it like any other plugin, but it comes loaded by default.
  This plugin will also fix some recent plugin issues and crashes as well as improve the fps performance.
  All questions about this plugin should be directed to eqmule@hotmail.com

26 Nov 2015 by EqMule and Braniac
- HAPPY THANKSGIVING EDITION!
- Please don't use MQ2 for unattended gameplay (afk botting)
- Updated for TEST
- Fixed a few annoying issues with mq2 message wrapping multiple lines in tools like DebugView. -Brainiac
- Updated ITEMINFO. AugRestrictions was in the wrong place.
- Added code to ${Target.AggroHolder} so it returns yourself as well as other now.

23 Nov 2015 by EqMule
- Please don't use MQ2 for unattended gameplay (afk botting)
- Fixed some ISXEQ stuff
- The following commands now work in ISXEQ:
  - /beepontells
  - /flashontells
  - /timestamp
  - /click left door (remember to do /doortarget before u do that though)
  - /click left item (remember to do /itemtarget before u do that though)
  - /click left target
  - /click right target
  - /useitem "some item" (or partial name) or without the quotes... this one works for items in keyrings as well (illusions, mounts)

22 Nov 2015 by EqMule and Demonstar55
- Please don't use MQ2 for unattended gameplay (afk botting)
- Added .Index to the AltAbility TLO.
- Added .NextIndex to the AltAbility TLO.
- Added .CanTrain to the AltAbility TLO.
  Usage: /if (${AltAbility[Companion's Aegis].CanTrain}) /alt buy ${AltAbility[Companion's Aegis].NextIndex}  
- Added a few new APIs:
- AltAdvManager::CanSeeAbility
- AltAdvManager::CanTrainAbility
- PcZoneClient::HasAlternateAbility
- Added the /pick # command to the ISXEQ build.

20 Nov 2015 by EqMule
- Please don't use MQ2 for unattended gameplay (afk botting)
- Updated for TEST
- Updated for LIVE

19 Nov 2015 by EqMule
- Please don't use MQ2 for unattended gameplay (afk botting)
- Fixed the /ranged crash

18 Nov 2015 by EqMule
- Please don't use MQ2 for unattended gameplay (afk botting)
- Updated for LIVE
- Updated for TEST
- Change the MQ2MountType TLO has been renamed to MQ2KeyRingType
  it works exactly like the mount tlo would, but it also take illusions now
  so u can do:
  Usage: /echo ${Mount[1].Name}
  Outputs: [MQ2] Whirligig Flyer Control Device
  Usage: /echo ${Illusion[2].Name}
  Outputs: [MQ2] Polymorph Wand: Steam Suit
  Usage: /echo ${Illusion[Polymorph Wand: Steam Suit].Index}
  Outputs: [MQ2] 2
- New Feature: you can now use /useitem on illusion items even if they are in the keyring
  usage: /useitem Polymorph Wand: Steam Suit
- Change: there used to be a value in the itemstruct called CastTime
  I noticed it was actully FoodDuration, so it has been renamed.
  If you have any plugins that used "someitem->CastTime" from that struct,
  you need to change that to whatever you intend it to do, cause for whatever
  reason you have been using it up til this point, you have gotten FoodDuration back...
  Im guessing that was a bug, and you really wanted someitem->Clicky.CastTime instead...
  so adjust accordingly.

11 Nov 2015 by EqMule and Demonstar55
- Please don't use MQ2 for unattended gameplay (afk botting)
- BIG NEWS!
- After a really long time, messing with this on and off
  I'm proud to present support for splash spells in the cast command.
  You can now cast any splash spell as long as you have a target.
  If you dont have a target it will just cast it at your own location.
  There is no need for window in focus, or full screen or any of that stuff
  you dont even have to be facing the target.
  Basically the only requirement is that its in lineofsight and in range.
  The splash feature was brought to you as a joined effort
  with Demonstar55 as the main contributor, his tireless dissasembling
  and reverse engineering as well as updates on the progress on skype, irc etc
  was a major help in bringing this to you all, so give him a shoutout!
  I need to mention ctaylor22 as well for pushing me to work on it at all.
  Anyway... enjoy.
- Added a new member to the Spawn TLO: CanSplashLand, it returns true or false
  usage: /echo ${Target.CanSplashLand}
  I suggest you use this tlo member in your macros BEFORE you try to cast a splashspell
  there is no point in casting it if it wont land due to a line of sight problem.
  NOTE! This check is ONLY for line of sight to the targetindicator (red/green circle)
  its NOT a range check, you need to check range yourself like for every other spell
  before you cast it...
  
01 Nov 2015 by EqMule
- Please don't use MQ2 for unattended gameplay (afk botting)
- Updated for BETA

31 Oct 2015 by EqMule
- Please don't use MQ2 for unattended gameplay (afk botting)
- Updated for BETA

30 Oct 2015 by EqMule
- Please don't use MQ2 for unattended gameplay (afk botting)
- Updated for BETA
- Misc other stuff

29 Oct 2015 by EqMule
- Please don't use MQ2 for unattended gameplay (afk botting)
- Updated for BETA
- Fixed some ISXEQ code

 28 Oct 2015 by EqMule
- Please don't use MQ2 for unattended gameplay (afk botting)
- Updated for TEST
- Updated for BETA

26 Oct 2015 by EqMule
- Please don't use MQ2 for unattended gameplay (afk botting)
- Updated for LIVE
- Updated for BETA
- Misc other stuff

25 Oct 2015 by EqMule
- Please don't use MQ2 for unattended gameplay (afk botting)
- Updated for BETA
- Misc other stuff

24 Oct 2015 by EqMule
- Please don't use MQ2 for unattended gameplay (afk botting)
- Updated for TEST
- Updated for BETA
- Corrected address of AugRestrictions in the iteminfo struct

23 Oct 2015 by EqMule
- Please don't use MQ2 for unattended gameplay (afk botting)
- note that /useitem <some mount> doesnt work in the beta client yet, ill see what i can do...
- Added .SkillModMax to the ItemType TLO
- Fixed a crash in mq2map when doing /loadskin

21 Oct 2015 by EqMule
- Please don't use MQ2 for unattended gameplay (afk botting)
- Updated for LIVE
- Fixed and cleaned a bunch of small stuff but it is possible I broke some stuff as well,
 report if u find something that worked in last zip and not in this one.
- ${DisplayItem} now takes an index as an option parameter index can be 0-5
  you can still just do ${DsiplayItem} and it will just pick whatever you inspected last.
  Example: /echo ${DisplayItem[5]}
- Added a few new members to the DisplayItem TLO:
		Info = 1,
		WindowTitle = 2,
		AdvancedLore = 3,
		MadeBy = 4,
		Information = 5,
		DisplayIndex = 6
  There is a difference between .Info and .Information .Info contains for example:
  .Info can return text like; this item is placable in yards, guild yards blah blah , This item can be used in tradeskills
  .Information can return text like Item Information: Placing this augment into blah blah, this armor can only be used in blah blah

17 Oct 2015 by EqMule
- Please don't use MQ2 for unattended gameplay (afk botting)
- Updated for TEST
- Fixed a few VS 2015 compile warnings.

07 Oct 2015 by EqMule
- Please don't use MQ2 for unattended gameplay (afk botting)
- Added some stuff to the ALTABILITY struct, cred demonstar55
- Renamed AARankRequired to CurrentRank in the ALTABILITY struct
- Added .PointsSpent to the altbility TLO it returns points you spent on an AA
- Added .Rank to the altbility TLO it returns current rank of an AA
- Reminder: .MaxRank in the altbility TLO it returns max rank of an AA
- I'm sorry (not really) but in my ongoing efforts to clean up the API
  I had to rename a couple functions, so take notice and go over your plugins:
  mq2cast and mq2melee calls these for example. See below:
- Renamed GetAltAbility to GetAAById (cause thats what it is)
- Renamed GetAltAbilityIndex to GetAlternateAbilityId (cause thats what it is)

01 Oct 2015 by EqMule
- Please don't use MQ2 for unattended gameplay (afk botting)
- Fixed a bunch of POSIX stuff
- Made sure Target.Buff and Target.BuffDuration now works on spells without having to specify Rank
  example: /echo ${Target.BuffDuration[Pyromancy]} would FAIL prior to todays patch
  now it wont.
  example 2: /echo ${Target.Buff[Pyromancy]} would return NULL prior to todays patch
  now it returns the correct name including its rank: so Pyromancy XV for example...

30 Sep 2015 by EqMule (ALERTS AND MORE ALERTS AND STUFF)
- THIS IS A MACROBREAKING PATCH! (so read these notes)
- Please don't use MQ2 for unattended gameplay (afk botting)
- Fixed .Mercenary in the spawnstruct for TEST -cred demonstar55
- GetGuildIDByName now returns 0xFFFFFFFF and not 0x0000FFFF if a guild is NOT found, so if you use this function in a plugin adjust acordingly.
- Fixed a problem with searching through spawns for guild members
  This might break you macros so pay attention!:
  Prior to THIS patch there was a difference in CASE with guild/GUILD in spawn searches:
  IF you wanted to search for a spawn like this:
  /echo ${Spawn[radius 75 pc guild noalert 6]}
  THAT WOULD MAKE MQ2 THINK the guild you where looking for was called "noalert" 
  now if that was not your intention, you should have used UPPERCASE GUILD instead
  and it would just search for people in YOUR guild.
  In order to not use this confusing method of searching through spawns
  I have decided to rename lowercase guild to guildname
  so from this point and onward, you CAN specify guild OR GUILD and it will just pick your own guild
  in order to search for players of a specific guild use "guildname" and note that if there are spaces in the guildname you need encase with "".
  Example: ${Spawn[radius 75 pc guildname "Some Cool Guild" noalert 6]}
- Added a new TLO: ${Alert}
  it has 2 members: List which returns a AlertListType and Size which returns a IntType
  Usage Example 1: /alert add 1 ${Me.Name}
		 /echo ${Alert[1].List[0].Name}
		 Outputs: eqmule
		 /echo ${Alert[1].List[0].Spawn.Race}
		 Outputs: Dark Elf (or whatever my Class is)
  Usage Example 2: /alert add 1 id ${Me.ID}
         /echo ${Alert[1].List[0].SpawnID}
		 Output: 12345 (or whatever my spawnid is)
         /echo ${Alert[1].Size}
		 Output: 2 (or whatever size your alert list for 1 is)
  Usage Example 3: /alert remove 1 id ${Me.ID}
         removes the list entry from alert 1 that matches: id ${Me.ID}
- Added a new TLO Type: MQ2AlertListType which has the following members:
  well it has a crapload of members look at the source to list them but basically
  it has all the members SEARCHSPAWN has plus one extra that I call Spawn
  Spawn inherits the spawntype see the example above...
  Note that: .Spawn will only work if your alert has either .Name or .SpawnID set.
- Bunch of other stuff fixed/added/fightclub/updated/rewritten etc.
- ${Spell[some spell]} now looks through your aa list as well if it cant find a spell
  I did that to take the new ranks into account for example prior to this patch
  /echo ${Spell[Boastful Bellow].Range} would fail because the Boastful Bellow spell
  has been renamed to Boastful Bellow I
  anyway the fix is now in and it also means .RankName will return ranks for these kinds
  of alt abilities.

25 Sep 2015 by EqMule
- Please don't use MQ2 for unattended gameplay (afk botting)
- Updated for TEST again... (cmon man are u trying to kill me?!!, scowls at hludwolf ready to attack ;)
- So... when they patch at 8.30pm I have 2 choices:
  1. wait until the morning and go over it manually.
  2. run a quickpatch, cross fingers and release without proper testing.
  Well, I did 2. and went to bed, I guess it didnt work as intended
  uhm, so the structs has been corrected, castready and so on
  should be working again...

24 Sep 2015 #2 by EqMule
- Please don't use MQ2 for unattended gameplay (afk botting)
- Updated for LIVE

24 Sep 2015 by EqMule
- Please don't use MQ2 for unattended gameplay (afk botting)
- Updated for TEST
- Corrected the wwsCrashReportCheckForUploader_x offset and detour. :cred SwiftyMUSE

23 Sep 2015 by EqMule
- Please don't use MQ2 for unattended gameplay (afk botting)
- Updated for LIVE

19 Sep 2015 by EqMule
- Please don't use MQ2 for unattended gameplay (afk botting)
- Updated for TEST
- fixed a compile error in CustomPopup when building isxeq. 

19 Sep 2015 by SwiftyMUSE
- Updated autorun to allow for all toons instead of having to specify them individually.
  I did not change the /autorun command which is used to set the autorun value for the current
  toon.
  Eg., add ALL=<command> under [Autorun]
- Modified ground spawn detection to allow the value based on the actual zone.
- Updated pluginhandler to fix a timing issue with running zoned.cfg.

17 Sep 2015 by EqMule
- Please don't use MQ2 for unattended gameplay (afk botting)
- Updated for TEST
- DmgBonusType in the itemstruct has been renamed to ElementalFlag (because thats what it is)
- DmgBonusVal in the itemstruct has been renamed to ElementalDamage (because thats what it is)
  if you have plugins that refer to these make sure u rename as well.
- the size of the _AGGROINFO struct changed. Cred: demonstar55
- Added .Icon to the MQ2ItemType TLO
- Added Scroll to the mouseinfo struct. Thanks Brainiac,
- Fixed a crash in /windowstate that could happen when using a (bad) Custom UI. Thanks demonstar55
- since GetCombatAbilityTimer now accepts -1 as a timer, I have removed that check
  this means you should remove it from mq2melee as well for example:
  this line: if (EFFECT->ReuseTimerIndex && TYPE != AA && EFFECT->ReuseTimerIndex != -1)
  becomes this: if (EFFECT->ReuseTimerIndex!=0 && TYPE != AA)

26 Aug 2015 by EqMule
- Please don't use MQ2 for unattended gameplay (afk botting)
- Updated for TEST
- New feature: you can now search spawns by if they are aggresive or not
  for more info see this post by demonstar55 http://www.macroquest2.com/phpBB3/viewtopic.php?f=30&t=19813
- Added new command: /removepetbuff
  it will remove a pet buff by name or partial name.
  Usage: /removepetbuff Spirit of Wolf
  Feature requested by: standred
- New Commands: /popcustom and /popupecho
  for more info on these 2 commands see this post: http://www.macroquest2.com/phpBB3/viewtopic.php?f=30&t=15800&p=142608#p142608
  Cred: PMS
- Added new TLO member for the Character TLO: SpellInCooldown
  it returns TRUE if you have a spell in cooldown and FALSE when not.
  Cred:demonstar55 see this topic for more info: http://www.macroquest2.com/phpBB3/viewtopic.php?f=47&t=19689

21 Aug 2015 by EqMule
- Please don't use MQ2 for unattended gameplay (afk botting)
- Updated for TEST
- Updated for LIVE
- Made a few changes to how the zoned.cfg is processed
  hopefully that should fix a crash I have gotten reports about.
  *crossing fingers*

19 Aug 2015 by EqMule
- Please don't use MQ2 for unattended gameplay (afk botting)
- Updated for LIVE
- This is a heads up:
  In the near future I will restrict /target to a radius of 360
  I do this because its unreasonable to target stuff across zones.
  There is absolutely no scenario where you have a reason to target a mob
  until its within that range. So change your macros now if they do this.
  If you have line of sight to a mob there will be no radius restriction.

14 Aug 2015 by EqMule
- Please don't use MQ2 for unattended gameplay (afk botting)
- Updated for TEST

08 Aug 2015 by EqMule
- Please don't use MQ2 for unattended gameplay (afk botting)
- Updated for ninjapatch.
- Updated mkplugin.exe mkplugin.cpp and ISXEQ\PostBuild.bat with changes by D2U
  See http://www.macroquest2.com/phpBB3/viewtopic.php?f=30&t=19790
- Updated TelnetServer.cpp with changes by rmaxm
  See http://www.macroquest2.com/phpBB3/viewtopic.php?f=28&t=19793
- Updated the _LOOTITEM struct with addition by dewey2461
- Bugfix: ${Me.Inventory[someslot].Augs} now returns correct number of augslots the item has.
  example: /echo My gloves has ${Me.Inventory[Hands].Augs} augslots.
  NOTE: I dont know how this worked in the past, but this only counts how
  many augslots an item has, it doesnt check if there is actually an augment
  in the slot...
  Cred: Nytemyst for the report.
- Updated MQ2ItemDisplay.cpp with changes by dewey2461
  Added ${GearScore.UpgradeName}
  Added ${GearScore.UpgradeSlot}
  See http://www.macroquest2.com/phpBB3/viewtopic.php?f=30&t=19792

03 Aug 2015 by EqMule
- Please don't use MQ2 for unattended gameplay (afk botting)
- Fixed a 10 year old bug where GetSpellDuration would use pCharSpawn (which can be a level 30 mount)
  instad of the correct pLocalPlayer (which is actually your characters spawn with correct level)
  the impact of this would be that spells that scale their duration by the level of the caster
  would return a shorter duartion when on a mount...
  example: doing /echo ${Spell[Enticer's Command].Duration.Minutes} on a level 105 enc would return 4 when on a mount and 7 when not
  bug report: Maskoi

24 Jul 2015 by EqMule
- Please don't use MQ2 for unattended gameplay (afk botting)
- Updated for todays TEST ninja patch
- Fixed a struct that would crash eq if mq2hud was used.
- same struct messed up keypresses as well...
- /mouseto is back... and thats all I have to say about that at 
   this point, more on this some other time.

23 Jul 2015 by EqMule
- Please don't use MQ2 for unattended gameplay (afk botting)
- Updated for todays LIVE ninja patch

2 Jul 2015 by EqMule
- Please don't use MQ2 for unattended gameplay (afk botting)
- Updated for todays LIVE client

21 Jul 2015 by EqMule
- Please don't use MQ2 for unattended gameplay (afk botting)
- Updated for the TEST client
- Fixed a bug with finding items in bags for the test build.

16 Jul 2015 by EqMule
- Please don't use MQ2 for unattended gameplay (afk botting)
- Updated for TEST build.
- Removed SetForegroundWindow from the FlashOnTells feature.
  (it was not working as intended when using ISBoxer)
  It will still flash the window.

15 Jul 2015 by EqMule
- Please don't use MQ2 for unattended gameplay (afk botting)
- New Command: /flashontells
  You can use it to turn flashing of the eq window on or off when you recieve a tell.
  Usage:
  You either do /flashontells [on|off] or just /flashontells for a toggle.
  Or just set it in MacroQuest.ini to FlashOnTells=1 in the [MacroQuest] section.
  NOTE: You have to have tell windows enabled in options for this to work.
- TimeStampChat, BeepOnTells and FlashOnTells are now default ON if no setting is found in MacroQuest.ini.

14 Jul 2015 by EqMule
- Please don't use MQ2 for unattended gameplay (afk botting)
- Fixed a problem with combat abilities (thanks to William12 for the report)
  Before this change you could buy a rank 1 combatability, lets say Rest
  Then you bought Rest Rk. II
  At that point BOTH are saved in your combatabilities array...
  (I think thats a eq bug cause it sure isn't needed)
  Anyway... doing something like ${Spell[Rest].RankName}
  would then fail cause it would find "Rest" first...
  The fix is basically calling pCombatSkillsSelectWnd->ShouldDisplayThisSkill
   in every place NUM_COMBAT_ABILITIES is used...

06 Jul 2015 by SwiftyMUSE
- Updated to include new currencies (Fists of Bayle, Arx Energy Crystals, Pieces of Eight)
- Fixed ${Me.AltCurrency} to be able to use Medals of Heroism not Marks of Heroism

01 Jul 2015 by EqMule
- Please don't use MQ2 for unattended gameplay (afk botting)
- Updated for the LIVE Client
- Updated for the TEST Client
- Fixed ${Me.Drunk}
- Fixed ${Me.Trader}
- Fixed ${Me.Buyer}

25 Jun 2015 by EqMule
- Please don't use MQ2 for unattended gameplay (afk botting)
- Updated for the TEST Client

18 Jun 2015 by EqMule
- Please don't use MQ2 for unattended gameplay (afk botting)
- Fixed ${Me.UseAdvancedLooting} thanks to william12 for reporting it as broken.

17 Jun 2015 by EqMule
- Please don't use MQ2 for unattended gameplay (afk botting)
- Updated for today's LIVE patch
- GetCombatAbilityTimer for the LIVE build now takes 2 arguments pSpell->ReuseTimerIndex and pSpell->SpellGroup
  do a search for GetCombatAbilityTimer in your plugins and change accordingly.

11 Jun 2015 by EqMule
- Updated for the TEST build
- GetCombatAbilityTimer for the TEST build now takes 2 arguments pSpell->ReuseTimerIndex and pSpell->SpellGroup
  do a search for GetCombatAbilityTimer in your plugins and change accordingly.
  GetCombatAbilityTimer for the LIVE build has not changed. (but it will next patch.)
- Clicking on the name of someone in the targetwindow will now open a trade if you have coin (or an item) on the cursor.

08 Jun 2015 by EqMule
- Please don't use MQ2 for unattended gameplay (afk botting)
- Fixed /pickzone you can now do /pick 5 or whatever and it WILL send you to the 5 instance (if it exist)
  /pick 0 will just pick MAIN instance.

28 May 2015 by EqMule
- Please don't use MQ2 for unattended gameplay (afk botting)
- Updated LIVE build.
- Comming in next zip: /pickzone will take a instance number as an argument
  Usage: /pickzone 3 will pick instance 3 and zone you in (provided its valid)
  /pickzone 0 will select the main instance
  this might be buggy its a work in progress.
  NOTE: You should only use this in zones where /pickzone can be used.

23 May 2015 by EqMule
- Fixed ${Me.DSed} and ${Me.RevDSed} crashes thanks to klaarg for the bug report
- consolidated some other stuff and event related things

19 May 2015 by EqMule
- Updated for today's LIVE and BETA patches.

18 May 2015 by EqMule
- Added .NoDrop to the advlootitemtype tlo it returns TRUE if an item is NoDrop and FALSE if not.
  Usage: /echo ${AdvLoot.PList[1].NoDrop}
- Updated BETA build.

16 May 2015 by EqMule
- Updated TEST and BETA builds.
- Fixed an issue with the TEST build which prevented it from building correctly.
- Fixed a ctd in ${DisplayItem} if used after a /unload and reload but no item displayed. reporter: SwiftyMUSE
- Added ItemLink to the Item TLO it just prints the actual hexlink for an item (not clickable)
  this is useful for when creating hotbuttons with links in them manually...
  Usage: /echo ${Cursor.ItemLink}

15 May 2015 by SwiftyMUSE
- Updated GetItemLink to return a clickable or non-clickable link based on a parameter.

13 May 2015 by EqMule
- Added .IconID to the AdvlootItemType TLO it returns an int - cred randyleo
  usage: /echo ${AdvLoot.PList[1].IconID}
- Added .UseAdvancedLooting to the character TLO it returns TRUE if advanced looting is turned on otherwise FALSE -cred maskoi
  Usage: /echo ${Me.UseAdvancedLooting}

12 May 2015 by SwiftyMUSE
- Corrected GetSpellByID to return NULL when the spell is not found. (necessary to fix mq2cast, where it tries to cast
  an item that is not a clicky item and causes a CTD).

07 May 2015 by EqMule & demonstar55
- AltTimer in the _SKILL struct has been renamed to (the correct name) SkillCombatType (whatever that is...)
- Added .Stuck to the SpawnType TLO, i never seen it return TRUE, so more testing is needed...
- Added .PlayerState to the SpawnType TLO, it returns a mask as an inttype which has the following meaning:
  0=Idle 1=Open 2=WeaponSheathed 4=Aggressive 8=ForcedAggressive 0x10=InstrumentEquipped 0x20=Stunned
  0x40=PrimaryWeaponEquipped 0x80=SecondaryWeaponEquipped
  This too needs more testing.
- Added .Stunned to the spawntype TLO it returns TRUE or FALSE if a mob is stunned or not
  NOTE: .Stunned DID exist in the spawntype TLO before, but it only returned your character's Stunstate
  THIS MEANS IF YOU RELY ON THIS IN YOUR MACROS, use ${Me.Stunned} in your macros from now on instead
  when you need YOUR stunstate and the below examples when you need a SPAWNS stunstate, you have been warned...
  Usage: /echo ${Target.Stunned} or ${Spawn[npc somespawnname].Stunned}
- Added .Aggressive to the spawntype TLO it returns TRUE or FALSE if a mob is aggressive or not
- Cred .PlayerState and .Stuck: demonstar55
- Couple additions to /advloot
- /advloot shared # now accepts leave and giveto as arguments
  Usage:
  /advloot shared <#(index) or "item name"> giveto <name> <opt:qty> (qty is optional, if you leave it out it will give full stack)
  /advloot shared <#(index) or "item name"> leave
  Examples:
  Lets say there is a stack of 4 spiderling silks in the first list item of the shared lootwindow
  /advloot shared 1 giveto eqmule 1
  /advloot shared 1 giveto SwiftyMUSE
  Will give 1 spiderling silks to eqmule
  Will give the remaining 3 spiderling silk to SwiftyMUSE (we didnt specify qty, so it just gave the rest)
  /advloot shared "spiderling silk" leave
  Will just leave the first "spiderling silk" it finds in the shared list on the corpse...
  or /advloot shared 1 leave
  Will just leave whatever is in list index 1 in the shared list on the corpse... (in our example spiderling silk)

05 May 2015 by SwiftyMUSE
- Fixed bug with Me.AltAbility where it would not identify alt abilities that were granted but have
  no cost associated.
- Updated ItemDB.txt with new summoned items.

02 May 2015 by SwiftyMUSE
- Added .TankMercCount, .HealerMercCount, .MeleeMercCount, CasterMercCount to the Group TLO

30 Apr 2015 by SwiftyMUSE
- Fixed crash in MQ2Map when zoning with a custom filter

29 Apr 2015 by eqmule
- Updated for the latest LIVE client
- Fixed /bzsrch command
  this means it works again...
  Usage Example: see this post: http://www.macroquest2.com/phpBB3/viewtopic.php?f=17&t=19699&p=169467#p169467
- Fixed a crash that would happen if you logged all the way into the game
  then all the way out to server select, and back in again
  and at that point tried to call GetSpellByName or any
  of the TLO's that calls it.
- Added a few more members to the AdvLoot TLO: all return TRUE or FALSE if checkbox is checked
  .AutoRoll .Need .Greed .No .AlwaysNeed .AlwaysGreed .Never
  Usage Example: /if (${AdvLoot.SList[1].Need}==TRUE) item 1 in the shared list has Need checked. 
- Added PWantCount and SWantCount which counts the number of items in each list that has a checkmark
  in any of the need and greed boxes.
  Usage Example: /echo /if (${AdvLoot.SCount} && ${AdvLoot.SWantCount}) /advloot shared set ${Me.Name}

24 Apr 2015 by SwiftyMUSE
- Allow any case of NULL, TRUE, FALSE to be accurately calculated by our evaluation used in math.calc (and therefore
  in any IF condition.

23 Apr 2015 by SwiftyMUSE
- Fixed missing ground spawn names on the map

23 Apr 2015 by eqmule
- Updated for the LIVE client dated Apr 22 2015 15:38:04

22 Apr 2015 by SwiftyMUSE
- Added .MercenaryCount to the Group TLO

22 Apr 2015 by eqmule
- Updated for the latest LIVE client

21 Apr 2015 by SwiftyMUSE
- Removed unnecessary CleanName useage, as DisplayedName already has the cleaned up name
- Added LocYXZ to spawntype TLO

18 Apr 2015 by eqmule
- /itemnotify "${FindItem[${spellname}].Name}" rightmouseup
  will now actually mem spells...

17 Apr 2015 by eqmule
- Fixed GroupNumber in the raid TLO
  This means : /echo ${Raid.Member[xxxx].Group} will work again.
- Added MasterLooter as a member to the Raid TLO
  Usage: /echo ${Raid.MasterLooter}

16 Apr 2015 by eqmule
- Updated for latest TEST Client
- /notify now takes address as an argument (useful when a window have nested children and you cant find it by name...)
  Usage: /notify ${Window[SomeWindow].FirstChild.FirstChild.Next.Address} leftmouseup
  Usage: /notify ${Window[SomeWindow].Next.Child[Alist].Address} listselect 2

15 Apr 2015 by eqmule
- Added a new TLO for AdvLoot, this is a first draft, test it, report bugs, and so on to me.
  I need a volunteer to update the wiki with this new TLO and its usage/members
  It has a few members SList,PList,SCount and PCount
  /echo ${AdvLoot.PList[1].Name}
  Output: [MQ2] Bone Chips
  /echo there are ${AdvLoot.PCount} items in the personal loot list
  Output: [MQ2] there are 3 items in the personal lootlist
  /echo the item in index 1 has a StackSize of ${AdvLoot.PList[1].StackSize}
  Output: [MQ2] the item in index 1 has a StackSize of 2
  Alright at this point we know the item in index one is a stack of 2 bone chips
  Now we can decide to do something about it:
  /advloot personal/shared 1 leave
  That will click the leave button...
  /advloot personal/shared 1 ag
  That will click the ag checkbox
  And so on...
  Finally you can do
  /advloot shared set Eqmule 
  Or whatever other group member or Never or Leave on corpse or 
  any of all the other choices in the combobox for shared loot and it will set it...
- Added Support for the 6th Augslot in all TLO's dealing with Augs
  Thanks to demonstar55 for reminding me.
- Fixed multiple bugs where CleanName was used to clean names directly on pointers we werent supposed to modify.
  Thanks to Ceedopey for reporting the bug.

31 Mar 2015 by eqmule
- Updated for the latest TEST client
- Updated for the latest LIVE client

30 Mar 2015 by eqmule
- Fixed CSidlScreenWnd__CalculateVSBRange_x offset

28 Mar 2015 by eqmule
- Updated for the latest TEST client
- Updated for the latest LIVE client

27 Mar 2015 by eqmule
- Updated for the latest TEST client
- Updated for the latest LIVE client
- Spell.Dar is back in its full glory (Dar means DamageAbsorbRemaining) -cred demonstar55
  This is useful.
- Spell.Counter is back in its full glory -cred demonstar55
  This is useful for getting for example poisioncounters.

25 Mar 2015 by eqmule
- Updated for the latest LIVE client patch
- Added MarkNpc and MasterLooter to the groupmember TLO
- Fixed a potential crash in case FreeInventory: - cred htw

25 Mar 2015 by SwiftyMUSE
- Fix to /multiline command that would potentially cause incorrect parsing of the commands.

24 Mar 2015 by eqmule
- Fixed NewVardata cred: ctaylor22 
- Added a catch section to GetSpellByName to not try so hard to crash your eqgame(s)
- SwiftyMUSE added a fix from the future.

22 Mar 2015 by eqmule
- Updated for the latest TEST Client patch

19 Mar 2015 by eqmule
- Updated for the latest TEST Client patch
- Fixed Group.MainTank and the other roles

16 Mar 2015 by EqMule
- Added a sanitycheck for GetSpellByName - cred htw
- Misc Fixes
- HAPPY 16th EQ!

12 Mar 2015 by SwiftyMUSE
- Updated ${If[]} to allow one of two user-defined delimiters. The default delimiters are ',' and '~'.
  In the MacroQuest.ini file, you can change the delimiters using IfDelimiter and IfAltDelimiter values.

11 Mar 2015 by eqmule
- Updated for the latest TEST Client patch
- Updated for the latest LIVE Client patch
- Misc Fixes

07 Mar 2015 by eqmule
- Updated for the latest TEST Client patch
- the Alias TLO has been updated to be compatible with ISXEQ

04 Mar 2015 by eqmule & SwiftyMUSE
- made a few changes to how GetSpellByName works
  from now on I placed all of the spelldb in a map.
  the main reason for this is so we can pick spells that best matches our class
  and if it doesnt , at least pick a spell that is class usable.
  if both of those selections fails, we will just revert to old pick, which is to select whichever spell comes first
  in the db...
  Using this map has made spell lookup between 20-200 times faster than before.
  If you are interested in testing this, add a QueryPerformanceCounter before and after
  the call and you will see this for yourself.
- this also fixes problems with getting correct spells for .RankName
- Misc Fixes & Code cleanup
- ${Zone[xxxxx] if xxxxx is larger than MAX_ZONES no longer crashes the client.
- .RankName now returns the input spell if there is no rank found or if the character you do the query on doesnt have the spell.

27 Feb 2015 by eqmule
- Updated for the latest TEST Client patch

25 Feb 2015 by eqmule
- Updated for the latest LIVE Client patch

23 Feb 2015 by eqmule
- Added .Instance to the character TLO
  Usage: /echo ${Me.Instance} will return a int representing the instance ID
- ${Zone.ID} should now return the correct zone id even for instances and neighborhoods.
  as well as campfire zone id's and so on...
- Misc Fixes
- Fixed GROUPMEMBER struct for the test build
  This should fix a crash reported by dogstar, thanks for the reports buddy!


20 Feb 2015 by eqmule
- Updated for test client patch
- Changed all qsort calls to std::sort -Cred demonstar55
- Fixed /who sort guild (has it ever worked?)
  it will display all non guilded players first then sort the rest by guild.
- Fixed a bug where unloading mq2 while the ProcessGameEvents detour was in use would crash the game...
  This means using /unload should be safer than ever now.
- Misc fixes -Cred Htw and uploaders of minidumps.

13 Feb 2015 by eqmule
- Updated for the Test Client patch.

10 Feb 2015 by eqmule
- Updated for the Live Client patch.

07 Feb 2015 by eqmule
- Updated for the Test Client patch.

06 Feb 2015 by eqmule
- Fixed Task.Timer , it can now be trusted even when the task window is closed.
  ALSO TAKE NOTE: it returns a TimeStampType from now on. (used to be a TicksType)

03 Feb 2015 by eqmule
- Added new TLO Alias - Code by Cr4zyb4rd
  see this post for more info: http://www.macroquest2.com/phpBB3/viewtopic.php?f=30&t=19240&p=167005&hilit=alias#p167005
- Added IsActiveAA to the Spell TLO
  Usage: /echo ${Spell[Origin].IsActiveAA}
  returns: TRUE since Origin is a "Active" AltAbility as opposite to a Passive ability.
- Fixed the EQMisc__GetActiveFavorCost_x offset how long has it been broken?
- Added some stuff to make ISXEQ compile

02 Feb 2015 by eqmule
 - Added .Expansion to the Me.AltAbillity TLO it returns a inttype
 - Added .Flags to the Me.AltAbillity TLO it returns a inttype
 - Added .Passive to the Me.AltAbillity TLO it returns a booltype TRUE if its a passive ability and false if its an active.
 - Added a check for plugin unloading to not try to unload plugins that has already been unloaded...
   not exactly sure if it will help, but im trying to mitigate a crash i have seen when doing /unload
   time will tell.
- Added pcpet and npcpet to searchspawn
  This means you can do stuff like /who pcpet and see a list of all pets that belong to players
  OR /who npcpet and you only see a list of pets that belong to NPCs
  OR /echo ${SpawnCount[npcpet]} to get a count of all npc pets in a zone...
  just specifying pet works as it always have and returns all pets... npc and pc owned...
  Idea: Nytemyst
- Added /mercswitch functionality it will now accept Healer, Damage Caster, Melee Damage and Tank as arguments
  usage: /mercswitch Damage Caster
  and it will switch your merc to the Damage Caster (if you have one and its not already active
  which brings us to:
- Added Mercenary.Index which returns your mercenary's Current list index
- Added Me.MercListInfo which is used in the following ways:
  usage1: /echo ${Me.MercListInfo[1]} returns whatever mercenary type is in Index 1 (there are max 7) as a string and it can be : Healer, Damage Caster, Melee Damage or Tank
  usage2: /echo ${Me.MercListInfo[Healer]} returns the index to the first Healer it finds... as a IntType or 0 if not found.
  This is new code, so there might be some changes to it in the future depending on feedback.

29 Jan 2015 by eqmule
- Updated for test client
- New Command (Idea Cred:brihua) /removeaura
  Usage: /removeaura someaura
  It will take partial auranames as well.
- Added ${Macro.CurLine} Idea:Maskoi
  It will tell you what line you are on in your macro
  usage: /if (${something}) /echo blah blah something happened on Line ${Macro.CurLine}
- Updated Instructions: .Equipment[x].ID doesnt exist, see example below:
  .Equipment in the Spawn TLO returns a inttype, it takes numbers 0-8 or names: head chest arms wrists hands legs feet primary offhand
  Usage: /if (${Pet.Equipment[primary]}==12507) /echo my pet is holding a Frightforged Ragesword in his primary hand
  Usage: /if (${Group.Member[mymagesname].Pet.Equipment[primary]}==12507) /echo my mages pet is holding a Frightforged Ragesword in his primary hand

24 Jan 2015 by SwiftyMUSE
- Modified .RankName to handle spells and potions with the same name

23 Jan 2015 by eqmule
- Updated for today's live client patch

22 Jan 2015 by eqmule
- Removed a MacroError from the ini TLO (sigh)
- I need a vacation...

22 Jan 2015 by eqmule
- Fixed ${Ini (which I broke yesterday)
  It now reads sections and keys correctly again.
  Thanks for the reports.
- Fixed /alert clear #

21 Jan 2015 by eqmule
- Updated for live patch
- Made a change to the Ini TLO (Requester: TreeHuginDruid)
  it should be able to read Section names with commas in them now
  Let me know if this breaks any macros.

19 Jan 2015 by eqmule
- Updated for test server

18 Jan 2015 by eqmule
- Added a workaround for a wineq2 crash.
- Added CCustomMenu so we can create custom menus...
  This is still a work in progress and Ill have more
  to say about it in a later release.
- Stackchecks have been slightly modified to try to take higher level version override into account. -SwiftyMUSE
  Report any issues with this on the forum.

15 Jan 2015 by SwiftyMUSE
- added /break and /continue for /for loops.

14 Jan 2015 by eqmule
- Updated for test patch
- This is a pretty extensive patch, please do a FULL Rebuild.
- New Feature see: http://www.macroquest2.com/phpBB3/viewtopic.php?f=17&t=19610
  you can now have your pet attack a mob without having to target the mob first.
  Usage: /pet attack/qattack # where # is the spawnid of the mob u want the pet to attack
  Example: /pet attack ${Spawn[npc targetable los radius 200 range 1 20].ID}
- Changed the way crashreports are handled.
  You will get an option to break into debugger now.
  I also added some info to the crash detected messagebox
  that lets you know where you can find a copy of the crashdump.
  Not every crash is related to mq2, but if you have a call stack
  where you see mq2main.dll, mail the .dmp to me.
- Added .InInstance to the character TLO
  it returns true if you are in an instance.
  Credit: PeteSampras
- Added a line of code to prevent a ctd in chatwindow
- Added .Offline to the Group.Member TLO
  Usage: /echo ${Group.Member[x].Offline}
  will return a Bool TRUE if offline and FALSE if online
- Added .OtherZone to the Group.Member TLO
  Usage: /echo ${Group.Member[x].OtherZone}
  will return a Bool TRUE if online but in another zone and FALSE if online and in same zone as you.
- Added .AnyoneMissing to the Group TLO
  Usage: /echo ${Group.AnyoneMissing}
  returns TRUE if someone is missing in group, offline, in other zone or simply just dead...
- Rewrote /Alerts again, I wasn't happy with the last version
  lets see if this one is better.

31 Dec 2014 Happy New Year Edition by eqmule
- New Feature see: http://www.macroquest2.com/phpBB3/viewtopic.php?f=17&t=19608
  if you have an item on your cursor and click the name on the targetwindow
  a trade will be initiated and the tradewindow will open.
  Good for tradeing stuff quickly in crowded places like raids or guildhall
- Added a new argument to the /Alerts command [remove]
  it just removes an alert from a list
  Example: /Alert remove 1 npc los
  will remove a previously added alert from list 1 that has is alert on npc and los
  Also alerts are now in a std::list, let me know if there are any problems with this.
  I really hope this wont break any macros, cause code seems to execute a bit faster...

31 Dec 2014 by SwiftyMUSE
- Updated spell stacking (stacks, stackspet, stackswith, willstack)
  Allow stacking of spells that have a greater effect over a lesser one. Used with damage absorption, spell haste, aggro multiplier.
  The change should not break anything existing as I have just put the triggered effects override in the stackswith/willstack code.
  Only updated the stackswith code, willstack is using the old code for comparison purposes. Once we determine the fix doesn't break
  anything, the willstack code will be converted to the new code.
- Added .Hour12 to Time TLO
  returns a string of the format ## AM/PM.
- Change: included "told you," in chat events.

29 Dec 2014 by eqmule
- Botauthors, you can stop summoning pet weapons when its not needed:
- Added .Primary and .Secondary to the Spawn TLO
  both return a inttype which is the idfile id for whatever the spawn is holding in his primary or secondary slot.
- Added .Equipment to the Spawn TLO
  it returns a inttype, it takes numbers 0-8 or names: head chest arms wrists hands legs feet primary offhand
  Usage: /if (${Pet.Equipment[primary]}==12507) /echo my pet is holding a Frightforged Ragesword in his primary hand
  Usage: /if (${Group.Member[mymagesname].Pet.Equipment[primary]}==12507) /echo my mages pet is holding a Frightforged Ragesword in his primary hand
- Change: spawn tlo member .Holding is now a booltype.
  it will return 0 of spawn is not holding anything and 1 if it is.
- BugFix: InitializeMQ2Commands is now called before InitializeMQ2Pulse so we wont end up with a race condition in HideDoCommand...
  the only reason this has worked mostly? fine the last 10 years or whenever it was added in this order
  is cause computers where slower back in the day...
  Anyway if the gCommandCS Critical Section is not initialized when used in HideDoCommand ( CAutoLock DoCommandLock(&gCommandCS);)
  we will hang... (Also changed EnterCriticalSection to a TryEnterCriticalSection, cause there is no reason to get stuck if its the same thread calling it, or is there?
  I'm prepared to revisit this topic if any weird problems arises, let me know...)
- Fix/New Feature: /notify QuantityWnd QTYW_slider newvalue # works now/again (did it ever?) Thanks to nytemyst for the report.
- /windows open now only returns actual open and visible windows.
  I dont know if we need to make an adjustment to this, lets see what people who use that command think.

27 Dec 2014 by SwiftyMUSE
- Fix for /sellitem, the offset was wrong.

24 Dec 2014 Christmas Edition by Santa
- I finally managed to bring perfect LineOfSight to MQ2
  This means no more false positives... Ever...
  Now, poeple ask me, why did it take you 10 years to fix this when it was
  such a simple fix? Well, I actually had to write 1000 lines of code to know which 999 to throw away...
  Anyway Enjoy it, Please see:
  http://www.macroquest2.com/phpBB3/viewtopic.php?f=35&t=19601

  -Usage ${Target.LineOfSight} or ${LineOfSight[${Me.Y},${Me.X},${Me.Z}:${Target.Y},${Target.X},${Target.Z}]}
   Example: /echo there are ${SpawnCount[npc los radius 200 range 100 110]} mobs within a radius of 200 that i can see between level 100 and 110
   Ouptut there are 3 mobs within a radius of 200 that i can see between level 100 and 110

- Splitted ${Target.Maloed} and ${Target.Tashed}
  Maloed only returns a spelltype if the mob actually has a resist debuff casted by a mage or a shaman
  and Tashed only returns a spelltype if the mob actually has a resist debuff casted by a enchanter.

11 Dec 2014 by eqmule
- Updated for patch
- /useitem now works for mounts in the mount key ring.
  Please see change message from the 09 Dec 2014
  for more info on this.

09 Dec 2014 by eqmule
- Added Feature:
  /useitem now works for mounts in the mount key ring.
  /useitem now accepts both quoted and unquoted arguments.
  /useitem now accepts partial arguments.
  Example: /useitem 1 0 or /useitem "Abyssal Steed" or /useitem Abyssal Steed or /useitem Abyssal
  NOTE: if you enclose the argument with quotes, it WILL expect that whats inside the quotes is
  an exact name, so /useitem "Abyssal" wont work, but /useitem Abyssal will...
  also, its not case sensitive, so /useitem abyssal will work as well.
- Added Feature:
  ${FindItem[blah blah]} now finds mounts that are in the mount keyring as well.
- Added MQ2MountType TLO for now it only have 2 members, Index and Name
  Usage: /echo ${Mount[1].Name}
  Outputs: [MQ2] Whirligig Flyer Control Device
  Usage: /echo ${Mount[2].Name}
  Outputs: [MQ2] Abyssal Steed
  Usage: /echo ${Mount[Abyssal Steed].Index}
  Outputs: [MQ2] 2

03 Dec 2014 by eqmule
- Updated for Test patch
- Fixed a problem with /setwintitle
  it wasnt checking for windowclass which would result in
  title not being set for the correct window at all times.

22 Nov 2014 by eqmule
- Added a fix (to a eqbug) which affects Target.Beneficial.
  the player buffs "leak" and shows up briefly in the target buff window
  you can see this if you make target buff window large enough.
  Of course the best fix would be if the eqdevs just made sure player buffs
  dont show up in the targetbuff window, but I dont know if they
  see this a bug or a feature, or even if they are aware.

19 Nov 2014 by eqmule
-Updated for patch
- Added Me.DSed and Me.RevDSed, both return a spelltype
  Usage:
  /if (${Bool[${Me.DSed.ID}]}==TRUE) {
		/echo I have a Damage Shield on its: ${Me.DSed}.
  }
  /if (${Bool[${Me.RevDSed.ID}]}==TRUE) {
		/echo I have a Reverse Damage Shield on its: ${Me.RevDSed}.
  }
- Changes since last zip where made to the following file(s):
	EQData.h
	eqgame.h
	EQUIStructs.h
	MQ2DataTypes.cpp
	MQ2DataTypes.h
	MQ2Utilities.h

13 Nov 2014 by eqmule
- Fixed QuestItem in the Iteminfo struct, it was off by four bytes.
- Added .Quest and .Expendable to the Item TLO.
  both return a pBoolType
  Usage:
  /echo ${FindItem[Drachnid Carapace].Quest}
  Outputs: [MQ2] TRUE
- Changes since last zip where made to the following file(s):
	EQData.h
	MQ2DataTypes.cpp
	MQ2DataTypes.h

12 Nov 2014 by eqmule
- Added Target.Beneficial, Target.DSed and Target.RevDSed
  they all return spelltype
  Usage:
  /if (${Bool[${Target.Beneficial.ID}]}==TRUE) {
		/echo need to debuff cause the target has ${Target.Beneficial} on.
  }
  /if (${Bool[${Target.DSed.ID}]}==TRUE) {
		/echo the target has a Damage Shield on its: ${Target.DSed}.
  }
  /if (${Bool[${Target.RevDSed.ID}]}==TRUE) {
		/echo the target has a Reverse Damage Shield on its: ${Target.RevDSed}.
  }
- Added Spell[somespell].Beneficial
  Usage:
  /echo ${Spell[Skin Like Wood].Beneficial}
  Outputs: TRUE
- Changes since last zip where made to the following file(s):
	MQ2DataTypes.cpp
	MQ2DataTypes.h
	MQ2Utilities.cpp

07 Nov 2014 by eqmule
- Fixed a few Buffer Overflow bugs in our somethingsomething(char* szFormat, ...) functions...
  was long overdue...
- Fixed /buyitem and /sellitem
- Changes since last zip where made to the following file(s):
	eqgame.h
	MQ2Commands.cpp
	MQ2DataVars.cpp
	MQ2PluginHandler.cpp
	MQ2Utilities.cpp

06 Nov 2014 by eqmule
- Changed NUM_BOOK_SLOTS to 0x320 (yes really this time)
  this will fix any problems with the charinfo2 struct...
- Changes since last zip where made to the following file(s):
	EQData.h

04 Nov 2014 by eqmule
- Changed NUM_BOOK_SLOTS to 0x320
  Thanks to woobs for reporting this bug
  This should also fix .RankName
  Thanks to Gnits for reporting that bug.

31 October 2014 by eqmule
- Added Heirloom, Collectible and NoDestroy to the Item TLO.
  They all return pBoolType.
  Been on my todo list forever, so it was long overdue.
- Changes since last zip where made to the following file(s):
	EQData.h
	EQUIStructs.h
	MQ2DataTypes.cpp
	MQ2DataTypes.h

30 October 2014 by eqmule
- Updated for the patch
- Changes since last zip where made to the following file(s):
	eqgame.h

29 October 2014 by eqmule
- Fixed an ISXEQ bug thanks to Kannkor for reporting it.
- Fixed Me.Shrouded thanks to dewey2461 for reporting it.
- Fixed Merchant.Item thanks to Fry for reporting it.
- Added Support for Test Server compile
- Changes since last zip where made to the following file(s):
	EQData.h
	EQUIStructs.h
	MQ2DataTypes.cpp
	MQ2DataTypes.h
	MQ2Main.h
	zipit.lst

28 October 2014 by eqmule
- Updated for the patch
- Fixed offset for __ProcessGameEvents_x
  I dont think there is much of a difference but it was
  pointing to __ProcessMouseEvent_x before this change
  I have no idea if that was intentional or not...
- Changes since last zip where made to the following file(s):
	EQData.h
	eqgame.h
	EQUIStructs.h
	MQ2Main.cpp
	MQ2Main.h
	MQ2DataTypes.cpp
	MQ2DataTypes.h
	MQ2Internal.h
	MQ2Benchmarks.cpp

15 October 2014 by eqmule
- Change: struct _MQBENCH Count member is now a ULONGLONG

01 October 2014 by eqmule
- Added .Endurance to the Item TLO it returns IntType
- Added .PctMana to the Spawn TLO it returns IntType
- Added .Zoning to the Character TLO it returns BoolType TRUE if Zoning FALSE if not.

27 September 2014 by eqmule
-Added support for beta server compile

26 September 2014 by eqmule
- Added a new member to the MQ2FloatType TLO: .Raw it returns a pIntType
  Usage: /echo My heading is: ${Me.Heading.Degrees.Raw.Hex} (${Me.Heading.Degrees})
  Outputs: [MQ2] My heading is: 0x43334C00 (179.30)
- The format for all .Hex members are now "0x%X" instead of "%x"
  Let me know if this has any adverse effects on your MQ2 usage.

19 September 2014 by eqmule
- Updated for the patch for the patch for the patch.
- Fixed a couple ISXEQ bugs, see post:
  http://www.macroquest2.com/phpBB3/viewtopic.php?f=48&t=19538
- Changes where made to the following file(s):
	EQData.h
	eqgame.h
	EQUIStructs.h
	MQ2ChatHook.cpp
	MQ2Template\ISXEQTemplate.cpp

17 September 2014 by eqmule
- Updated for the patch for the patch
- Changes where made to the following file(s):
	eqgame.h

17 September 2014 by eqmule
- Updated for the patch
- Support for the new alt currency "Noble" is hereby announced.
  (it was added on the 12th of Sep)
- Changes where made to the following file(s):
	EQData.h
	eqgame.h
	EQUIStructs.h

13 September 2014 by eqmule
- Fixed ${Me.Fellowship.CampfireZone.ShortName}
- Added BuffDuration to the Pet TLO, it returns a pTimeStampType
  Usage: /echo My pets haste will fade in ${Pet.BuffDuration[Hastening of Sviir Rk. II].TotalSeconds} seconds.
  Outputs: [MQ2] My pets haste will fade in 3200 seconds.
- Added support for getting Duration on Songs.
  See notes (below) from 12 September 2014 updates.

12 September 2014 by eqmule
- WARNING!!! MACRO BREAKING CHANGES!
- I have continued my effort to get a higher resolution on timers in MQ2...
  I just can't do them all at once cause it will
  wreak to much havoc in your macros...
- I have updated the following TLOs:
  MQ2TargetBuffType and MQ2BuffType
  The BuffDuration and Duration members.
  They NO longer return a pTicksType.
  Both return a pTimeStampType now.
  This means you can get a higher resolution since default return is milliseconds.
  BUT IT ALSO MEANS ALL MACROS THAT EXPECT TICKS WILL BREAK...
  So go through all you macros and search for ".Duration"
  and ".BuffDuration" and make sure they are working.
  Usage examples:
  /echo ${Target.Hasted.Duration.TotalSeconds}
  returns: 3668
  /echo ${Target.BuffDuration[Hastening of Sviir Rk. II].TotalSeconds}
  returns: 3537
  /echo ${Me.Buff[Hastening of Sviir Rk. II].Duration.TotalSeconds}
  returns: 3432
- Changes where made to the following file(s):
	EQData.h
	EQUIStructs.h
	MQ2DataTypes.cpp
	MQ2DataTypes.h
	MQ2Main.h
	MQ2Utilities.cpp

08 September 2014 by eqmule
- Added support for clicking Sell in barter window.
  Usage: /notify BarterSearchWnd BuyLineList listselect 2
         /notify BarterSearchWnd Sellbutton leftmouseup
- Added support for clicking Buy in bazaar window.
  Usage: /notify BazaarSearchWnd BZR_ItemList listselect 17
         /notify BazaarSearchWnd BZR_BuyButton leftmouseup
- Changes where made to the following file(s):
	MQ2Windows.cpp

25 August 2014 by eqmule
- Updated for patch.
- Added Maloed and Tashed to the Target TLO
  they both return a pTargetBuffType TLO which has 3 members:
  Address (pIntType), Index (pIntType) and Duration (pTicksType).
  It also inherits pSpellType.
  This means that you can to stuff like:
  /if (${Bool[${Target.Tashed]}==TRUE) /echo ${Target.Tashed.Name} will fade in ${Target.Tashed.Duration.TotalSeconds}s
  [MQ2] Tashania will fade in 114s
 
21 Aug 2014 by eqmule
- Added .Slowed.Rooted.Mezzed.Snared and .Hasted to the Character TLO.
  it returns a pBuffType
	Usage: /echo ${Me.Snared}
	Output: [MQ2] Ensnare
- Changes where made to the following file(s):
	MQ2DataTypes.cpp
	MQ2DataTypes.h
	MQ2KeyBinds.cpp
	MQ2Main.h
	MQ2Utilities.cpp

20 August 2014 by eqmule
- Updated for patch.

05 August 2014 by eqmule
- Updated for patch.

30 July 2014 by eqmule
- Added MercID to the spawn TLO it returns an inttype
  if the spawn is player and has a merc up this is it's spawn ID
  Usage: /echo Eqmule has a merc up, it's a ${Spawn[${Spawn[=Eqmule].MercID}].Class} named ${Spawn[${Spawn[=Eqmule].MercID}].Name}
  Output: [MQ2] Eqmule has a merc up, it's a Cleric named kandrella_012345

- Added ContractorID to the spawn TLO it returns an inttype
  if the spawn is a merc this is its contractor's spawn ID
  Usage: /echo My target (${Target.Name}) is contracted by ${Spawn[${Target.ContractorID}].Name}
  Output: [MQ2] My target (kandrella_012345) is contracted by Eqmule

24 July 2014 by eqmule
- Attempting to fix charselect crashes when macros are running there.
- Changes where made to the following file(s):
	eqgame.h
	MQ2Commands.cpp
	MQ2Globals.cpp
	MQ2Globals.h
	MQ2Mouse.cpp

22 July 2014 by eqmule
- Fixed the CListWnd__Sort_x offset
- Changes where made to the following file(s):
	EQData.h
	eqgame.h
	MQ2DataTypes.cpp
	MQ2DataTypes.h
	MQ2KeyBinds.cpp
	MQ2Main.cpp

21 July 2014 by eqmule
- Added FirstFreeSlot to the Item TLO, it returns an Int.
  Usage:
  /echo ${FindItem[Spell Research Kit].FirstFreeSlot}
  [MQ2] 5
- Added SlotsUsedByItem to the Item TLO, it returns an Int.
  NOTE: it only works for containers and checks only each slot of the container
  this means you CAN have a stack of 100 water flask in slot 1 of the container
  it will still just return 1 cause it counts only how many slots that has "Water Flask"
  in them not the actual stacksize of the item.
  Usage:
  /echo My Spell Research Kit has ${FindItem[Spell Research Kit].SlotsUsedByItem[Water Flask]}} slots that has Water Flask(s) in them.
  [MQ2] My Spell Research Kit has 4 slots that has Water Flask(s) in them.

19 July 2014 by eqmule
- Fix for missing offset

18 July 2014 by eqmule
- Updated for friday night ninja patch...
- Added 2H Piercing to skill definitions.

16 July 2014 by eqmule
- Updated for patch
- NUM_SPELL_SETS is now 30
- /useitem now searches for items by exact name.
  Example: /useitem "Philter of the Wolf V"
  will uee that potion
  /useitem "Philter of the Wolf VI"
  will use that one...
  prior to this patch doing a /useitem "Philter of the Wolf VI"
  would use "Philter of the Wolf V" if it found that one first...

30 June 2014 by eqmule
- Added new command: /removebuff
  it will remove a buff or a song by name or partial name.
  Usage: /removebuff Summon Drogmor
- Added new command: /makemevisible
  it will make you visible.
  Usage: /makemevisible

26 June 2014 by eqmule
- Fixed MercAAExp,MercAAPoints and MercAAPointsSpent
  this means /echo ${Mercenary.AAPoints} works again.
- Added Leader to the Task TLO it returns a pStringType
  Usage: /echo The task leader is ${Task.Leader}
  Outputs: The task leader is eqmule

23 Jun 2014 by SwiftyMUSE
- Corrected several CTD bugs when a character did not have anything in
  their bank and/or shared bank.

21 Jun 2014 by SwiftyMUSE
- Fixed a bug with pMacroQuestType where pEverQuestType members wouldn't
  inherit correctly. All old ${MacroQuest.} members should work correctly
  now again.

20 Jun 2014 by eqmule
- Updated for patch
- Fixed a problem with writing plugins to MacroQuest.ini when ReadOnly.
  Bug Reported by: Xath
  See: http://www.macroquest2.com/phpBB3/viewtopic.php?f=47&t=19458

19 Jun 2014 by eqmule
- Added back Windows XP Support for GetTickCount64()
  Plugins should change all calls from GetTickCount64()
  to GetTickCount642() which detects if its on winxp
  and calls the old function instead of the new one.
  As a sidenote, if you are still using winxp, know that right this
  moment you have already been pwned and with 100% certainty you are part
  of someones botnet. If you are lucky they wont steal you eqlogin
  just use your computer to click ads or something...
- Fixed a bug with .RankName where two different spells
  can belong to same spellgroup.
  The solution was to compare by SpellGroup AND the spellname.
  Bug Reported by: MacQ
  See http://www.macroquest2.com/phpBB3/viewtopic.php?f=48&t=19455

18 Jun 2014 by eqmule
- Updated for patch.
- The Spell TLO member .RankName now works for combatabilities as well
  Example: /echo My version of Rest is: ${Spell[Rest].RankName}
  Outputs: [MQ2] My version of Rest is: Rest Rk. II

17 Jun 2014 by eqmule
- ${Me.PID} ha been moved to the EverQuest TLO
  so it is now ${EverQuest.PID}
- ${Me.WinTitle} has been moved to the EverQuest TLO
  so it is now ${EverQuest.WinTitle}
- New TLO: EverQuest - Cred: Cybertech
  it has basically the same members as the old MacroQuest TLO
  but I think most of them are more fitting under the EverQuest TLO.
  MacroQuest TLO will inherit EverQuest TLO so backward compatibility is maintained
  BUT new macros should use EverQuest instead.
- Added SpellGroup and SubSpellGroup to the Spell TLO
- Added RankName to the Spell TLO - Cred: petesampras,htw,maskoi
  it returns a pSpellType rather than a pStringType, but since default is the .Name
  and I think thats how most people will use it, its called "RankName"
  Usage: /echo I have the ${Spell[Certitude].RankName} version of Certitude its ID is: ${Spell[Certitude].RankName.ID}
  Output:
  [MQ2] I have the Certitude Rk. II version of Ceritude its ID is:
  Second example: Lets say you have Vinespur Rk. II in your spellbook (and memmed)
  then doing a /cast "${Spell[Vinespur].RankName}" in your macro will cast it, since its
  going to be resolved as /cast "Vinespur Rk. II"
  This should decrease the edititing of inifiles everytime you buy a new rank of a spell.

Friday the 13th!! (of June 2014 by eqmule)
- Added Rank to the Spell TLO, it returns a pIntType thats either 1, 2 or 3 for spells
  and 4-30 for clickys and potions. - Cred: petesampras
  This represents the spell rank, i.e a Rk. II Spell will return a 2.
  Usage: /echo ${Spell[Certitude Rk. II].Rank}
  Outputs: [MQ2] 2
- Added 3 new members to the Character TLO: (a while ago, just forgot to mention it.)
    ZoneBoundX, ZoneBoundY, ZoneBoundZ
	they return a pFloatType
- ${Me.Name}, ${Me.Surname} ${Me.Level} ${Me.ID} now works at charselect as well.
  There is no good reason to duplicate them, so from now on they are fetched from
  LocalPlayer instead since that one exist at charselect, but pCharInfo does not.
- Removed the follow since they are no longer in the client:
	TypeMember(GroupLeaderExp);
	TypeMember(RaidLeaderExp);
	TypeMember(GroupLeaderPoints);
	TypeMember(RaidLeaderPoints);
	TypeMember(PctGroupLeaderExp);
	TypeMember(PctRaidLeaderExp);

10 Jun 2014 by eqmule
- Since someone asked me this:
  -Q: Can you make the /setwintitle set it each time u zone?
  -A: Yes, create a file called zoned.cfg into your Release\Configs Folder
  and paste for example: /SetWinTitle EverQuest - ${Me.Name} (${Zone.ShortName})
  into it.
- Fixed a problem with Auras being detected as a Named spawn. Cred Maskoi.
- Fixed a bug in SearchSpawn where it would return Untargetable mobs
  even though the untargetable flag wasnt set.
  This means ${Spawn[npc radius 100]} wont return Arcane Distillect anymore,
  but ${Spawn[npc untargetable radius 100]} will. (if one is in radius)
- IsInGroup and IsInRaid now checks for Player's corpse as well as Player
  (as long as you specify [pccorpse] in the spawnsearch.)
  This means you can now do stuff like:
  /echo ${SpawnCount[pccorpse Group zradius 50 radius 110]}
  /echo ${SpawnCount[pccorpse Raid zradius 50 radius 110]}

09 Jun 2014 by eqmule
- Fixed? /while
  Feel free to test it and report any bugs.
- Added /GetWinTitle and /SetWinTitle Commands
- Added WinTitle to the Character TLO: it returns a pStringType
- Added PID (Process ID) to the Character TLO: it returns a pIntType
  Usage:
  /SetWinTitle [${EverQuest.PID}] EverQuest - ${Me.Name} (Lvl:${Me.Level} ${Me.Class})
  /echo ${EverQuest.WinTitle}
  [MQ2] [2319] EverQuest - Eqmule (Lvl:100 Shadow Knight)

01 Jun 2014 by eqmule
- Added three new MQ2Type(s): MQ2TimeStampType, MQ2Int64Type and MQ2DoubleType
  MQ2TimeStampType has the same submembers as pTicksType
  with the difference being that the default return value is milliseconds.

- MACRO-BREAKING CHANGE! (if your macro uses Me.GemTimer)
  Look, for years we relied on updating stuff every 6 seconds (1 tick)...
  I had to make this change since the client updates more often nowadays.
  Which is why:
  ${Me.GemTimer[x]} now returns a pTimeStamp.
  The default return is milliseconds until gem is refreshed.
  Usage Example: /echo ${Me.GemTimer[5].TotalSeconds}
  Outputs: [MQ2] 25

- All references to GetTickCount() have been replaced with GetTickCount64()
  This will fix problems related to all timers for people who dont do a complete
  shutdown of their computer earlier or on every 49.7th day.
  Plugin authors should replace all references to GetTickCount() in their plugins
  with GetTickCount64() as well.
- ${Macro.Runtime} now returns a pInt64Type to be able to hold the return of GetTickCount64
  if you are using ${Macro.Runtime} in your macro, make sure it works as intended. 

23 May 2014 by eqmule
- Fixed a fix...
  Sorry but I was in the middle of testing stuff yesterday and today they patched so
  in order to get everything out quick for x2 weekend
  I missed a bug in GetSpellByID, its fixed now (again)

23 May 2014 by eqmule
- Updated for patch

22 May 2014 by eqmule
- Secured a few functions that calls GetSpellByID against buffer overflows.

21 May 2014 by eqmule
- Updated for patch

15 May 2014 by eqmule
- Updated for patch

14 May 2014 by eqmule
- Updated for patch

12 May 2014 by eqmule
- Added nogroup to searchspawn - cred htw
  This means you can do stuff like /echo ${Bool[${NearestSpawn[1, nogroup pc radius 300]}]}
  it will return TRUE if there is at least 1 player within 300 radius of you thats NOT in your group.
- Added case Range: to ItemType

08 May 2014 by SwiftyMUSE
- Update of SpellSlotInfo for SPA's 157 to format as a ranged value
- Added MaxBuffSlots, changed FreeBuffSlots to use the new function that gets the max buff slots

29 Apr 2014 by eqmule
- Updated for patch

26 Apr 2014 by eqmule
- If using an old ItemDB.txt you will now see a message asking you to update it.

24 Apr 2014 by SwiftyMUSE
- Fix for reuse timer in spell slot information
- Fix for random CTD on some spell display
- Fix for CTD when item missing in ItemDB
- Added command /SpellSlotInfo [#|"spell name"]. You can use this to see the spell slot
  information for any spell without having to right-click display through the MQ2ItemDisplay plugin.
- Ground spawn updates

18 Apr 2014 by eqmule
- Fixed a bug in GetSpellByID that would make it return "Unknown Spell" when it 
  should just return 0
  This means macros like scribe.mac will work again.

16 Apr 2014 by eqmule
- Fixed the EQRAIDWINDOW struct
  This means caption classcolors for raidmembers will again work as intended.
- Changed how plugins are loaded from MacroQuest.ini
  I don't think this will affect anyone, but from now on
  when a plugin is unloaded the [Plugins] section will not be erased
  The old mq2plugin=mq2plugin is still valid, but eventually
  you will end up with a list of plugins where the entries
  will look like mq2plugin=1 or mq2plugin=0
  I did this because I'm preparing the loader for being able to unload/load
  plugins directly from its iconmenu.

13 Apr 2014 by SwiftyMUSE
- Added GemIcon, HateGenerated, PvPCalc, Unknown182, Unknown222, Unknown223 to the SPELL struct
- Added HateGenerated to MQ2ItemDisplay output

11 Apr 2014 by SwiftyMUSE
- Merged the MQ2GearScore logic into the base code for MQ2ItemDisplay. This means that MQ2GearScore
  is no longer necessary and MQ2Bzsrch will work correctly for those that want scores.
  In order to use the new functionality, rename your old ini file to MQ2ItemDisplay.ini to get all
  the same values. You can stop using MQ2GearScore and go back to use the base code MQ2ItemDisplay

10 Apr 2014 by SwiftyMUSE
- Update of SpellSlotInfo for SPA's 124/125/132 to format as a ranged percent and specify that SPA 132
  is a # of tick(s)

08 Apr 2014 by SwiftyMUSE
- Rewrite of SpellSlotInfo, uses new function ParseSpellEffect. Pass a pSpell structure, slot number,
  character buffer and it will return a character buffer with the spell effect information
- Fixed issue with MQ2ItemDisplay that would sometimes display the wrong usable classes

08 Apr 2014 by SwiftyMUSE, eqmule
- Corrected datatype refactor to allow for correct type inheritence in MQ2 parser

08 Apr 2014 by eqmule
- Added MaxTargets to the SPELL struct
  This means we can check how many targets a spell will affect, 12 for example.
- Added SpellGroup to the SPELL struct
  This is used to display the spell family for the "Limit: SpellGroup"

06 Apr 2014 by SwiftyMUSE
- Fixed issues with GetSpellNameByID and GetSpellbyID that would cause undefined results or CTD

05 Apr 2014 by eqmule
- Fixed a crash in GetSpellEffectName
- MacroQuest2.exe should work on windows 8.x now

04 Apr 2014 by eqmule
- Update for patch

02 Apr 2014 by SwiftyMUSE
- TEMPORARY fix for C2065 compiler issue on vs2008

02 Apr 2014 by eqmule
- Update for patch
- MacroQuest.ini is now created (from the _default template) if it doesnt exist.
- The item and spelldisplay plugin should display more correct info now
  SwiftyMUSE did most of that grunt work, big props to him for taking it on.
  We will carefully monitor this code and add more fixes as we go to make stacking
  and spell/iteminfo 100% perfect.

30 Mar 2014 by SwiftyMUSE
- Added CreateMQ2NewsWindow for Macroquest.ini file to turn on/off the creation of
  the news window
- Updated stacking checking to ignore bard songs and song window illusions
- Removed the stat change portion of the additional checks for stacking introduced
  on 23 Mar 2014

30 Mar 2014 by eqmule
- Fixed /lootall
- Added Caster to the Spell TLO
  returns a pStringType of the caster of a buff
  Usage: /echo ${Target.Buff[Ancient Flames].Caster}
  [MQ2] eqmule

27 Mar 2014 by CyberTech
- Refactor datatype definitions for MQ2 and ISEQ code
    All datatypes are declared in one file (DataTypeList.h), one time, for both ISXEQ and MQ2.
    Inheritance and Persistence are defined at the same time and location.
    This will avoid the ISXEQ build breaking or falling behind when new datatypes are added to MQ2.
    Additionally, it simplifies the code required for a new MQ2 datatype -- 1 line of code instead of 4

26 Mar 2014 by eqmule
- Fixed Spell[some spell].Description
  it now returns the correct string.
- Added a Slowed,Rooted,Mezzed,Crippled,Snared and Hasted
  to the TargetType TLO.
  they all return a pTargetBuffType TLO which has 3 members:
  Address (pIntType), Index (pIntType) and Duration (pTicksType).
  It also inherits pSpellType.
  This means that you can to stuff like:
  /echo ${Target.Slowed.Name} will fade in ${Target.Slowed.Duration.TotalSeconds}s
  [MQ2] Tepid Deeds will fade in 114s
  /echo ${Target} will break mezz in ${Target.Mezzed.Duration.TotalSeconds}s
  [MQ2] a_pyre_beetle48 will break mezz in 66s

24 Mar 2014 by eqmule
- Added exact match option to spawn searches (Suggested by: petesampras)
 example: /echo ${Spawn[=eqmule]} will find eqmule but not eqmulee.
- Fixed GroupMemberTargeted (this means /target clear works again)
- Added new TLO Member 'Inviter' to the character TLO. (its a pStringType)
 You can check ${Me.Invited} to see if you have a
 group invitation so I figured it would be useful
 to know who actually sent the invite:
 Usage: /echo ${Me.Inviter} just invited me to join their group
 Output: [MQ2] uberplayer00 just invited me to join their group

23 Mar 2014 by SwiftyMUSE
- Corrected itemdisplay to show useable classes for the spell when over level 70
- Corrected to make sure cfg files are executed during refresh injections
- Additional checks for spell stacking.
  (Buffs/Songs will stack (both land) if they are benefical spells and it's some type
  of stat change that was currently causing it to fail)

22 Mar 2014 by SwiftyMUSE
- Corrected useable class name in itemdisplay extension.
- Additional updates for spell effects
- Updates for spell stacking. Added .StacksWith as an alias
  for .WillStack

22 Mar 2014 by eqmule
-NOTE, THIS UPDATE WILL BREAK PLUGINS. (but not that much see below)
 SPELL struct member Level is now ClassLevel
 this was done cause i want you to know which plugins to update.
 ANY place that refers to Level-1 muct be changed to ClassLevel
 do NOT forget to remove the -1
-Updated the launcher.
-Injecting is now faster, it will happen even when eq is not in focus.
 This means injecting will no longer attach to any process it feels like.
 it will only attach to eqgame.exe.
 This is a good thing, (cause it means you wont have to kill the tasktray icon)
 if you need to /unload to do a rebuild for example.
 Also, since mq2main only attaches to eqgame, launchpad will now
 run just fine without dying even when the tasktray icon is up...
 If you /unload you can "reload" from the tasktray icon by selecting
 "Refresh Injections"
 If you start a new session of eqgame.exe mq2main.dll will be autoinjected.
 "Refresh Injections" will only reattach to eqgame.exe(s) that doesn't already
 have a mq2main.dll loaded in its address-space. 
 If one is loaded already it will move on to the next eqgame.exe it finds and try there
 until it has made sure all running eqgame.exe has mq loaded...

18 Mar 2014 by SwiftyMUSE
- Added CountSongs
- Changed .Stacks and .StacksPet to allow the comparison of the songs too
- Added MercType to the list of PlayerClasses
- Added the ability to allow custom offsets for those that need that (See the new privates files, MQ2Globals-private.cpp/.h)
- Added an actordef list to define the names for the various groundspawns.
  (If you find any missing (there are some), please post and they can be added.) Use "/items drop" to see
  the value that needs to be added. I removed the use of weapons.h and grounds.h. They were merged into
  the actordef list.
- Added some missing expansion names
- Added additional spelltype members (thanks PeteSampras)

18 Mar 2014 by eqmule
-IMPORTANT: MacroQuest.ini has been renamed to MacroQuest_default.ini
 I did this because I got tired of that unzipping would overwrite
 mine (which has custom settings in it) everytime there was a new zip.
 New Users that never run MacroQuest2.exe before
 SHOULD remove the _default extension on that file before they start MacroQues2.exe.
 (I want to make MacroQuest2.exe automatically do that at some point if no ini exist,
 but for now its a manual thing)
-Fixed a ctd when you did a /echo ${FindItemBankCount[blah]} with an empty shared bank...
-Fixed EQRAID struct (again)
-Added all known SPAs (458 of them), this means you should not get any more Unknown Spell Effects
 in the Spell Display. (You will get "Please Check" instead but thats for me
 so I know which ones I need to look closer at, dont worry about that for now.
-Added Spell restrictions as well to the spell display info - cred htw

-This is mainly a maintenance release, which means, it has code i am going to finetune later
 as well as some code that is now redundant and will be removed at a later point so we can avoid bloat.
 Hopefully releasing this now, will give those of you that maintain your own versions enough time
 to merge in the new stuff with your own builds before next patch...

-The Readme.chm file is back! (Click ReadMe on the macroquest2 icon...)
 it has compile instructions for VS 2012...

 more can be done to update other sections of it, but we need to start somewhere.
 contact me if you are interested in helping out with that.

16 Mar 2014 by eqmule
-Fixed EQRAIDMEMBER struct
 This means /echo ${Raid.Member[${Me}].Class} (and the likes) will work again.
-Fixed a bug with pRaidType where pSpawnType members wouldn't inherit correctly.
 This means things like /echo ${Raid.Member[${Me}].Race} will work properly (again)... (did it ever work?)

15 Mar 2014 by eqmule
-Fixed the EQRAID struct 
 This means, things like /echo ${Raid.Members} will work again.

13 Mar 2014 by eqmule
-Updated for patch
-Fixed a problem with MQ2Labels showing up as Unknown

12 Mar 2014 by eqmule
-Updated for patch
-The MQ2Type destructor is now virtual Cred: TypePun

09 Mar 2014 by eqmule
-Added Distance3D float member to the Switch TLO
-/click left item is back!! (in all its old days glory...)
 To use: first /itemtarget then /click left item
 Yes you can pick up stuff from the ground without facing it.
 Yes you can open a tradeskill container without facing it.
 BUT make sure you are in range. (20)
 Even though you do not have to be facing the item I still recommend
 you do a /face item (for appearances) before you issue a click left item...
 Please dont abuse this.

01 Mar 2014 by eqmule
-Fixed InvitedToGroup (it was in the wrong place in the struct)

26 Feb 2014 by eqmule
-Made some preparations for future updates related to Custom Help Windows
 Not a critical update unless you are a hardcore plugin author.

23 Feb 2014 by eqmule
-Corrected some offsets that where wrong.
 This should fix a couple ctd's reported on the forum (hopefully)
 Sorry about any downtime this may have caused to your crews...
-CampfireZone wont ctd in neigboirhoods or greater guild halls anymore
 however it wont return anything either until I figure out where that info is located.
-Updated /beepontells and /timestamp to take on AND off as arguments.
 no argument will just toggle, just like before this change.
 This is also saved to macroquest.ini from now on.

21 Feb 2014 by SwiftyMUSE, eqmule
- Updated for patch

20 Feb 2014 by eqmule
-Fixed EQRAID struct 
 This means, things like /echo ${Raid.Members} will again work.

19 Feb 2014 by eqmule
-Updated for patch
-Added LoreGroup and LinkDBValue to CONTENTS struct
 It is used in the linkdb plugin. Cred: SwiftyMUSE

-Added a new TLO Member for Song/Buff, HitCount which will return a pIntType of how many hits a song/buff has left before it fades.
 Usage /echo ${Me.Song[Lich Sting Recourse].HitCount}

-made some adjustments to /itemnotify
 Im not really finished with it, more testing is needed
 but now it can select items when merchantwindow is open.

 and /ctrl /itemnotify should pick up single items as well... *should*
 more to come on this, its complicated... I know the code looks like a complete mess
 but I will clean it up when I know exactly how I want it to work...

05 Feb 2014 by eqmule
-Changed /ini to work in the following way (see below), apperantly there was a bug in my understanding
 of how people wanted it to work.
//	/ini "someini.ini" "the section" "NULL" "NULL"
//	adds a key named NULL and a value named NULL under the [the section]:
//	to remove the key named NULL:
//	/ini "someini.ini" "the section" "NULL" NULL
//	OR /ini "someini.ini" "the section" "NULL"
//	to remove section "the section":
//	/ini "someini.ini" "the section" NULL
//	OR /ini "someini.ini" "the section"
//
//	Basically leaving the third and/or fourth parameter blank will be interpreted as NULL
//	enclosing NULL in quotes will interpret it as an actual string "NULL"

29 Jan 2014 by eqmule
-Fixed a bug in MQ2DataVars.cpp
 itemlinks now works as intended. (again)
-Added some support for ISXEQ and some new commands(/beepoontell,/timestamp) + a lineofsight code change
 cred: Red-One

28 Jan 2014 by eqmule
-Updated for patch

27 Jan 2014 by eqmule
-New Feature: /useitem "item name here"
-New Feature: /itemnotify "item name here" left/rightmouseup
 This means no more need to figure out which slot an item is in, as long as its in our inventory
 it will be "clicked".
 For obvious reasons, rightmouseup only works on clicky items...

-NOTE! MACRO AUTHORS:
Keeping with my modus operandi of "breaking things that are'nt fixed" (properly)
I have made changes to the following:
Macro breaking changes: (please dont panic, its easy to adjust)
1. TLO ${Me.XTarget[x].Type} is now ${Me.XTarget[x].TargetType}
 Reason: XTarget inherits Spawn and since that already contains a .Type member, it was necasary to change it.

2. Ok , so I noticed that everquest sometimes mark chat as SPAM
and in order to do that, they "tag" say,tell, and the rest of the chat if it orignates from another player.
This messes up our eventhandling, and I believe it has for several years.
So, its well overdue for a change, I am sorry about this though, cause this WILL
break some macros (and possibly plugins) that "fixes" this internally...
Here is an example of how a macro would deal with this:

#event healme "#1# says,#*#heal me#*#"

Sub Event_healme(line, Sender)
	/varset Sender ${Sender.Right[-2].Left[-1]}
	/if (${Sender.Equal[eqmule]}) {
		/echo eqmule needs a heal
		/varset healneeded 1
	}
/return

As you can see, unless we "strip" ${Sender} it will never be equal to "eqmule"
cause "eqmule" is actually "\x12\x31eqmule\x12"

Now, the fix for this obviously should be taken care of by core mq, and not your individial macros.
So I have done precicely that.
After building this version of mq, the new event should look like this instead:
Sub Event_tagged(line, Sender)
	/if (${Sender.Equal[eqmule]}) {
		/echo eqmule needs a heal
		/varset healneeded 1
	}
/return

Ok? questions? post on the forum, im releasing this version a month or so before next patch, 
so u should all have plently of time to adjust to this change.

22 Jan 2014 by eqmule
-Updated for patch

21 Jan 2014 by eqmule
-Added two new features
-New Command: /beepontells which is a toggle, can be set in MacroQuest.ini BeepOnTells=1 in the [MacroQuest] section.
 well... thats what it does, u get a tell... it beeps...
-New Command: /timestamp which is a toggle, can be set in MacroQuest.ini TimeStampChat=1 in the [MacroQuest] section.
 Basically it timestamps all chat when its on...
 NOTE: The timestamp takes place AFTER chatevents are handled, so at least in theory
 this should NOT have any adverse effects when turned on.

20 Jan 2014 by eqmule
-pinstCTaskWnd is back, dont know when it got lost...
-Added new TLO "Task" its useful for shared tasks(quests).
 it has the following members:
 -Title returns a pStringType of the shared task.
 -Timer returns a pTicksType of the amount of time left before task expires.
 -Members returns a pIntType of how many members the task has.
 -Member returns a pTaskMemberType
  pTaskMemberType has the following members:
  -Name returns a pStringType
  -Leader returns a pBoolType of TRUE or FALSE if the member is the task leader or not
  -Index returns a pIntType of the members taskindex, i.e where in the list it is... 1-6
Usage:
       /if (${Task.Member[Eqmule].Leader}) {
              /echo I am the leader of ${Task.Title} which expires in ${Task.Timer.TotalMinutes}...
	   }
	   /echo Task Member 2 is ${Task.Member[2]}
Output:
      [MQ2] I am the leader of Hatching a Plan which expires in 243 minutes...
      [MQ2] Task Member 2 is Eluidiaan

-XTarget now inherits pSpawnType
 this means that you can now do stuff like:
 /echo ${Me.XTarget[1].PctHPs}
 [MQ2] 93
 /echo ${Me.XTarget[8].Level}
 [MQ2] 16
 NOTE: max XTarget is 10... I dont think doing /echo ${Me.XTarget[11].Level} will turn out good for anyone...

 Please update ALL macros that targets mobs around you *when fighting* to check their HP to use XTarget[x].PctHPs instead.
 HINT: This is not a suggestion, its a very strong recommendation/borderline order.
 The reason for this is that:
 1. Targeting multiple mobs over and over just to check their HP, SLAMS the eq servers with targetpackets.
 2. It is BAD practice and it slows down YOUR macro, as well as the eq servers.
 3. For your own good, detecting botters are extremely easy by just watching how your character targets.
    no "real" player will target 50 mobs around him in a couple seconds, just to select the one with the lowest HP.

04 Jan 2014 by eqmule
-Added ActiveDisc to the Character TLO, it returns a pSpellType if a discipline is active. (otherwise NULL)

 usage: /if (${Me.ActiveDisc.ID}) {
			/echo Yes I am using a Discipline, and its ${Me.ActiveDisc.Name}, the spell id is ${Me.ActiveDisc.ID}
		}
 
02 Jan 2014 by eqmule

								HAPPY NEW YEAR!!!
We have had a good 2013, I expect to add some exciting new things as well as continue
work on updating and making MQ2 better and better this year.
Stay tuned, and thank you for all of your support!

-This is NOT a critical update (no need to update unless you really need the following:)
-Added GetCurrencyIDByName
-Added new Character TLO Member AltCurrency which returns a pIntType
 usage: /echo ${Me.AltCurrency[Marks of Valor]}
        /echo ${Me.AltCurrency[31]}
 Cred: desgn
-Added ZoneFlags to the pZoneType TLO, it returns a pIntType
-Added Category and Subcategory Members to the Spell TLO, they return pStringType
-Fixed a CTD in ${DisplayItem.StackSize}
-Added delete functionality to the /ini command
 usage: NULL required: http://www.macroquest2.com/phpBB3/viewtopic.php?t=12574&highlight=delete
       no NULL needed: http://www.macroquest2.com/phpBB3/viewtopic.php?f=28&t=18467

 Both approaches are valid and will work for backward compatability.

15 Dec 2013 by eqmule
-This is NOT a critical update (no need to update unless you really need the following:)
 I just added FindItemByID and renamed FindItem to FindItemByName
-Updated ${Mercenary.State} to return "NOMERC" if you dont have a merc.

-There is a /while command in right now (has been for a while -pun intended)
 I just wasnt ready to announce it earlier, look, this is extremely beta.
 IF you are gonna try it, you cannot expect it to work perfectly
 I basically only tried:
 /while (${Target.ID}) {
	/delay 1s <--- IMPORTANT
	/echo Hi there we have a target
 }
 You can NOT do:
 /while (something) /echo hi there
 
 right now it NEEDS the {} enclosure...
 and please unless you want your cpu to freak out... use a "/delay something" within that closure...
 see my example above (the <-- IMPORTANT)

11 Dec 2013 by eqmule
-Updated for patch
-Updated AltAdvManager::GetAltAbility with second parameter, I dont know what it is yet, rank? level?
-Fix for SpawnInfo->Trader and SpawnInfo->Buyer

06 Dec 2013 by eqmule
-Fixed void CTabWnd::SetPage(int,bool,bool);
(this means aapurchase and the likes works again...)
your're welcome...

05 Dec 2013 by eqmule
-Updated for patch

27 Nov 2013 by SwiftyMUSE
-Added AAPointsAssigned to Me TLO

16 Nov 2013 by EqMule
-Fix for ${Target.AggroHolder} it now properly return Pets and Mercenary SpawnTypes as well as Players.
 There is still some work to do on this TLO, for example it wont return
 yourself, this is not intentional, its on my todo list.

-Added support for /itemnotify with bags closed for bank and shared bank as well.

-Fixed a bug where if you sent a /itemnotify in <pack> <slot> leftmouseup 
 and you had the item on a hotbutton, instead of picking it up, it would activate it.
 This means that from now on, if you issue a /itemnotify leftmouseup command... you can be 100% sure
 it WILL pick up the item, not activate it...

14 Nov 2013 by EqMule
-Updated for patch
-"/itemnotify in" changed to work even if bags are closed.
 example: /itemnotify in pack1 1 leftmouseup ( Will pick up the item in pack1 slot 1 even if the bag is closed...)

 Note: that this is pretty much untested right now, let me know of any issues.

10 Nov 2013 by SwiftyMUSE
- added MaxLevel to Spell TLO
  the purpose was to allow autobot to get the max mezz level automatically
  and avoid hardcoding it in the macro itself.

07 Nov 2013 by EqMule
-Fix for Contents.Power
-Added a manifest to MacroQuest2.exe so it will requireAdmin automatically.
-Updated all visual studio vcxproj files to use the v110xp toolset.

its time for you guys to update to vs2012 sp3 or newer if you want to use the vs2012 .sln
For the rest of you, this shouldnt have an impact, just use old MacroQuest2.sln

as for the strcpy_s error, this is intentional, upgrade your visual studio to a version released after 2006.
you cannot use vs 6.0 anymore (unless you change them all back to strcpy)

06 Nov 2013 by EqMule
-Updated for patch
- Changed top #turbo to 80, still defaults to 20
-Brought back an old friend from the dead... /click left door
 You do not *HAVE* to face the door to "click" it but I still recommend that you do, your char doesn't need the attention...
Usage:
Sub OpenDoor
:retrydoortarget
	/doortarget DOOR1
	/delay 1
	/if (!${Switch.ID}) {
		/goto :retrydoortarget
	}
	/face door nolook
	/delay 1
:retryopendoor
	/if (!${Switch.Open}) {
		/click left door
		/delay 1s
		/goto :retryopendoor
	}
/return

29 Oct 2013 by EqMule
-Cast item works on items in bags now if you have VoA or higher expansion.
cred to desgn for code/suggestion

26 Oct 2013 by EqMule
-Added a new member to the Target TLO:
${Target.AggroHolder} it returns a pSpawnType of whoever your target is most angry with and currently attacking, 
i.e they guy that has the most aggro.
This can be used for ANY Target, you dont even have to have aggro yourself or even be in group with them.
You can run by someone fighting, select their target and this will return whoever its most angry with...
/echo ${Target.AggroHolder}
[MQ2] EqMule

***OK THE NEXT FIX "might" break some macros, BUT, this is how it is meant to work for consistency, so... deal with it please.***
-Fixed ${Group.Member[<thename>].PctAggro and ${Group.Member[x].PctAggro
/echo ${Group.Member[eqmule].Index}
[MQ2] 3			<-- im groupmember 3
/echo ${Group.Member[3].Name}
[MQ2] Eqmule	<-- see?
/echo ${Group.Member[3].PctAggro	<-- it works with the number
[MQ2] 54		<-- my aggro
/echo ${Group.Member[Eqmule].PctAggro	<-- as well as the name
[MQ2] 54		<-- my aggro

23 Oct 2013 by EqMule
-NOTE TO: Macroauthors, Macro breaking CHANGE!

 Look, to prepare for a PctAggro fix, I needed to make a change to how ${Group.Member[<TheName>]} works
 This will most likely BREAK some people macros
 BUT it is going to be consistant with how other TLO's work that deal with Names and so on.
 so in the end you will thank me for making this change.
 From Now On: ${Group.Member[<TheName>} returns a pGroupMemberType NOT a pIntType
 SO IF you need the Index of a GroupMember, I have added a new member called: Index
 Example of how it worked BEFORE THIS PATCH:
 /echo ${Group.Member[${Me.Name}]}
 [MQ2] 0
 Example of how it works AFTER THIS PATCH:
 /echo ${Group.Member[${Me.Name}]}
 [MQ2] Soandso
 BECAUSE the new type is a pGroupMemberType, it also inherits pSpawnType which is why you can also do:
 /echo ${Group.Member[${Me.Name}].Class}
 [MQ2] Wizard
 I hope you all can see the benefit of being able to directly access the pSpawnType in this way...
 But, to get back to the index:
 To actually get the index do a:
 /echo ${Group.Member[${Me.Name}].Index}
 [MQ2] 0

 We good?

21 Oct 2013 by EqMule
-Fixed ${Pet.Body.ID} and ${Mercenary.Body.ID} crashes (when no pet/mercenary was up)

20 Oct 2013 by EqMule
-Added Prestige to the Item TLO:
usage: /echo ${Cursor.Prestige} returns a pBoolType TRUE if its a Prestige item otherwise FALSE

19 Oct 2013 by EqMule
-Added Subscription to the Character TLO:
usage: /echo ${Me.Subscription} returns a pStringType "UNKNOWN","FREE","SILVER" or "GOLD"

15 Oct 2013 by EqMule
-Added EnduranceCost to the Spell TLO:
usage: /echo ${Spell[Malarian Mantle].EnduranceCost} returns a pIntType
-Added PctPower to Item TLO:
usage /echo ${Me.Inventory[powersource].PctPower} returns a pFloatType

14 Oct 2013 by EqMule
-Added 2 new Members to the Character TLO:
${Me.PctMercAAExp} which returns a float of the current percent of exp your mercenary has.
and
${Me.MercAAExp} which returns the actual pIntType

13 Oct 2013 by EqMule
-Fix For macros not loading...

13 Oct 2013 by EqMule
-Fix for ${Group.Member[x].Pet}

12 Oct 2013 by EqMule
-Added Support for CustomPlugins.ini
 it only have 2 sections and in the Macroquest Section only DebugSpewToFile is valid
 in the Plugins section you can add as many plugins as u like...
 /plugin unload on a custom plugin will unload it (as it should), but it will NOT write the change to the CustomPlugins.ini.
 That behaviour is by design. If you dont want a plugin to be loaded, you should manually remove it from the list.
 Example of what my CustomPlugins.ini looks like:
 [MacroQuest]
 DebugSpewToFile=1

 [Plugins]
 mq2AutoLogin=mq2AutoLogin

12 Oct 2013 by EqMule
-Fix for a crash in the "Clearing A Path" instance in Dead Hills
 this will most likely fix other instance crashes as well in the new zones.
 however i couldnt log in game to test, so report in bugs forum if u still crash
 when zoning in.

12 Oct 2013 by EqMule
-Fix for ${Me.Pet.Following} and ${Me.Mercenary.Following}
-Todo: Fix ${Me.Inventory[powersource].Power}

11 Oct 2013 by EqMule
-Removed PetTarget and PetCombat
-Added new TLO members for ${Me.Pet}
- Buff		example: /echo ${Me.Pet.Buff[1]} returns a pSpellType
			example: /echo ${Me.Pet.Buff[Spirit of Wolf]} returns a pIntType (The slot the buff is in)
- Combat	example: /echo ${Me.Pet.Combat} returns a pBoolType TRUE or FALSE (on/off)
- GHold		example: /echo ${Me.Pet.GHold} returns a pBoolType TRUE or FALSE (on/off)
- Hold		example: /echo ${Me.Pet.Hold} returns a pBoolType TRUE or FALSE (on/off)
- ReGroup	example: /echo ${Me.Pet.ReGroup} returns a pBoolType TRUE or FALSE (on/off)
- Stance	example: /echo ${Me.Pet.Stance} returns a pStringType "FOLLOW" or "GUARD"
- Stop		example: /echo ${Me.Pet.Stop} returns a pBoolType TRUE or FALSE (on/off)
- Target	example: /echo ${Me.Pet.Target} returns a pSpawnType of the pets current target
- Taunt		example: /echo ${Me.Pet.Taunt} returns a pBoolType TRUE or FALSE (on/off)

10 Oct 2013 by EqMule
-Updated for patch
-Added new TLO ${Mercenary}
It returns a SpawnType so you have access to all spawnmembers.
As well as these four new ones:
${Mercenary.State} (stringtype) which returns strings: "DEAD" "SUSPENDED" "ACTIVE" or "UNKNOWN";
${Mercenary.StateID} (int) which returns the state as a number (mostly good for debugging)
${Mercenary.Stance} (stringtype) which return the Stance as a string
${Mercenary.AAPoints} (int) returns how many unspent mercenary AA you have.
I Plan to add more stuff later if needed. Those are the most useful for now...

09 Oct 2013 by EqMule
-Fix for Bank and SharedBank members in CHARINFO struct
(thanks to Drakhhen for making me aware of this bug)

08 Oct 2013 by EqMule
- Updated for Oct 7-8 2013 patch
- Shared Bank now has 4 slots
- I will add a TLO for the new mercenary AA
 but I need more time to look into it, unless someone beats me to it.
 For now use the UI...
- Added a couple new TLO's
 /echo ${Me.PetTarget}
 will return the spawn your pet has targeted.
 so you can do /echo ${Me.PetTarget.ID} and so on to get more info out... 
- /echo ${Me.PetCombat}
 is the pet attacking something? 
 returns TRUE or FALSE 

Im pretty sure these 2 can use some more work, but should work in most situations I think...

22 Sep 2013 by EqMule
- Added Me.ZoneBound which returns Zone information for the zone you are bound in
  Usage:
	/if (${Zone.ID}==${Me.ZoneBound.ID}) {
		/echo crap im back at bindpoint, did I die?
	}
18 Sep 2013 by EqMule
- Updated for patch
21 Aug 2013 by EqMule
- Updated for patch
18 July 2013 by EqMule
- Added support for /useitem
  Example: /useitem ${FindItem[=worn totem].ItemSlot} ${FindItem[=worn totem].ItemSlot2}
  Note: you need VOA expansion or newer for /useitem to work, its a soe, not an mq2 command
- Fixed listselect *
	Example: /notify MMTW_MerchantWnd SubtypeListBox listselect 10
			 Will select the Tier V Healer listitem in the Mercenary Merchant Window.
	
	*listselect wasnt able to actually "select" items, it only "highlighted" them prior to this fix.
17 July 2013 by EqMule
- Added comboselect*
	Example: /notify MMTW_MerchantWnd TypeComboBox comboselect 2
			 Will select Journeyman Mercenaries in the Mercenary Merchant Window.
	
	*listselect still works when you just need to "set" an item in a combobox
	but when you want it to actually do the "select" use comboselect.

16 July 2013 by EqMule
- Updated for Jul 16 patch
- Added Item.Damage (thanks to nod77)
- Added new TLO GetCurSel (thanks to Dewey2461) see http://www.macroquest2.com/phpBB3/viewtopic.php?f=30&t=18947
- report bugs to me on irc or on the forum

22 June 2013 by ieatacid
- Fixed window.Enabled

20 June 2013 by EqMule, ieatacid
- Updated for Jun 19th patch

2 June 2013 by ieatacid
- MacroQuest.GameState now returns 'PRECHARSELECT' when applicable

17 May 2013 by EqMule, ieatacid
- Updated for May 14th patch

21 April 2013 by ieatacid
- MQ2Map fixed

21 April 2013 by ieatacid, EqMule
- Updated for April 17th patch

21 March 2013 by ieatacid
- Fixed keybind issues (?)

16 March 2013 by ieatacid
- Updated for March 13th/14th patch

16 February 2013 by ieatacid
- Updated for Feb. 13th/14th patch

20 January 2013 by ieatacid
- Fixed _CXWND.pParentWindow crash
- Fixed MQ2ItemDisplay crash

19 January 2013 by ieatacid
- Fixed MQ2ItemDisplay
- Fix corpse crashes
- Fixed a couple inventory struct members that were off -- item.stack and some others should work correctly now
- Fixed Me.Pet

18 January 2013 by ieatacid
- Updated for January 16/17 patch

4 January 2013 by ieatacid
- Fixed _ITEMINFO.Clairvoyance
- Fixed HasExpansion function

24 December 2012 by ieatacid
- MQ2ItemDisplay: fixed duplicate spell data being displayed

13 December 2012 by ieatacid
- Updated for December 12th patch
- FIXED OLD COMPILER WARNINGS

9 December 2012 by ieatacid
- Added ability to check if your account has a specific expansion enabled
... bool character.HaveExpansion[n]: Check if you have an expansion by number
... bool character.HaveExpansion[name]: Check if you have an expansion by name (full name not abbreviation)
... Added function for checking expansion availability. See HasExpansion function in MQ2Utilities.cpp for more info
- Added access to aggro data
... int character.PctAggro: Your aggro percentage
... int character.SecondaryPctAggro: Secondary aggro percentage
... spawn character.SecondaryAggroPlayer: spawninfo for secondary aggro player
... spawn character.AggroLock: spawninfo for aggro lock player
... int target.PctAggro: target's aggro percentage on you (same as character.PctAggro)
... int target.SecondaryPctAggro: target's secondary aggro percent (same as character.SecondaryPctAggro)
... spawn target.SecondaryAggroPlayer: spawninfo for target's secondary aggro player (same as character.SecondaryAggroPlayer)
... int groupmember.PctAggro: group member's aggro percentage
... int xtarget.PctAggro: xtarget's aggro percentage

3 December 2012 by ieatacid
- Fixed MQ2Bzsrch.  bazaaritem.Value has been removed because it's no longer sent with the item data

29 November 2012 by ieatacid
- Fixed alternate ability bug
- Fixed Me.CombatState
- MQ2Bzsrch is still broken, don't load it

28 November 2012 by ieatacid
- Updated for today's patch

23 November 2012 by ieatacid
- Fixed MQ2FPS (it once again stops rendering)

15 November 2012 by ieatacid
- Fixed custom chat channel join/leave messages not firing

12 November 2012 by ieatacid
- Fixed UI crashes

10 November 2012 by ieatacid
- Fixed alt ability bug

9 November 2012 by ieatacid
- Updated for November 7th patch
- Due to the introduction of ASLR into the client, offset names in eqgame.h have been changed as it was the easiest route to take in adapting the code base
- A function has been added to MQ2Inlines.h for plugins that need to adjust their own offsets for ASLR: DWORD FixOffset(DWORD nOffset);
... It takes the offset as a parameter and returns the recalculated offset

18 September 2012 by ieatacid
- Updated for patch on the 16th

25 September 2012 by ieatacid
- Updated for patch

19 September 2012 by ieatacid
- Updated for patch

16 August 2012 by ieatacid
- Updated for patch

19 July 2012 by dkaa, ieatacid
- Updated for patch

27 June 2012 by ieatacid
- Updated for patch

13 April 2012 by ieatacid
- Updated for patch

31a March 2012 by dkaa
-- Fixed DeleteAll, which was crashing MQ2Tracking...

31 March 2012 by dkaa
-- Fixed MyTradeReady, etc
-- Fixed various window crashes
-- Broke all the plugins that create their own window.  While consolidating some code, I ran into the problem that Show is both member data and function.  Do the data member changed to dShow, which means plugins like MQ2BagWnd have to change too.

23 March 2012 by ieatacid, dkaa
- Updated for March 22nd patch
- Added mapfilter TargetPath
... when enabled, right-clicking a spawn on the map will make it your target and draw a path to it on the map and in the world
... off by default

03 February 2012 by dkaa
- Kill launchpad if we are injected.  Launchpad is snooping into all processes.

15 January 2012 by dkaa
- Updated to fix /lootall

17 December 2011 by ieatacid
- Updated for today's patch

15 December 2011 by ieatacid
- Fixed spell manager crash

14 December 2011 by ieatacid
- Updated for today's patch

23 November 2011 by ieatacid
- Fixed _EQINVSLOTWND struct
- Added Me.GemTimer to retrieve the refresh time on spell gems, returns ticks type

18 November 2011 by ieatacid
- Updated for November 15th patch

11 October 2011 by ieatacid
- Fixed Me.TributeTimer

15 September 2011 by ieatacid
- Updated for today's patch

19 August 2011 by ieatacid
- Fixed some campfire stuff

30 June 2011 by ieatacid, dkaa
- Updated for today's patch

28 April 2011 by dkaa
- updated for the patch

20 April 2011 by dkaa
- fix for XTarget -- thanks, drkrain

19 April 2011 by dkaa
- added Me.SkillCap

14 April 2011 by ieatacid
- Updated for April 13th patch

6 April 2011 by ieatacid
- Added Me.MercenaryStance -- returns current active mercenary stance as a string, default is NULL

23 March 2011 by dkaa
- Fixed GetSTMLText -- you need the new eqbcs
- Fixed SetSTMLText -- you need the new eqbcs
- Fixed AppendSTMLText -- you need the new eqbcs
- Added a constant for the chat font offset so the /bcfont will work again
- Added the class CXStr &  CXStr::operator=(class CXStr const &) offset.
- This is all brainiac's fault.

17 March 2011 by dkaa
-  Jaysus, a patch on Paddy's day.

9 March 2011 by ieatacid
- Updated for today's patch

5 March 2011 by dkaa
- Fixed window.Enabled

19 February 2011 by ieatacid
- Me.Aura now returns the effect name as a string instead of a spell type.  If you need access to the spell data, look it up using the Spell TLO

17 February 2011 by ieatacid
- Updated for today's patch

15 February 2011 by dkaa
- fixed NoDrop again

13 February 2011 by ieatacid
- Fixed item.NoDrop
- Me.Aura now returns the name of the effect in the aura window if it can't find the matching spell
- _FELLOWSHIPINFO fix (thanks, Drakhhen)
- Fixed CListWnd::DeleteAll function offset (thanks, brainiac)

12 February 2011 by ieatacid, dkaa
- Updated for February 9th and 11th patches

16 January 2011 by dkaa
- Fixed IsNamed for some of the newer zone.  Thanks, el_nene.

16 January 2011 by ieatacid
- Fixed spawn.Levitate
- Fixed Me.FreeInventory

13 January 2011 by ieatacid
- Updated for today's patch

8 December 2010 by ieatacid
- Updated for today's patch

7 December 2010 by ieatacid
- Fixed "/click left" crash

4 December 2010 by ieatacid
- Added Me.Haste which reports total haste as it appears in the stats tab of the inventory window
- Changed EQ_Character::DoCombatAbility to return bool instead of void, as it is in the client

16 November 2010 by ieatacid
- Fixed for Me.FreeInventory

10 November 2010 by ieatacid
- Updated for today's patch

9 November 2010 by ieatacid
- Fixed /lootall crash

5 November 2010 by dkaa
- Fixed RightClickedOnPlayer
- Fixed item.Stacks, item.FreeStacks, and item.StackCount

1 November 2010 by ieatacid
- Fixed GetFullZone and GetShortZone crashes

29 October 2010 by dkaa
- Fixed SelectedItem and some crashes

26 October 2010 by ieatacid
- Updated for today's patch

23 October 2010 by dkaa
- Fixed the loot window and looting

22 October 2010 by dkaa
- Fixed the VC6 compile issue.
- Fixed some crashes.
- Fixed FindItem so it returns the correct slot.

21 October 2010 by ieatacid, dkaa
- Updated for today's patch
- Bug fixes and code changes for the October 16th patch

16 October 2010 by ieatacid, dkaa
- Updated for October 12th patch

15 September 2010 by ieatacid, dkaa
- Updated for today's patch

8 September 2010 by ieatacid, dkaa
- Updated for today's patch

18 August 2010 by ieatacid
- Updated for today's patch

29 July 2010 by dkaa
- Fixed a problem with Dar.  Thanks, Minymezz

28 July 2010 by ieatacid
- Updated for today's patch
- Adjusted /doability to look for your abilities in a similar way the client does, further eliminating it relying on abilities being mapped to action window buttons

14 July 2010 by ieatacid, dkaa
- Updated for today's patch

9 June 2010 by ieatacid
- Updated for today's patch

13 May 2010 by dkaa
- made the chat window history a constant to promote harmony

13 May 2010 by ieatacid
- Updated for today's patch
- Fixed Me.Dar and Me.Buff.Dar

12 May 2010 by ieatacid
- Updated for today's patch

10 May 2010 by ieatacid
- Fixed the 'listselect' window notification so you no longer need to 'leftmouse' and 'leftmouseup' after. Macros will need to be adjusted accordingly

14 April 2010 by ieatacid
- Updated for today's patch

10 March 2010 by ieatacid
- Updated for today's patch

13 January 2010 by ieatacid
- Updated for today's patch

7 January 2010 by dkaa
- Fixed the buff count to 30, song count to 20

24 December 2009 by ieatacid
- Added Me.XTarget.  See wiki for details: http://www.macroquest2.com/wiki/index.php/DataType:xtarget

18 December 2009 by SwiftyMUSE
- Updated for today's patch

15 December 2009 by SwiftyMUSE
- Updated for today's patch

14 December 2009 by dkaa
- Fix for AltAblity and Underfoot

8 December 2009 by ieatacid, SwiftyMUSE
- Updated for today's patch

19 November 2009 by ieatacid
- Updated for today's patch

18 November 2009 by dkaa
- added npccorpse and pccorpse to the spawn search filters

14 November 2009 by ieatacid
- Fix for EQMERCHWINDOW struct which will fix various things that reference it

14 November 2009 by dkaa
- Fix for labels -- added CLABELWND which is not, in fact, a CSIDLWND

13 November 2009 by dkaa
- Fix for inventory problems (corrected InvSlotWnd)

12 November 2009 by ieatacid, dkaa, SwiftyMUSE
- Updated for November 11th patch

21 October 2009 by ieatacid
- Updated for today's patch

8 October 2009 by ieatacid
- Updated for today's patch

21 September 2009 by ieatacid
- FindItemCount TLO now searches for augs on items

15 September 2009 by SwiftyMUSE
- Updated for today's patch

6 September 2009 by dkaa
- added el_nene's FromData changes

6 September 2009 by ieatacid
- Added spawn.Following which returns the spawn that a player is /following, or your pet's target

31 August 2009 by ieatacid
- Fixed _SPELL struct that changed in July
- Changed GAMESTATE_PRECHARSELECT from '6' to '-1'

19 August 2009 by ieatacid
- Updated offsets for today's patch

17 August 2009 by ieatacid
- Mouse_Aux3, Mouse_Aux4, Mouse_Aux5 added to dikeys.h

16 August 2009 by ieatacid
- Added mouse buttons to dikeys.h (Mouse_Mid, Mouse_Aux1, Mouse_Aux2).  This should let you /bind them now and eliminate associated crashes

14 August 2009 by pms
- fix for shownames
  http://www.macroquest2.com/phpBB2/viewtopic.php?t=16365

14 August 2009 by brainiac, dkaa
- Updated for the 08/12 patch

15 July 2009 by SwiftyMUSE
- Updated for today's patch

14 July 2009 by SwiftyMUSE
- Changed NUM_SPELL_GEMS to reflect the additional 2 added by the devs.

3 July 2009 by ieatacid
- Fixed /loadspells and other functions that rely on the _SPELLFAVORITE struct
- Updated MQ2ItemDisplay -- it now shows our extra item info when the modified/unmodified button is pressed (thanks pms for the idea)

29 June 2009 by ieatacid
- gGameState now gets set correctly when camping to desktop or server-select screen

24 June 2009 by ieatacid
- Reverted changes to CleanUI detour to fix MQ2ChatWnd crash when reloading the UI
- Changed tooltip handling in MQItemdisplay to work more efficiently and fix a bug with the left ear slot

24 June 2009 by SwiftyMUSE
- Updated for today's patch

21 June 2009 by ieatacid
- Fixed suffix display bug in captions (the error was in _SPAWNINFO)

20 June 2009 by SwiftyMUSE
- Backed out bug fix for MQ captions.
- Generate correct gGameState when camping (server/desktop).  This should fix random crashes in plugins when they think they are still "INGAME" but are really at server select screen.

18 June 2009 by SwiftyMUSE, ieatacid
- Updated for today's patch
- Added NUM_BUFF_SLOTS to handle the everchanging number of buffs in the target and pet windows.

17 June 2009 by SwiftyMUSE
- Added the command history functionality to MQ2ChatWnd (thanks PMS)

15 June 2009 by dkaa
- Fixed bug NoDrop on items on FV and other special servers

15 June 2009 by SwiftyMUSE
- Fixed bug with flashing MQ captions.
- Fixed bug with tooltips.  If you had a clicky item equipped in the left ear, the target window (and possibly others) would show tooltips baseed on "item name(ready)" instead of "buff name (time remaining)".
- Added filtering of macro ended messages.
- Added additional functionality to MQ2ChatWnd (thanks PMS)
   The window will redraw right away when you reload your UI in game, rather than waiting for the first text output request to recreate itself. 
   AutoScroll - on by default/normal behavior 
   NoCharSelect - off by default/normal behavior 
   SaveByChar - on by default/normal behavior 

12 June 2009 by SwiftyMUSE
- Updated for today's patch

11 June 2009 by ieatacid
- Fixed /unload crash on Windows 7 (and Vista?)

11 June 2009 by SwiftyMUSE, dkaa
- Fixed target.buff

10 June 2009 by ieatacid, SwiftyMUSE
- Updated for today's patch

21 May 2009 by SwiftyMUSE
- Updated for today's patch

15 May 2009 by ieatacid, dkaa
- Fixed guild struct and related functions
- Fixed pet window struct
- Removed MAX_GUILDS as it is no longer used

14 May 2009 by SwiftyMUSE
- Updated for today's patch

6 May 2009 by ieatacid
- Added spawn.Owner which returns a spawn type for a mercenary's owner

26 April 2009 by ieatacid
- Fixed group role issues

08 April 2009 by ieatacid
- TOTAL_SPELL_COUNT fix

07 April 2009 by SwiftyMUSE, dkaa, ieatacid
- Updated for today's patch

29 March 2009 by ieatacid
- Added Me.Mercenary which returns one of the following: SUSPEND, ACTIVE, NULL, UNKNOWN

21 March 2009 by ieatacid
- Me.CombatAbilityTimer and Me.CombatAbilityReady should now function correctly

19 March 2009 by SwiftyMUSE
- Updated for today's patch

15 March 2009 by ieatacid
- Fix for active leadership abilities
- Fix for GetCombatAbilityTimer crash (dkaa)

12 March 2009 by ieatacid, SwiftyMUSE
- Updated for today's patch

09 March 2009 by SwiftyMUSE
- Fixed aura (by name).  You can determine if an aura is active with Me.Aura[#aura name effect].ID
- Fix for buff stacking issue
- Cleaned up merc names for Group.Member[#]

12 February 2009 by dkaa, ieatacid, SwiftyMUSE
- Fixed pet buff window information/stackspet
- Fixed NPCCorpse mapfilter toggle

12 February 2009 by ieatacid, SwiftyMUSE
- Updated for the patch on the 11th

9 February 2009 by SwiftyMUSE
- Added exact match option to spawn searchs (use a "=" immediately preceeding the name being searched for)
- Updated named mob identification.  Named mobs will not exist in non-combat zones and warders, familiars, etc. have been demoted from their named status.
- Added /mapfilter option for named spawns (will toggle between named/normal npcs when npc filtering is active)
- Updated /mapfilter corpse as a master toggle for PC/NPC corpses.  When active, you can toggle PC/NPC filtering using PCCorpse/NPCCorpse respectively.
- Added Faycites, Chronobines as additional alternate currencies

31 January 2009 by dkaa
- added "targetable" as a spawn search modifier

20 January 2009 by ieatacid, dkaa
- Updated for today's patch

18 January 2009 by ieatacid
- Adjusted spawn types for banners.  The client lists the following races as banners: 500, 553-557, 586

17 January 2009 by ieatacid
- Added "/mqclear" command to MQ2ChatWnd which, you guessed it, clears the MQ2 chat window.  This does it the right way and removes all text from the window, unlike some plugins I've seen that just add 11ty new lines (\n) to the chat window
- Fixed "/setautorun".  It was saving incorrectly so AutoRun ini entries would never be processed (thanks pms)
- The "/dosocial" command should now work properly

11 January 2009 by ieatacid, SwiftyMUSE
- Events will once again trigger on "You have entered <zone name>."
- Completed formatting corrections for using spaces vs. tabs
- Corrected bug with spawnsearch.  Spawn[id 0] WILL NO LONGER return the same values as ${Me}.  You have been warned.
- Corrected spell stacking bug with some new spells (.Stacks/.WillStack)

29 December 2008 by dkaa
- added params to the /exec command (thanks three-p-o)

11 December 2008 by dkaa
- fixed a bug in the pet window with BuffFadeETA
- turned of macro error logging by default because it causes crashes if the log file is unwriteable

11 December 2008 by SwiftyMUSE
- updated for today's patch

10 December 2008 by SwiftyMUSE, ieatacid, dkaa
- updated for today's patch

10 December 2008 by dkaa
- Macro errors are now logged to a file

29 November 2008 by ieatacid
- Removed window manager drawing of the cursor on each pulse while in screen mode 3 (UI hidden) -- not needed since EQ switched to using Windows' cursor

05 November 2008 by ieatacid
- Fixed caption crash that happened on some untargetables
- Added "Flyer" spawn type for spawns that appear in some zones with NaN location data, which will filter them from NPC spawns
- Fixed Me.Aura bug when passing a number to it

03 November 2008 by dkaa
- added Triple Attack to skills.h

29 October 2008 by SwiftyMUSE
- Updated for today's patch

27 October 2008 by ieatacid
- Removed BuffUpdate from the target type. It's no longer cleared when you switch/release targets and, as such, serves no real purpose

22 October 2008 by ieatacid
- Added mercenary as a spawn type and map filter option
- Added bool mercenary to groupmember type
- Me.Aura now can now receive an index to access more than one aura (no index defaults to the first aura)

21 October 2008 by SwiftyMUSE
- Updated for October 21st patch

19 October 2008 by dkaa
- fixed the problem with the first line of macro not being run if /macro 
    was invoke within a macro.

17 October 2008 by SwiftyMUSE
- Added Spawn.Loc and .LocYX.  Loc is a float formatted string, LocYX is an int formatted string.
- Display permanent buff timers as "Perm" not "-0:18"
- Misc source cleanup

12 October 2008 by ieatacid
- Added BuffDuration to target type. It takes the buff name or number as a parameter and returns a ticks type.
- Added to Group TLO: string MainTank, string MainAssist, string Puller
- Added to groupmember type: bool MainTank, bool MainAssist, bool Puller

11 October 2008 by SwiftyMUSE
- Update mappable commands with all correct values, looks like it was not done in initial patch
- Update for Me.State.  If you are on a mount it will return "MOUNT" instead of continuing on and returning "STAND"

11 October 2008 by dkaa
- Fix for mappable commands -- thanks, brainiac
- Fix for class type 71, merc liaison.

10 October 2008 by dkaa
- Fix for VC6 compile problems.

09 October 2008 by ieatacid
- Changed target TLO. It now uses the new TargetType which inherits the spawn type.  The TargetType contains the following members:
   Buff (access to spell type): returns the target's spell by index (${Target.Buff[n]}) or name (${Target.Buff[name]}).  If no index is given (${Target.Buff}) it returns the first spell name or "NULL" if the target has no buffs
   BuffCount: returns the number of buffs on the target
   BuffUpdate: since there's a delay between when you target a spawn and when you get their buff data, this lets you know if the buff data is available
      
09 October 2008 by ieatacid, dkaa, SwiftyMUSE
- Updated for October 7th patch
- Added spawn type members: CurrentMana, MaxMana, Current Endurance, MaxEndurance -- these behave like CurrentHPs (only updated when you target a spawn)

08 September 2008 by ieatacid
- Added Level to groupmember type

07 September 2008 by SwiftyMUSE, ieatacid
- Fixed Group.Member[x].Name and .Leader 

06 September 2008 by SwiftyMUSE
- Fixed Group.Member[x].Name

05 September 2008 by SwiftyMUSE
- Fixes for group CTD issues
- Added Group.GroupSize back in... it's in the html manual but wasn't in the source

05 September 2008 by SwiftyMUSE, dkaa
- Fix for v6 compiles

05 September 2008 by ieatacid, SwiftyMUSE, dkaa
- Updated for today's patch

21 August 2008 by dkaa
- Add Tradeskills to TLO Item courtesy of brainiac

20 August 2008 by ieatacid
- Added Counters to the character type (total number of detrimental counters you have) and Counter to the buff type (counters per buff)

11 August 2008 by ieatacid
- Updated for today's patch

17 July 2008 by ieatacid, SwiftyMUSE
- Updated for today's patch
- Added a bunch of stat bonus stuff to the character type (differentiation).  See this thread for more info: http://macroquest2.com/phpBB2/viewtopic.php?t=15646

14 July 2008 by ieatacid
- Added "PCCorpse" map filter to MQ2Map, "Corpse" filter now just works on NPC corpses. Default color is the same as default NPC corpse color.

14 July 2008 by dkaa
- Fixed the pet info wnd struct

9 July 2008 by ieatacid, SwiftyMUSE
- Updated for today's patch

19 June 2008 by dkaa
- added augs to item TLO -- thanks dewey2461

19 June 2008 by dkaa
- HeroicWIZ is now HeroicWIS -- thanks dewey2461

09 June 2008 by ieatacid
- Added raidmember Raid.MainAssist
- Added function EQPlayer *GetSpawnByName(char *spawnName)
- Changed some stuff that used map::SpawnByName to use GetSpawnByName (should fix other stuff)

29 May 2008 by ieatacid, dkaa, SwiftyMUSE
- Updated for today's patch

23 May 2008 by SwiftyMUSE
- Updated class descriptions (DoN Merchants / Fellowship Registrar)

22 May 2008 by SwiftyMUSE, ieatacid
- Updated for today's patch

22 May 2008 by SwiftyMUSE
- Added dead, stunned, hovering to Spawn TLO
- Fixes to getspellduration

12 May 2008 by dkaa
- Added Friends TLO

7 May 2008 by SwiftyMUSE, ieatacid
- Updated for today's patch

24 April 2008 by SwiftyMUSE, ieatacid
- Updated for today's patch

17 April 2008 by SwiftyMUSE, ieatacid, dkaa
- Updated for today's patch

1 April 2008 by ieatacid, dkaa
- Updated for today's patch

17 March 2008 by ieatacid
- Redid item tooltip timers to just use one hook.  This also allows timers to be displayed when all bag tooltips are displayed (i.e., <alt>+<mouse over> a bag)

10 March 2008 by dkaa
- Fix for #XXXXXX color processing. Thanks QuestionTheAnswers.

7 March 2008 by ieatacid
- "some dev please do a new zip and be sure it contains the new ISXEQ.NET folder, thx (Lax)"

28 February 2008 by SwiftyMUSE, ieatacid
- Updated for today's patch

7 February 2008 by ieatacid
- Fixed /buyitem and /sellitem to work with stacks of up to 100 -- includes a sanity check so you don't request a stack size from the server that's greater than what's allowed for that item (so, theoretically, you can do "/buyitem 100" on everything to always buy the max stack size of the selected item)

6 February 2008 by ieatacid, SwiftyMUSE
- Updated for today's patch

26 January 2008 by ieatacid
- Added ticks type Me.Downtime (the time left on your combat timer)
- Added to the item TLO: EnduranceRegen, HealAmount, Clairvoyance,
  DamageShieldMitigation, SpellDamage, and all the Heroic stats

21 January 2008 by dkaa
- Added a list of actor defs for ground items.

19 January 2008 by SwiftyMUSE
- Fixed /lootall command

18 January 2008 by SwiftyMUSE
- Added Macro.Paused, Spawn.StandState

17 January 2008 by ieatacid, SwiftyMUSE, dkaa
- Updated for latest patch

2 January 2008 by ieatacid
- Changed "/cast item" so that it should now work on all items

24 December 2007 by ieatacid
- Added adjustable HUD font size (off by default)
   To enable it set "UseFontSize=on" in the [MQ2HUD] section
   in MQ2HUD.ini and edit each HUD line to match this format:
      TYPE,SIZE,X,Y,RED,GREEN,BLUE,TEXT
   Example:
      LastTell=3,2,401,0,255,0,LastTell:  ${MacroQuest.LastTell}
   becomes this with a font size of 4:
      LastTell=3,4,2,401,0,255,0,LastTell:  ${MacroQuest.LastTell}
   * Valid sizes are 0-11.

17 December 2007 by dkaa
- Added brainiac's /mqfont fix

12 December 2007 by ieatacid, dkaa
- Updated for today's patch

7 December 2007 by SwiftyMUSE
- added new /lootall command
- removed rk. II/III spell handling... use exact spell names
- fixed /zonehud command and hud zone processing
- added MQ2 crash detection processing back in

5 December 2007 by ieatacid
- Updated for today's patch

25 November 2007 by ieatacid
- "/shift /click right target" will now loot all items on a corpse

20 November 2007 by SwiftyMUSE, ieatacid
- Updated for today's patch

17 November 2007 by dkaa
- fixed SPELLFAVORITE
- fixed the crappy Rk. II/III handling
- fixed a crash on zoning

14 November 2007 by ieatacid, SwiftyMUSE, dkaa
- Updated for November 13th patch

8 November 2007 by SwiftyMUSE, ieatacid
- Updated for today's patch

30 October 2007 by ieatacid, SwiftyMUSE
- Updated for today's patch

08 October 2007 by dkaa
- fixed calc where '...) - <expr>' was treated as negate instead of subtract

27 September 2007 by dkaa
- fixed /next

17 September 2007 by ieatacid
- Added Me.Fellowship
  * fellowship  type members:
      int ID: fellowship ID
      string Leader: leader's name
      string MotD: message of the day
      int Members: number of members in fellowship
      fellowshipmember Member: member info by index (1-9) or name
      ticks CampfireDuration: how much time is left on campfire
      float CampfireY: self explanatory
      float CampfireX: "
      float CampfireZ: "
      zone CampfireZone: zoneinfo for the campfire
      bool Campfire: TRUE if campfire is up, FALSE if not
      to string: TRUE or FALSE
  * fellowshipmember type members:
      zone Zone: zoneinfo for this player
      int Level: this player's level
      class Class: class info for this player
      ticks LastOn: when this player was last online
      to string: player name

7 September 2007 by ieatacid
- Updated for patch

6 September 2007 by ieatacid
- Updated for patch

15 August 2007 by ieatacid, SwiftyMUSE, dkaa
- Updated for patch(es)

25 July 2007 by ieatacid, dkaa
- Updated for today's patch

23 July 2007 by SwiftyMUSE
- Added Campfires to spawn searchs and mapfilters

16 July 2007 by dkaa
- fixed NearestSpawn to work correctly with loc

12 July 2007 by ieatacid
- Updated for Today's patch
- Wrote our own version of EQ's get_melee_range function (thanks Purple for the help with fcomp flags!).
- Added more stuff to item TLO

6 July 2007 by ieatacid, SwiftyMUSE
- Updated for July 5th patch
- Some of the text coloring was removed from MQ2ItemDisplay since EQ now colors the item name green or red if you can or can't use the item (EQ also handles this text differently now).

17 June 2007 by ieatacid
- '/click left <x> <y>' works again.  It's now possible to
  click tradeskill containers and ground spawns.  This only
  works on the actual game play environment.  It does not
  work on UI windows (there are existing commands for that)
  or anything out of the viewport area.
- Added '/click left center' to click the center of the viewport area
- Added the following to the macroquest TLO:
  * ViewportX - left edge of the viewport area
  * ViewportY - top edge of the viewport area
  * ViewportXMax - right edge of the viewport area
  * ViewportYMax - bottom edge of the viewport are
  * ViewportXCenter - center of the viewport area going from left to right
  * ViewportYCenter - center of the viewport area going from top to bottom
  * LClickedObject - successfully clicking a ground spawn, TS container,
    NPC, or PC (using '/click left center|<x> <y>') will set this to TRUE
- Removed the /mouseto command since it no longer did anything

10 June 2007 by SwiftyMUSE, dkaa
- Added clicking links with /notify.  Use /notify ChatWindow CW_ChatOutput link <link structure>
  The link structure consists of 44 characters of the link starting with the 2nd character of the item id (ie, drop the leading 0).

9 June 2007 by ieatacid
- Tell windows will now trigger events and '#chat tell'

6 June 2007 by ieatacid
- Updated for today's patch

28 May 2007 by ieatacid
- Added character TLO members Doubloons, Orux, Phosphenes and Phosphites (alternate currencies)

20 May 2007 by ieatacid
- Added item TLO members Power and MaxPower (both for power sources) and Purity

19 May 2007 by dkaa
- added a bunch more stuff to the item TLO

18 May 2007 by dkaa
- added AC, HP, STR, STA, AGI, DEX, CHA, INT, WIS, Mana for items.  thanks equser2002.

17 May 2007 by dkaa
- Fixed the chat wnd

16 May 2007 by ieatacid
- Updated for today's patch

20 April 2007 by ieatacid
- Updated for today's patch

19 April 2007 by dkaa, ieatacid, eqmule
- fix for opcode detection to restore plugin zoning functions
- outgoing messages via SendEQMessage are disabled.  this means
    /click left item, /bzsrch, and /pricecheck are not functional

18 April 2007 by ieatacid, dkaa
- Updated for today's patch
- Updated MQ2EQBugFix to stop a crash that occurs when going from character select to server select (thanks cronic).  This may only be WinEQ2-related, but it's there should you want to use it.

6 April 2007 by SwiftyMUSE
- Added Banners to spawn searchs and mapfilters
- Spell stacking changes are back...
.. Stacking of spells with themselves will occur again.  For .Stacks and .StacksPet they take
.. a new parameter [###].  This will check the duration left on the spell, if the duration left is
.. less then the parameter value the spell will show it stacks with itself.  To retain old behavior
.. use [0] for the parameter (.Stacks[0] and .StacksPet[0] retain old behavior)
.. example - .Stacks[4] will return TRUE when less then 4 ticks remain on the spell buff in question

5 April 2007 by ieatacid
- Updated for today's patch

15 March 2007 by ieatacid, dkaa
- Updated for March 14th patch

21 February 2007 by ieatacid
- Updated for today's patch

19 February 2007 by SwiftyMUSE
- Fix for campfire objects
- Fix for short buffs
- Fix for label of last target on map

17 February 2007 by ieatacid
- Fixed _SPAWNINFO.Mount

17 February 2007 by ieatacid
- Fixed item Clicky/Proc/Worn/Focus stuff not working
- Added dkaa's _EQLOOTWINDOW fix (${Corpse.Item} stuff should now work correctly)

17 February 2007 by dkaa
- changed the EQ_END_ZONE to the correct value
- changed the bag slot numbers to start at 262 from 251.  See: http://www.eqinterface.com/forums/showthread.php?p=94698&highlight=262#post94698

16 February 2007 by ieatacid, dkaa
- Updated for The Buried Sea expansion.  New "Power Source" item slot means slot changes:
 * Slots charm through waist are the same (0-20), "Power Source" is 21, 22 is ammo, 23 - 30 are inventory (bag) slots

17 January 2007 by ieatacid
- Updated for today's patch

14 January 2007 by SwiftyMUSE
- Fix for zone translocate spell information crash displaying items
- Changes to spell stacking (spells will say they stack with themselves)

12 January 2007 by ieatacid
- Fix for Me.Aura for Monk auras (spelling error on SoE's part :o)
- dkaa told me about an AuraMgr struct and how it relates to AuraInfo -.-
- Added charinfo svChromatic, svPrismatic (Charisa)

2 January 2007 by SwiftyMUSE
- Fix for npcs and objects

30 December 2006 by ieatacid
- Added DynamicZone TLO which has the following members
.. string Name
.. int Members
.. int MaxMembers
.. dzmember Member (number or string as a parameter)
.. dzmember Leader
.. to string - same as Name
- Added dzmember type, with members:
.. string Name
.. string Status - returns: Unknown, Online, Offline, In Dynamic Zone (no idea what this
   is, it's in the exe), Link Dead
.. to string - same as Name

23 December 2006 by SwiftyMUSE
- Updates for GetSpellEffectName, ShowSpellSlotInfo (differentiation, pinkfloydx33)
- Updates for Counters in datatypes (pinkfloydx33)

14 December 2006 by ieatacid
- Updated for today's patch

7 December 2006 by dkaa
- Fix for NoDrop & NoRent

6 December 2006 by ieatacid, dkaa
- Fixed for Dec 5th patch

7 November 2006 by ieatacid
- MQ2ChatWnd should now remain visible while in hover state

31 October 2006 by ieatacid
- Fix for Halloween crash

25 October 2006 by ieatacid, SwiftyMUSE
- Updated for today's patch

23 October 2006 by ieatacid
- Added Spell.MyRange.  This is YOUR actual cast range, including extended range from focus effects.

10 October 2006 by ieatacid
- Added "HOVER" for use with Me.State
- Added bool InHoverState() to MQ2Utilities.cpp

4 October 2006 by SwiftyMUSE
- Updated for today's patch

2 October 2006 by ieatacid
- Added "object" to /mapfilter. Objects are things like catapults, tents, practice dummies, etc.

27 September 2006 by ieatacid
- Updated for today's patch

23 September 2006 by dkaa, ieatacid
- fix for gbInZone, Me.FreeBuffSlots, AA-related stuff, MQ2EQIM compile errors

19 September 2006 by ieatacid
- Updated for Serpent's Spine expansion release. Many new changes - the important stuff is listed below
- Skill members SkillCapPre50, SkillCapPre65 and SkillCapPre70 were removed and replaced with int SkillCap.  This returns the skill cap based on your class and current level
- New character members:
    1) string CombatState - returns one of the following: COMBAT, DEBUFFED, COOLDOWN, ACTIVE, RESTING.  The same as the new icon in the player info window
    2) int svCorruption - character's Corruption resist
- Added Prismatic and Corruption to spell ResistType
- MQ2ItemDisplay now shows corruption resist
- "GREY" added to spawn.ConColor
- Plugin authors:
  * Skill stuff has been changed
      Lines like this:
        if(SkillDict[EQADDR_DOABILITYLIST[nSkill]]->AltTimer==2)
      Need to be changed to this:
        if(pSkillMgr->pSkill[EQADDR_DOABILITYLIST[nSkill]]->AltTimer==2)

3 September 2006 by ieatacid
- Changed the way we handle con-colors.  We now use EQ's function rather than calculate it ourselves.

30 Aug 2006 by dkaa
- incorporate change from Ceghkmv and teabag to fix the xml file stuff

28 August 2006 by ieatacid
- Changed spawninfo's pCharInfo member to 'void *pCharInfo_vtable2' since it points to vtable2 in charinfo and made changes where necessary to reflect this.
  Now things like "/itemnotify in bank1 1 leftmouseup" should work properly.
- Added spawn.Buyer

25 Aug 2006 by dkaa
- duel->dual
- aura fix for when you don't have an aura

15 August 2006 by ieatacid
- Added Me.ActiveFavorCost

5 August 2006 by Amadeus
* Added a new member to the 'string' datatype.
  1. Replace[ToReplace,ReplaceWith]
     a. This member will return a string replacing every instance of
        'ToReplace' with 'ReplaceWith'.  It will work for both strings 
        and individual characters.  IT IS CASE SENSITIVE.   
     ~ Example: echo ${Me.Name.Replace["Amadeus","Maestro"]}
                echo ${Me.Name.Replace[",","."]}  
* Added a custom 'label' that you can put in your macros -- ":OnExit".
  Anything included after that label will be called whenever an /endmacro
  command is issued.  To use this feature, the label must be at the end 
  of your 'Sub Main' function and end with a /return.  Please note that 
  this is NOT required of macros, so no macros will have to be altered 
  unless you wish to take advantage of this feature.  (See my posting
  on the messageboards for an example of how to use this.)

25 July 2006 by ieatacid
- Added leadership ability members to character type that return
  the ability level of *active* leader abilities.
  ** LAMarkNPC, LANPCHealth, LADelegateMA, LADelegateMarkNPC,
     LAInspectBuffs, LASpellAwareness, LAOffenseEnhancement,
     LAManaEnhancement, LAHealthEnhancement, LAHealthRegen,
     LAFindPathPC, LAHoTT.

20 July 2006 by dkaa
- Fix for the 7/18 patch
- Fix to the ITEMINFO size 

17 July 2006 by ieatacid
- Added spell Me.Aura (this applies to your self-aura that is shown in the aura window)

13 July 2006 by ieatacid
- Added to item type: Evolving which has the following members
      ExpPct
      ExpOn
      Level
      MaxLevel
    Example: ${FindItem[some evolving item].Evolving.ExpPct} 
- Some UI struct fixes
- /windowstate now works without screwing up the UI state

8 July 2006 by Amadeus
- Updated ISXEQ to compile a bit better with Visual Studio 2005
- Added ISXEQ project/solution file(s) for Visual Studio 2005.
  1. Double-click on "MQ2Auth.exe" (duh)
  2. Open Visual Studio 2005
  3. Click on File->Open->Project/Solution ..and select "ISXEQ-VS2005"
  4. Build All.
  5. The DLL files will be built in a directory in your primary MQ folder 
     called "ISXEQ Release Files".  Simply move all of the DLL files from
     that directory to your /InnerSpace/Extensions directory.
  ** You will get a few warnings; however, if your library/headers are set  
     up correctly and the ISXDK is installed properly, you should be able
     to compile out-of-the-box.
- Updated the VS2003 solution file ("ISXEQ") to include only ISXEQ projects
  and disable compilation of ISXEQLegacy (since it is currently broken).
- Please note that these VS2005 project files are only for ISXEQ.  If you
  still use MQ2, you can ignore this.



5 July 2006 by ieatacid
- added Me.Language (ex. ${Me.Language[1]} returns "Common Tongue"; ${Me.Language[Common Tongue]} returns 1)
- fixed zoned.cfg to load properly after zoning, also .cfg files that use zone short names

29 June 2006 by ieatacid
- added int MacroQuest.ChatChannels (returns number of channels currently joined)
- added MacroQuest.ChatChannel (ex. ${MacroQuest.ChatChannel[MQChat]} returns true if the channel "MQChat" is joined (bool); ${MacroQuest.ChatChannel[1]} returns the name of chat channel 1 (string))

28 June 2006 by SwiftyMUSE, ieatacid
- fix for 6/28 patch
- fix for gbInZone on initial load

27 June 2006 by ieatacid
- added bool Me.AutoFire

16 June 2006 by SwiftyMUSE, dkaa, ieatacid, and others...
- fix for 6/16 patch

10 June 2006 by SwiftyMUSE
- added Aura to spawn searches and mapfilter
- added spellradius to map for a second radius circle on the map

1 May 2006 by dkaa
- fix the previous fix

30 Apr 2006 by SwiftyMUSE
- added Me.TributeTimer, Me.RadiantCrystals, Me.EbonCrystals
- added Me.Shrouded, UseSkill, LoH/HT Ready (ieatacid)

20 Apr 2006 by SwiftyMUSE
- fix for isxeq compile issue

19 Apr 2006 by dkaa, SwiftyMUSE
- updated for 4/19 patch
- added spawn.IsNamed
- added personal tribute and radiant/ebon crystals to CHARINFO

31a Mar 2006 by dkaa
- fixed the VS6 build

31 Mar 2006 by dkaa
- Added stuff to item type
    Classes
    Class
    Races
    Race
    Deities
    Deity
    RequiredLevel
- Added DisplayItem TLO as item type to mq2itemdisplay
- Added /ireset to reset DisplayItem ID 

29 Mar 2006 by dkaa
- Fixed /sellitem

27 Mar 2006 by dkaa
- Fixed the CSidlScreenWnd struct

24 Mar 2006 by dkaa
- Fix the container manager struct

23 Mar 2006 by SwiftyMUSE
- Various cleanup from PoR patch
- Access to the 8 new bank slots

22 Mar 2006 by dkaa
- Added a message box for plugin load failure

16 Mar 2006 by Lax
- Various ISXEQ-related updates
- Blech updated to fix Feed reentrancy issue (not a problem in MQ2 macros, but with
  plugins it would have introduced crashes)

14 Mar 2006 by dkaa
- Added MacroQuest.Ping from ieatacid

04 Mar 2006 by Lax
- Various ISXEQ-related fixes.  Removed the &s from EzDetour to be consistent, and
  added the &s manually where required

03 Mar 2006 by dkaa
- fixed the loading screen captions
- fixed crash on right click on map on ground item

late Feb 2006 by lots of people
- stuff to get up and running after expansion
    
29 Jan 2006 by SwiftyMUSE
- Fix to spawninfo struct from merge

29 Jan 2006 by SwiftyMUSE
- Fix to re-add class based cfg file loading upon entering game
- Added global bool for telling if you are zoning or not (gbInZone)
- Added .GroupSize
- Fix to allow non-stackable items to return counts in .Stacks, .StackCount, .FreeStack
- Added LoS parameter to spawn searches

18 Jan 2006 by SwiftyMUSE
- Updated for 01/18 patch

05 Jan 2006 by dkaa
- Fixed the crash on re-entering the game

20 December 2005 by SwiftyMUSE
- Fixed to compile in VC++ 6.0

19 December 2005 by SwiftyMUSE
- Corrected offset comments in several structures
- Fixed Item.Timer issue for insta-click/instant refresh items
- Added item timers to potion belt window tooltips
- Added Item.StackSize, .Stacks, .StackCount, .FreeStack, .TimerReady
- Added class based cfg file loading upon entering game

16 December 2005 by dkaa
- Fix for Merchant.BuyPrice

15 December 2005 by SwiftyMUSE
- Fix for MaxMana, MaxEndurance

15 December 2005 by SwiftyMUSE, dkaa
- Fix for MaxHPs
- Fix for Item.timer

15 December 2005 by SwiftyMUSE
- Updated for 12/15 patch
- Fixes Item.Timer returning 0 too early
- Added Merchant.Full (thanks cronic)

13 December 2005 by SwiftyMUSE
- Fixed SWho display of primary/offhand for spawns
- Fixed blocking issue in .Stacks for heal conversion type spells
- Located more missing fields from 12/07 patch
- Added MQ2LoadingMsg to macroquest2.ini to allow you to configure 
  the MQ2 evolution in action message to be displayed or not.

12 December 2005 by SwiftyMUSE
- Fixed Me.Levitating

11 December 2005 by SwiftyMUSE
- Corrected offset comments in several structures
- Added /classhud and /zonehud commands. Automatically load [class] or [zonename] huds.
- Added SpeedMultiplier into spawninfo
- Fixed Item.Stack
- Fixed /doors command (_DOORS and _EQSWITCH structures changed). Other switches may have
  been effected and fixed with this also.

10 December 2005 by SwiftyMUSE, dkaa
- Updated for 12/07 patch
- PACTORINFO was removed, _ACTORINFO fields were merged into _SPAWNINFO
- Changed item.timer to a ticks type

5 December 2005 by SwiftyMUSE
- More cleanup of several class function declarations
- Another fix to .Stacks/.WillStack to not fail if the same slot is a blocking slot
- Added endurancecost to SPELL (thanks s0rCieR)
- Added item timer to tooltips (thanks ieatacid)

30 November 2005 by SwiftyMUSE
- Clean up of several class function declarations
- Cleanup of CombatAbilility, CombatAbilityReady and CombatAbilityTimer. They are now using
  the EQ functions. Cleanup of several functions to use EQ function GetAltAbilityIndex
  instead of accessing the charinfo structs directly.
- Fixed Me.State so it recognizes "STUN" correctly
- Fixed GetAAIndexByName, GetAAIndexByID
- Fixed Me.FreeBuffSlots to include the additional slot you get when you get either the
  "Embrace of the Keepers" or "Embrace of the Dark Reign" aa's.
- Fixed bounds issues on RequiresAbility, GetAANameByIndex, GetAAIndexByName, and GetAAIndexByID
- Fixed .Stacks/.WillStack to allow self buffs (with a healing component) to stack correctly
- Added: Spawn.Fleeing
    Currently this works with your target that is engaged in combat. If it turns to flee
    this flag is set for use in macros. It checks to see if the heading of the spawn is
    facing in a direction that is not in an arc of 120 degrees facing you.
- If you are crashing on switching toons at character select,
  you can comment out the autorun (per character) section in
  MQ2Pulse.cpp. This is only needed if you want to automatically
  process commands upon initial entering of world for a
  character. If you don't use the feature commenting it out will
  not cause any lose of functionality for you. Please post any CTD
  crash dumps to assist with locating this bug.

22 November 2005 by SwiftyMUSE
- Added Item.ItemDelay
- Config files can contain comment lines. Use ";" as the first character on the line to make it a comment.
- Updated resistadj location in _SPELL struct

18 November 2005 by SwiftyMUSE
- Fixed resists bug

18 November 2005 by dkaa
- Added TLOs DoorTarget and ItemTarget

17 November 2005 by Lax
- Separated functionality from do_ranged command for use from plugins.  Do this for any case where
  DoCommand has been used, and submit code changes.  This example has been done for you.

17 November 2005 by dkaa
- Added Cr4zyb4rd's hud extensions

16 November 2005 by SwiftyMUSE
- updated offset for 11/16 patch
- updated changes to charinfo struct for 11/16 patch

15 November 2005 by Lax
- Turned MacroQuest into swiss cheese with some more #ifdef blocks to support new ISXEQ functionality
  that allows it to run legacy MQ2 "macros"

11 November 2005 by dkaa
- remove the ability to use "fake" targets (door & items)
- added item timers to itemdisplay

01 November 2005 by dkaa
- updated offset for 11/01 patch
- /caption <list|type <value>|update #|MQCaptions <on|off>>

19 October 2005 by dkaa
- added item timers from ieatacid
- added stacks from pinkfloydx33

4 August 2005 by Lax
- Optimized stristr routine in Blech.h, resulting in a little bit of improved performance from Blech

31 Jul 2005 by Lax
- Nobody reported that Select didnt work until now, but the AddMQ2Data line is now added so it
  will work ;)

16 Jul 2005 by dkaa
- further fixes for else 

12 Jul 2005 by Lax
- Added Top-Level Object:
  * int Select[value,...]
    This replaces ${String[ x y z ].Find[ ${Stuff} ]}, like so: ${Select[${Stuff},x,y,z]}
    The result will be 0 for none, 1 for the first, 2 for the second, ad infinitum (no limit)
 
11 Jul 2005 by dkaa
- fixed the AltAbilityTimer members
- fixed else processing if there is not a "{" on the else line

05 Jul 2005 by dkaa
- fixed the AltAbilityReady and AltAbility members

04 Jul 2005 by dkaa
- prototypes for CListWnd::AddString changed (fixes mq2tracking)
- SwiftyMUSE change to XMLRead

03 Jul 2005 by dkaa
- prototypes for CSidlManager::FindScreenPieceTemplate and CComboWnd::InsertChoice changed

02 Jul 2005 by dkaa
- /aa list all should work now -- fixing AAs in progress
- CCustomWnd actually works with char * param in constructor

02 Jul 2005 by dkaa
- opcodes updated for zoning

02 Jul 2005 by dkaa
- String is still out
- fixed the AA stuff in CHARINFO
- CCustomWnd constructor now takes char * or CXStr *

26 May 2005 by Lax
- Fixed negation math operator, which was rounding the value negated

26 May 2005 by DKAA
- Plugins must have compile time later than mq2main.dll or they won't load

25 May 2005 by Amadeus
- Added Me.CombatAbilityReady and Me.CombatAbilityTimer
- Added:  /doability <combat ability>
- Added Me.Running 
- Added the command "/inote" for those running the ItemDisplay plugin,
  which is most everyone :)
- Currently AltAbilityReady returns TRUE when you inquire about 
  aa's you have not yet purchased. MQ2 now changes that behavior 
  to verify that you own the aa prior to saying its READY. 
- Fixed Me.SpellReady

21 May 2005 by Amadeus
- The MQ command known as '/charinfo' is now known as '/char'.  This allows
  for players to use both the EQ and MQ commands seperately.
- Fixed various structs
- Returned Me.Underwater and Me.FeetWet
  
13 May 2005 by DKAA
- Added optional param to Windows.List[...] to indicate column

11 May 2005 by Amadeus/DKAA
- Updated MQ2 to work with the 5/11/2005 patch
- Fixed Mapwindow structure
- Fixed Spellbuff structure
- Fixed Actorinfo structure
- Lots of other little fixes 

20 April 2005 by Amadeus
- Added some new offsets to eqgame.h including
  * pinstCGuildTributeMasterWnd
  * pinstCVoiceMacroWnd	
  * pinstCLFGuildWnd
  * pinstCGuildBankWnd
  * pinstCBarterWnd	
  * pinstCBarterMerchantWnd	
  * pinstCBarterSearchWnd
  * pinstCTicketWnd	
  * pinstCTicketCommentWnd]
  * pinstLargeDialogWnd	
  * pinstCTaskWnd
  * pinstCTaskSelectWnd	
  * pinstCPointMerchantWnd
  * pinstCPvpLeaderboardWnd	
  * pinstCTitleWnd	
  * pinstCPvpStatsWnd
  * pinstCMailWnd
  * pinstCMailCompositionWnd
  
4 May 2005 by Lax
- Fixed calculation bugs

17 April 2005 by Amadeus
- Added "Suffix" information to structs
- Added ${Me.Suffix} and ${Target.Suffix} 

8 March 2005 by Lax
- Blech 1.6.8 - fixes a crash

23 March 2005 by Lax
- Fixed this group member bug nonsense.  Now uses correct group structure.
- Fixed redundancy in GetSpawnType

11 March 2005 by Lax
- item.Spell fixed for scroll, proc, focus, and worn (previously did only clicky)

10 March 2005 by Lax
- CHARINFO update from htw, fixes the new Group stuff

9 March 2005 by dkaa
- refix the include file issue

8 March 2005 by Lax
- Fixed /itemslots
- Fixed problem with group.Leader when you are the leader and the group has members
- Added ISXEQ client templates to mkplugin

7 March 2005 by Lax
- Fixed the new group data types. Also added To String values:
  groupmember: Same as Name
  group: Same as Members

7 March 2005 by dkaa
- Fixed the Buff and Song ID members

6 March 2005 by Lax
- Added group datatype. members are as follows:
  * groupmember Member[n]: n is 1 to 5 (0 gives self)
  * int Member[name]: Gives the number, as used above
  * int Members: Total group members, excluding self
  * groupmember Leader: The leader of the group
- Added groupmember datatype. inherits spawn. members are as follows:
  * string Name: Name of the group member.  Should work regardless of whether they are in zone
  * spawn Spawn: Direct access to the group member's spawn type
  * bool Leader: Is this the group leader?
- Dropped GroupLeader TLO, now you should use Group.Leader
- Dropped GroupLeaderName TLO, now you should use Group.Leader.Name
- Group TLO now gives group datatype

3 March 2005 by Lax
- Fixed character.CurrentHPS, character.MaxHPS, character.PctHPS to use the "stable" versions..
- Added character members STR, STA, AGI, DEX, WIS, INT, CHA, svMagic, svFire, svCold, svPoison, 
  svDisease, CurrentWeight .. all of them ints
- Fixed buff slot counts

27 February 2005 by Lax
- Fixed INI bug in /mapnames
- Fixed bug in /mapfilter with "help"

26 February 2005 by Lax
- Optimized some stuff with the buff data type

25 February 2005 by Lax
- Removed bmpwad8.s3d file which was no longer being used, but was 33% of the size of the zip
- ISXEQ-related changes not affecting MQ2

23 February 2005 by Lax
- Cleaned up a bunch utility functions from MQ2Commands.cpp, they are now in MQ2Utilities.cpp

22 February 2005 by Lax
- Fix a Blech bug.

18 February 2005 by dkaa
- Update the ground interaction opcode

15 February 2005 by Amadeus
- Adjusted MQ2 to work properly with the new expansion
- Fixed some very small things

12 February 2005 by dkaa
- Fix an issue with /emote

11 February 2005 by Amadeus
- Added/Fixed some more spell slot information (item/spell display)
- Fixed the OnZoning callbacks in the Detour API
- Updated MAX_GUILDS (should fix guild name display problems)
- Updated MAX_ZONES in preparation for next expansion

8 February 2005 by Amadeus
- Fixed MQ2 to work with the latest patch
- Added spell information to the item display plugin
- There is now a file in the /release folder called "Changes-ISXEQ.txt", which will
  contain patch notes for the InnerSpace extension that is now included with MQ2.

31 January 2005 by Amadeus
- Fixed MQ2 to work with the latest patch
- The format of eqgame.h has CHANGED.  Be sure to get this zip. [SwiftyMuse]
- Browsing the wares of an adventure merchant still crashes EQ.  MQ2 is not to blame.

29 January 2005 by dkaa
- Fixed the map crash on /loadskin

29 January 2005 by Lax
- Split MQ2Main.h into a couple extra header files
- Added second project (ISXEQ.vcproj, no .dsp file at this time) to MQ2Main folder for 
  adaptation to Inner Space.  This project builds ISXEQ.dll and does NOT currently link (it
  compiles, then gives linker errors. some things need to be done before it will link)
  ISXEQ project needs separate implementations of each command, datatype, and top-level object.
- Added a lot of "#ifndef ISXEQ" to various files

26-28 January 2005 by Amadeus
- Once over, formatting/syntax check, re-package
- Fixed structs and offsets to be compatable with the new patch
- Fixed a variety of other small things to be compatable with the new patch
- Added a few little things from the boards as well as original work

4 January 2005 by Lax
- Updated copyright notices for 2005
- Updated Blech to 1.6.4, which fixed a tree traversal bug.  The bug prevented some 
  events from firing

31 December 2004 by Amadeus/DKAA 
- Fixed a line that was causing compile problems with VC++ 6.0 

30 December 2004 by Amadeus
-  Lots of little fixes
-  Fixed DOOR struct (which was causing some bugs with door related macro commands)
~  User Submitted Fixes (from message boards)
   * Added 'Me.FreeBuffSlots' to MQ2. [cr4zyb4rd]
   * Fixed Item "Stackable" flag [Valerian]
   * (Changed 'SpellReady' so SpellReady[] returns true when Gems are fading back 
     in from the disabled state. [Brettido]
   * Fixed 'MyCastTime' [cr4zyb4rd]
   * Added 'BuildDate' to the MacroQuest data members. [cr4zyb4rd]

19 December 2004 by Amadeus
- Cr4azyb4rd's code for the new item stuff, outlined in this thread:
  http://www.macroquest2.com/phpBB2/viewtopic.php?t=10270
- The Item Datatype 'Stackable' seems to be broken at the moment.  We will be looking
  into it over the next few days.
- Added "GuildFavor" to the ItemDisplay plugin (Ziggy)
- Added Ziggy's /mapshow patch
- Added Cronic's new Plugin API additions: OnBeginZone() and OnEndZone().  Folks may want
  to bookmark http://www.macroquest2.com/phpBB2/viewtopic.php?t=9959 as an example of how
  to add features to the plugin API.  (Hopefully this thread/example will make it in the 
  manual.)
- Added ${Me.EnduranceRegen} (submitted by Pooz).  It returns returns the amount of 
  endurance gained in the last tick. 

18 December 2004 by Amadeus
- Various structs/offsets taken from the boards to make MQ2 compatable
  with the latest patch
- Fixed keybinds
- Various small things from the boards over the past couple months
- Fixed spawninfo and actorinfo
** Note:  This is an initial zip release to get MQ up and running.  Expect another
          release in the next couple of days to resolve all remaining issues and
          to add code submitted on the boards. **

13 December 2004 by Lax
- Blech updated to version 1.6.3 which solves a new issue

8 December 2004 by Lax
- Blech updated to version 1.6.1 which solves remaining known Blech issues

22 November 2004 by Lax
- Blech updated to version 1.6 which solves parsing problems such as the one
  described here: http://www.macroquest2.com/phpBB2/viewtopic.php?p=75390#75390
- MQ2CustomBinds updated to solve a race condition issue, which also appears in
  older MQ2MoveUtils versions.  The race condition causes a crash when starting
  EQ via WinEQ 2.0
- The MQ2 initialization process now has a short delay to help alleviate the
  race condition issue for people who have not updated MQ2MoveUtils

25 October 2004 by Amadeus
- ${Me.AltAbility[]} is now back!   However, with one change.  Instead of 
  returning the 'rank', it now returns the total number of points you have
  spent in that ability.  Therefore, to determine if a player has bought an
  ability, all you have to do is check if the value is greater than zero.
- Added AALIST struct to eqdata.h and AA information to CHARINFO
- Fixed "/aa list xx" to stop showing multiple versions of the same AAs
- Fixed "/aa list timers" to only show AAs you have bought
- Added some new utility functions to the source (C++, NOT MACRO CODE)
  * bool PlayerHasAAAbility (PCHARINFO pChar, DWORD AAIndex);
  * PCHAR GetAANameByIndex(DWORD AAIndex)
  * DWORD GetAAIndexByName(PCHAR AAName)
  * DWORD GetAAIndexByID(DWORD ID)
~ User Submitted Fixes (from message boards)
  *  Add a "noauto" flag to your '/plugin' command to prevent 
     updating the macroquest.ini when a plugin is loaded/unloaded. 
  *  Added some more USERCOLOR_* definitions to eqdata.h
  *  Small fix to '/loadspells list'
  *  Added more spell information to the spell information display
  *  Added CastOnYou, CastOnAnother, and WearOff to the MQ2SpellType class
  *  Major upgrades to MQ2Irc plugin, see this thread for more information 
     http://www.macroquest2.com/phpBB2/viewtopic.php?p=73390#73390
     
14 October 2004 by Amadeus
- Removed the BuildData datatype for the moment.  The code, as it was originally 
  conceived was causing compile problems on Visual Studio 6.0.  Moreover, it was 
  determined that it was not reliable on all partition types.   It may be added
  again at some point in the future after rigorous testing across different
  partition types and both vs 6.0 and vs.net compilers.

13 October 2004 by Amadeus
- [*LAX*]  New Memcheck0 routine
- [*DKAA*] New Memcheck4 routine (the routine previously known as memcheck4 
           is now memchecks)
- New offsets/structs for latest patch
- Con Colors should be working properly to lvl 70
- spawn.CleanName should now return the name without the '#' symbol
- More work on mq2map ...it's still in heavy testing and needs more work though
- Added 'BuildDate' to the MacroQuest data members.  Returns an int representing
  the date in which the current MQ2Main.dll was built.
- Added a short message to warn you of a running macro when /camping.

23 September 2004 by Amadeus
- Fixed the MacroQuest2.exe to have correct links and added a few new links!
- Offsets fixed for recent patch
- Couple more spell gem 9 fixes

19 September 2004 by Amadeus
- Fixes related to the extra buff slots and extra spell gem for Omens of War.

17 September 2004 by Amadeus
- MQ2Map has issues and is being debugged in house.  I suggest turning it
  off until it officially fixed if you are having problems.
- Added ${xxx.Attuneable} for items ..returns TRUE if item is Attuneable, 
  FALSE if it is not.
- Added some code to MQ2MapApi.cpp in the debugging stage.  Most of it is
  redundant code hoping to cut down on problems.
- Miscellanous fixes throughout the source

14 September 2004 by Amadeus
- All the fixes needed to make MQ2 work with Omens of War
- The way that EQ handles the initial splash screen has changed dramatically.
  MQ's custom SplashScreen is disabled.
- Almost all structs were modified/fixed.
- Removed the offset CEverQuest__GetTitleDesc
- Added Title to spawninfo structure
- Added ${xxx.Title} ..it returns a string that is your title.  Please note that 
  ${xxx.AATitle} will return the same thing.  I'm leaving both in for backwards
  compatability of macros although "Title" should be used in the future since 
  Titles are no longer exclusively AA based.
- updated TOTAL_SPELL_COUNT 
- Added TOTAL_SPELLS_ALLOCATED
- EQ_Character__Max_Mana removed ...it's a virtual function now (This means that 
  the MaxMana and PctMana datatypes are disabled for now)

26 August 2004 by Amadeus 
- Fixed /filter name on/off to work correctly [Efudd]

20 August 2004 by Amadeus
- Removed ${Me.GroupMember[]} and ${Me.GroupLeader} since it is already in as 
  ${Group[n].Name} and ${GroupLeaderName}.  Even though the information is stored in
  two locations, it was causing confusion.
- Tweaked ${Me.Grouped} some more ...I think I have it fixed now.

19 August 2004 by Amadeus
- Fixed ${Me.AltAbilityReady[]}
- Fixed ${Me.AltAbilityTimer[]}
- Added ${AltAbility[].MyReuseTime}  (proper reuse time if you hastened AA abilties)
- Added NEW COMMAND:  /aa
*** Syntax ***
/aa list all            -- lists all of your AA abilities in format [ID : name]
/aa list timers         -- lists just the AA you have that have timers
/aa info [ability name] -- gives information about a particular AA ability
/aa act [ability name]  -- works like "/alt act ##", but takes the name instead of ##
   (note:  You will notice a fraction of a second delay using this method vs.
           the /alt act ## method.)
***
(Note:  Yes, they do not list in any particular order (No, I don't know why).  No, 
I do not know why some abilities are duplicated.  Yes, it may have bugs 
that need testing.)
- Slight tweak to code to make it compile on Vc++ 6.0 cleanly
- Fixed GetSpellDuration (per corrections posted on the messageboard)
- Added an offset to eqgame.h and removed one from eqgame.h (Those that help find
  offsets..please note this change!)

18 August 2004 by Amadeus
- Fixed EQRAIDWINDOW and EQRAID structs
- Some tweaking to attempt to make ${xxx.Grouped} more consistant
- Added:  ${Me.GroupMember[n]}  (1-5) ...returns string
- Added:  ${Me.AmIGroupLeader}  ...return TRUE or FALSE
- Added:  ${Me.GroupList} ..simply returns a string of your group members (excluding you)
- Fixed ${xxx.Lore} for items
- Fixed {AltAbility[ability].xxx} ...all of these are now working
- Fixed All the AltAbility structs
(Note:  ${Me.AltAbilityReady.xxX}, ${Me.AltAbilityTimer.xxx} and ${Me.AltAbility[]} are 
        still BROKEN)
-----------
** SOE Coding Change (technical folks only)**  
EQ no longer stores information for ALL AA abilities in your memory space as it once did.
It allocates the space for all of the abilities;however, if your character is incapable of
using the ability, the pointer location for that ability is now 00000000.
-----------

14 August 2004 by Amadeus
- Fixed offsets to work with 8/13 "emergency" patch
- Updated TOTAL_SPELL_COUNT and MAX_ZONES
- Added dman's ${Target.HeadingToLoc[Y,X]} and ${Me.HeadingToLoc[Y,X].Degrees} routines

12 August 2004 by Amadeus
- Various fixes (including ${Me.Casting}, etc.)

11 Auguest 2004 by Amadeus
- Fixed to work with the 8/11 patch

27 July 2004 by DKAA
- Fixed ${Plugin}

23 July 2004 by Amadeus
- Lots of struct updates from the boards
- Added the following variables:  ${Me.EnduranceBonus}, ${Me.CombatEffectsBonus},
  ${Me.ShieldingBonus}, ${Me.SpellShieldBonus}, ${Me.AvoidanceBonus}, ${Me.AccuracyBonus},
  ${Me.StunResistBonus}, ${Me.StrikeThroughBonus}, ${Me.AttackBonus}, 
  ${Me.HPRegenBonus}, ${Me.ManaRegenBonus}, ${Me.DamageShieldBonus},
  ${Me.AttackSpeed}, ${Me.DoTShieldBonus}
- Added showbonuses.mac to the release/macros directory.  It will display your current
  stat bonuses as added by your gear.
- Added ${Me.LanguageSkill[languagename]} (ie, ${Me.LanguageSkill[Dark Speech]}.  You can
  also use a number (as given with /lang help) in place of the languagename parameter.

21 July 2004 by DKAA
- Fixed the macro not found error message.

18 July 2004 by Lax
- EQPlayNice 1.11+ compatibility

17 July 2004 by Amadeus
- Updated source to be compatable with the July 16 patch
- ${Me.AltAbilityTimer...} and ${Me.AltAbilityReady...} datatypes are broken atm and 
  have been disabled.

12 July 2004 by DKAA
- slot hand is now hands to be consistent
- updated some of the distributed macros

9 July 2004 by Lax:
- Newest version of the readme.chm from Wassup
- Added/changed MQ2Data type members
  int item.Tribute: Tribute value

3 July 2004 by DKAA
- added /who noguild

3 July 2004 by Amadeus:
- Added new command:  /substitute 
  ** Syntax: 
  **        - /substitute list
  **        - /substitute <orig> delete
  **        - /substitute <orig> <substitution>   (see examples below)
  ** This new command allows you to create custom midline substitutions that will work
  ** anywhere in a command.  It works VERY similarly to aliases in some respects, esp.
  ** in how it is saved in the .ini file and how the commandline syntax is structured. 
  ** Substitutes are called from any alias or commandline by using the percent sign (%)
  ** followed by your orig. text.
  **
  ** Examples:  "/substitute mom Mother"
  **            "/substitute omg Oh my god!"
  **            "/substitute k %omg, kill %t before I tell your %mom"
  **
  ** The final example if you typed "/say %k" would produce:  "/say Oh my god!, kill
  ** TARGET before I tell your Mother"
  **
  ** Please note the following rules/reminders:
  ** 
  ** 1.  You don't use the percent signs when creating the substitutions or editing your
  **     config file.
  ** 2.  You can use MQ's subsitutions without spaces around them (unlike EQs!) (ie: 
  **     "/echo %omg%mom" would return "/echo Oh my god!Mother"
  ** 3.  Substitutions do not currently work in macros.
  ** 4.  "/sub" is currently a valid shorthand for "/subsitute"
  ** 5.  You can use EQ's wildcards (ie: %t) within your substitutions; however, you 
  **     have to leave spaces around them (yes, they suck)
  ** 6.  You cannot CURRENTLY replace EQ wildcards with MQ substitutions (ie, you can't
  **     make a replacement for %m (This may be supported in the future.)
  **
- Fixed CONTENTS struct (thanks ieatacid)
- Fixed routines.mac, arrows.mac, and arraytest.mac (Dont_know_at_all)

2 July 2004 by Amadeus:
- Fixed "/who guild <guildname>" on some servers (It seems that on some servers, SOE
  removed guilds but left the entry giving bogus guild entries in the list where the
  'name' was blank, thus ending the search loop prematurely.)
- Added "/who knight"  (returns Paladins and Shadowknights in the zone)
- Added "/who tank"    (returns paladins, shadowknights, and warriors in the zone)
- Added "/who healer"  (returns druids and clerics in the zone)
- Added "/who dps"     (returns wizards, rangers, and rogues in the zone)
- Added "/who slower"  (returns shamans, enchanters, and beastlords in the zone)

30 June 2004 by Amadeus:
- Refined "/who npc named" to work a bit better
- Added "/who npc merchant"
- Added "/who npc tribute" (returns tribute masters)
- Added "/who npc gm" (returns GUILDmasters)
- Removed the Old SPAWNINFO struct

28 June 2004 by Lax:
- Added MQ2Data Top Level Object:
  bool LineOfSight[y,x,z:y,x,z]: Determines Line of Sight in 1, 2 or 3 dimensions.  Any not given will default to your character's current x y or z.
- Added MQ2Data type members:
  bool spawn.LineOfSight: Determines if your character has Line of Sight to this spawn
  bool switch.LineOfSight: Determines if your character has Line of Sight to this switch
  bool ground.LineOfSight: Determines if your character has Line of Sight to this ground item
- API now has static inline BOOL LineOfSight(PSPAWNINFO Origin, PSPAWNINFO CanISeeThis)

27 June 2004 by Amadeus:
- Added 'named' flag to the superwho filters.  It simply checks to 
  see if the spawn's name begins with a capital letter or with a
  pound (#) sign.  (examples:  '/who npc named', '/who npc named 65')
  ** This works best in places like the Plane of Hate.

23 June 2004 by Amadeus:
- ieatacid's CHARINFO update (primarily just offset locations updated)
- ieatacid's update to EQRAIDWINDOW struct
- Removed OLDCHARINFO struct

23 June 2004 by Lax:
- Fixed Bank stuff in CHARINFO
- "listselect" notify now works in combo boxes
- Fixed minor problem with operator precedence in Calculate (1-1-1 previously evaluated to
  positive 1, now it correctly evaluates to negative 1)
- Changed/Added MQ2Data members:
  int window.Items: Number of items in a list or combo box
  int window.List[text]: Find an item in a list or combo box by partial match (use window.List[=text] for exact)  Example: ${Window[TradeskillWnd].Child[RecipeList].List[=Inky Shadow Silk]}

21 june 2004 by DKAA:
- Fixed a crash in echo when the lines are longer than 2043

21 june 2004 by DKAA:
- Fixed the EQMERCHWND alignment and renumbered the CSIDLWND struct.

19 June 2004 by Lax:
- Fixed FastCalculate and EvaluateRPN functions.  Calculate works fine now, stfu rtfm etc ;)
- DKAA fixed some struct stuff
- Amadeus fixed some struct stuff

14 June 2004 by Lax:
- Replaced Calculate function with a much faster version. Also added an operator or two.
  I'll make sure they get added to the manual. How much faster? The existing calculate
  ran on my system 4,200 times in a short amount of time and took one full second of CPU
  time to do so. The same calculations ran with the new calculate 77,000 times and took 
  only 620ms. Extrapolating the data it would have taken about 124,000 times calling 
  calculate to match the old 4,200... or about 29.5 times faster (that's a lot).
- Added sub lookup map from Gus to speed up macros a little bit
- Undid MQ2EQBugFix, which was currently creating a bug (note to self: in future bug fixes,
  make sure it's only going to try to fix it for the correct version)
- Fixed an offset
- Standard search spawn now allows multi-word names.
- /mqlog no longer adds an extra line

3 June 2004 by Lax:
- Fixed string.Arg, string.Token, NearestSpawn, spawn.NearestSpawn, LastSpawn

2 June 2004 by Lax:
- Fixed some stuff, yadda yadda.  I forget now.
- Bodytype 10 has been identified as Dain, thank you for the reports

29 May 2004 by EqMule:
- Fixed EQ_INTERACTGROUNDITEM so click left item works again...
- Updated zipit.lst (personal reminder: dir * /s /N /A-D /B > zipit.lst)

28 May 2004 by DKAA:
- Fixed the message ID for mq2bzsrch.

27 May 2004 by Lax (more):
- Fixed stack overflow bug in one of the functions that handles window names.  I fixed it in one
  before putting up the update but didn't in an exact copy of it above it.  Lax truly lacks. ;)
- Added pet weapon procced pet body type to the list of known body types.
- Fixed captioncolors not working correctly
- /who <level> will work properly, as you would have expected previously.  e.g. /who 65.
  Coincidentally this now works with the other spawn searches, /who /target /highlight /mapshow
  /maphide, ${Spawn[search]} etc.

27 May 2004 by Lax:
- Added "chest" to the standard spawn searches used by /who, /target, /highlight, /mapshow, 
  /maphide, etc
- Fixed some problems with the window suff introduced in the May 16 zip
- Added/changed MQ2Data members:
  string spawn.Type: PC NPC Untargetable Mount Pet Corpse Chest Trigger Trap Timer Item 
- New MQ2Data Top-Level Object:
  int SpawnCount: Total number of spawns in current zone
  int SpawnCount[search]: Total number of spawns in current zone matching the search

24 May 2004 by DKAA:
-Fixed a couple problems with the makefiles (mq2chat wasn't building)
-A special update for mq2safe users

16 May 2004 by Lax:
- UI subsystem of MQ2 is now smarter.  All window and control names are now case insensitive,
  and controls can be used by ScreenID *or* Piece name.  /windows <windowname> now shows, for 
  each child of the given window, ScreenID, Piece name, and the TYPE of control (e.g. label,
  button, invslot, spellgem, etc).
- window.List now only works on list boxes (will not crash on other types, just give NULL)
- Added/changed MQ2Data members:
  string window.Name: Name of window piece (e.g. "ChatWindow" for top level windows, or the Piece name (NOTE: CUSTOM UI DEPENDANT) for child windows)
  string window.ScreenID: ScreenID of window piece (ScreenID is NOT custom ui dependant, this *must be* the same on ALL UIs)
  string window.Type: Type of window piece (Screen for top level windows, or Listbox, Button, Gauge, Label, Editbox, Slider, etc)
- Fixed /target next, as well as targeting the origin of the search (e.g. you, or the spawn
  already targeted)
- Fixed turbo problem with using /macro from within a macro

16 May 2004 by DKAA:
- Fixed a where using loc and radius in spawn searches would return spawns further than the radius

15 May 2004 by Lax:
- Fixed bug in /who that made it show no spawns for some people, even though there were spawns...
- Standard search spawns will accept class names or short names without using the "class" keyword.
  Shadowknight is used without a space, and short names are all 3 letters ("shd", not "sk").  
  Note that cleric's short name is "clr" not "cle".
- Bug with MQ2Chat plugin that caused events to be processed twice has been fixed
- MQ2IRC will now process all lines as custom events.  Note that it does not process them as 
  #chat events.
- Turned off the PCClass captioncolor option, PC caption colors will default to EQ's settings.
  It was left on by mistake after testing a bug fix.  You can turn them back on if you wish by
  using the /captioncolor command like so: /captioncolor pcclass on

14 May 2004 by Lax:
- MQ2ChatWnd (the MQ2 Chat Window support) got some upgrades.  First of all the window was not
  limiting the size of its scrollback, so after so much went on in the MQ2 window, your framerate
  would drop like a rock.  To achieve proper scrollback limiting without lagging you too much,
  I put in a system to make it buffer the chat that goes to it, and only display so many lines
  per frame.  The MQ2ChatWnd font size option now works somewhat...  The font sizes are not the
  same as EQ's chat window sizes yet, so be aware of that.  I'll work on it ;)  You will probably
  want somewhere from -3 to 2.  /mqfont <#>
- MQ2Map filters added: untargetable, trap, timer
- /who has been changed a little bit.  When a TRIGGER, TRAP, TIMER, or UNTARGETABLE is listed,
  that will be noted at the end of the line in red (very helpful).  The routine has also been
  updated for efficiency, so there is less lag with large /who result sets.
- Standard spawn searches (This includes /who, /target, ${Spawn[search]}, etc) have been 
  slightly modified.  "invis" is NO LONGER A VALID KEYWORD.  If you have this in macros, etc 
  you will need to change it.  The updated spawn types ARE valid keywords (trigger, trap, 
  timer, untargetable). If your search is for type "npc" you WILL get untargetable types in
  your search results (particularly helpful for /who).
- Added/changed MQ2Data members:
  string spawn.Type: PC NPC Untargetable Mount Pet Corpse Trigger Trap Timer Item 
  string string.Token[n,separator]: Retrieve a token from the string using a custom separator.  Unlike Arg, this will not skip empty values
  spell item.Spell: Spell effect
  float item.CastTime: Spell effect's cast time
  string item.EffectType: Spell effect type
  ticks character.AltAbilityTimer[n]: Alt ability reuse time left, by number
  ticks character.AltAbilityTimer[name]: Alt ability reuse time left, by name
- spawn.Hunger and spawn.Thirst have returned to active duty
- You can now list child windows from in-game with the /windows command, like so:
  /windows <name>
  e.g.: /windows InventoryWindow
- /itemnotify in <pack> <#> <notification>  now works with sharedbank slots.

13 May 2004 by Lax:
- Fixed "by class" caption colors
- Fixed some bodytypes being identified as triggers (note that untargetable NPCs *are* 
  triggers)
- Fixed target caption leakage (would stay drawn after switching targets)
- /who will show "invis" spawns if any parameters are given.  Spawn search functions,
  including /who and /target, will probably get updated soon.	
- Fixed problem with leading spaces in sub parameter declarations
- MQ2HUD now allows for different HUDs.  Each different HUD is stored in MQ2HUD.ini, but
  in different sections.  The default HUD is "Elements" because that's what it originally
  used.  To load a different HUD, the command is "/loadhud <name>" like "/loadhud bard".
  In this case, the [bard] section (not case sensitive, so it could also be [BARD]) of
  MQ2HUD.ini will be used.  To load the default HUD specifically, the command is 
  "/defaulthud".  MQ2HUD also now adds the following MQ2Data Top-Level Object:
  string HUD: Name of currently loaded HUD.
- MQ2FPS now fixes the bug where CTRL ALT and SHIFT keys stick when you switch windows.
  This is a bug in EQ that happens because the release of the key is not captured by EQ after
  it has been swapped to the background.  MQ2FPS now releases the keys as soon as EQ goes
  to the background, so this will no longer be an issue.
- New command to complement the /ctrlkey /altkey /shiftkey commands:
  Usage: /nomodkey <command>
  This command will release all ctrl/alt/shift keys for the duration of executing the 
  given command.
- Added/changed MQ2Data members:
  bool spawn.Anonymous: Anonymous?
  bool spawn.Roleplaying: Roleplaying?
  string string.Token[n,separators]: Retrieve a token from the string

12 May 2004 by Lax:
- Fixed the mysteriously disappearing #event handling in macros ;)

11 May 2004 by Lax:
- Added nifty changes.txt reader to character select screen.  Now you have no excuse!
- Fixed problem with events mysteriously having parameters disappear
- Updated Blech to fix a bug with some #events disappearing (and not firing)
- Your target's caption will now always be drawn
- Added LDoN Recruiters and Merchants to the list of full class names.
- Added /captioncolor command, which allows a lot of custom spawn caption coloring.  For example,
  the caption of marked NPCs or assist NPCs can be a specific color.. the caption of bankers and
  merchants can be a set color.  NPCs can be done by con color.  All spawns can be done by
  CLASS color (using the raid settings).  Note that you can only set the raid class colors right
  now through the raid options window.  You can open this window by typing
  /windowstate raidoptionswindow show
  Usage: /captioncolor <list|<name off|on|#>>
  Examples:
  /captioncolor list
  /captioncolor pcclass on
  /captioncolor pctrader on
  /captioncolor pctrader 255 128 0
- Changed /windowstate command to use the window mapping used by ${Window[name]}, /windows, etc.
- Fixed issues with "charm" and the invslot type
- raidmember MQ2Data type now inherits "spawn" (when they are in zone)
- Added/changed MQ2Data members:
  class raidmember.Class: Raid member's class (works without being in zone)
  int raidmember.Level: Raid member's level (works without being in zone)
  int item.WornSlots: The number of invslots this item can be worn in (fingers/ears count as 2 slots)
  invslot item.WornSlot[n]: The nth invslot this item can be worn in (fingers/ears count as 2 slots)
  bool item.WornSlot[name]: Can item be worn in invslot with this name? (worn slots only..)

10 May 2004 by Lax (more):
- Fixed once and for all the crash bugs relating to spawn captions (WHICH ARE *NOT* THE HUD)

10 May 2004 by Lax:
- Fixed problem relating to false negatives determining if a spawn is a TRIGGER (e.g. flavor
  text, trap, etc).  This solves crash issues in the latest zip with the custom caption
  system.  This also solves non-crash issues identifying "invisible spawns" in spawn searches,
  as well as spawns that were previously identified as NPCs in MQ2Map.

09 May 2004 by Lax (more):
- Fixed VS6 compile errors in Blech
- Fixed reported crash bug
- Fixed possible crash with HUDs
- Added MQ2HUD "type" 8, for character select screen.  This should fix some potential
  crashes when using custom HUDs and entering char select.

09 May 2004 by Lax:
- Removed remnants of MQ2Parms system.  Rest in peace.  Phase 4.
- Cleaned up a lot of old code that was being kept in comments
- Removed mount captions, they just crash the client
- Added optional parameter to /delay.
  Usage: /delay <time> [condition to end early]
  This lets you use a delay that has a possibility to end early.  For example...
  /keypress forward hold
  /delay 1s ${Spawn[1234].Distance}<${Spawn[1234].MaxMeleeTo}
  /keypress forward
- New command /noparse
  Usage: /noparse <command>
  Prevents a command from being parsed for MQ2Data.  For example..
  /noparse /ini blah blah blah ${stuff}
  Will actually write the ${stuff} literally instead of changing it to the current value
  of stuff.
- Added/changed MQ2Data members:
  int macroquest.MouseX: Mouse's x location
  int macroquest.MouseY: Mouse's y location
  string ticks.Time: Time in the form mm:ss
  string ticks.TimeHMS: Time in the form hh:mm:ss (if there are no hours, the form will be mm:ss)
  int character.CountBuffs: Total number of buffs (not including short duration buffs)

07 May 2004 by Lax:
- Added "Lax/Blech" support to custom events.  The Blech system allows much easier parsing of
  incoming chat.  Custom events will now support more parameters that are automatically
  parsed based on the match text.
- Fixed up EQ's handling of spawn captions (name above their head). Only the nearest 35 spawn
  captions will be updated by default (and even then, only those close enough that you'd see 
  their name).  EQ itself constantly updates the name of every spawn in the zone, even though 
  only a small portion of those are displayed.
- Added an option to /caption command
  Usage: /caption <list|type <value>|update #>
  "/caption update #" will set the number of nearest spawns for MQ2 to update the name of
  each pass.  By default, this is 35.  If you have performance issues after this update,
  please post about it on the forums.  Find a happy update number and let us know.
- Added marked NPC and assist target leadership stuff to default captions, also put guilds on
  the line below the name.  The defaults should mostly look like EQ's now.
- Fixed macro.Params
- Fixed invslot names
- Added/Changed MQ2Data Members:
	spawn character.TargetOfTarget: Target of target   (moved to character type)
	bool spawn.Assist: Current Raid or Group assist target?
	int spawn.Mark: Current Raid or Group marked npc mark number (raid first)
	spawn character.RaidAssistTarget[n]: Current raid assist target (1-3)
	spawn character.GroupAssistTarget: Current group assist target
	spawn character.RaidMarkNPC[n]: Current raid marked NPC (1-3)
	spawn character.GroupMarkNPC[n]: Current group marked NPC (1-3)

05 May 2004 by Lax (even more):
- Plenty of positive feedback on the custom spawn captioning.  Plenty also asking why shownames
  was not working properly.  There are now 4 levels of captions for Players, according to the
  shownames level, to solve this issue.  Therefore the ini options are now Player1, Player2, 
  Player3, Player4 rather than just Player.  Also, the guild status indicator now 
  capitalizes Leader and Officer, and added a "LDR" tag to your group leader.
- Added /caption command to set the custom captions from in-game.
  Usage: /caption <list|type <value>>
  To clear the specific setting, just do /caption <type> like so:
  /caption player1
- DKAA fixed the bzsrch problems
- Added MQ2Data member:
  bool spawn.GroupLeader: Is this your group's leader?
- Fixed CHARINFO struct.  Some Stuff appeared slightly wrong, like leadership exp and bank
  stuff.

05 May 2004 by Lax (more):
- Fixed crash on zoning relating to the new HUD functionality. Dont ask.

05 Max 2004 by Lax:
- Updated for patch and added README.CHM.  Keep an eye out, we should have the manual
  available in more formats (including printable) soon

04 May 2004 by Lax:
- New command
  Usage: /hud <normal|underui|always>
  * "Normal" will make the HUD display as it would normally on top of UI, not at char select
     or in "f10 mode"
  * "UnderUI" will make the HUD display as it would normally except UNDER the UI, and not at
     char select or in "f10 mode"
  * "Always" will make the HUD display under the UI, at char select, and in "f10 mode"
- New Plugin MQ2HUD.  Edit MQ2HUD.INI to add custom elements to your HUD.  You pick the spot
  on the screen, the color, and what gets displayed.  Every element gets parsed for MQ2Data
  each time it is displayed.
  Example MQ2HUD.INI:
    [Elements]
		TargetInfo=3,5,35,255,255,255,${Target}
		GMIndicator=3,5,45,0,0,255,${Spawn[gm]}
		CursorItemName=7,-15,-15,255,255,255,${If[${Cursor.ID},${Cursor},]}
		ClickMeForFun=6,-25,-25,255,255,255,${If[!${Cursor.ID},click me,]}
  The order is TYPE,X,Y,RED,GREEN,BLUE,TEXT.
  Type is currently any combination of the following:
    1 - Display in non-full screen mode
    2 - Display in full screen mode ("f10 mode")
    4 - X,Y is based on cursor location
  e.g. 1+2+4=7.  7 means all 3 of the above. 6 means 2 and 4. 3 means 1 and 2. Just add them
    together.  There is no way to end up with a number that could mean two different 
     combinations.
  Red, Green and Blue are each from 0 to 255. 255,255,255 is white, 0,0,0 is black.
  ** There is currently not a command to add or remove these from inside the game.  One will
     probably be added soon.  The plugin will automatically re-load the list from the .ini
     when you modify and save the .ini.
- Seeing as how the mouse functions perfectly fine in full screen mode, I've forced the cursor
  to display the same as it would in UI-visible mode.  The only difference is the item is not
  displayed on your cursor.  With MQ2HUD and the "CursorItemName" example, you could have it
  show the name of the item attached to your cursor in full screen mode (use type 6 if you
  want it to follow your cursor in full screen mode only).
- Added custom spawn captioning.  Set them in MacroQuest.ini [Captions].  Empty the setting 
  to make it use EQ's default.  By default our player caption is slightly different -  
  it shows their guild status if they are officer or leader of a guild.  Pet captions are a
  little different also - it will display the name of its master if it is a player's pet.
  Use "\n" to mean a new line when setting captions.
- Added MQ2Data Top-Level Object:
  spawn NamingSpawn: Spawn currently being captioned.  NULL when not captioning.
- Added/changed MQ2Data members:
  bool spawn.LFG: LFG?
  bool spawn.Linkdead: Linkdead?
  bool spawn.Trader: Trader?
  bool spawn.AFK: AFK?
  string spawn.AATitle: Actual AA title (e.g. Sage, Impresario, etc)
- MQ2Map adds Top-Level Object: spawn MapSpawn: If your cursor is on a spawn on the map, this is it
- Fixed ticks.Time

02 May 2004 by Lax:
- Added a popup box to the crash detected hook, explaining that the user should visit the
  MQ2::Bug Reports forum.
- Removed EasyDetour and EasyClassDetour.  There is a single replacement for the both of them
  called EzDetour.  EzDetourwName(offset,detour,trampoline).  Examples (which are all over in MQ2Main
  and plugins):
  EzDetourwName(ProcessGameEvents,Detour_ProcessGameEvents,Trampoline_ProcessGameEvents);
  EzDetourwName(CEverQuest__EnterZone,CEverQuestHook::EnterZone_Detour,CEverQuestHook::EnterZone_Trampoline);
- Renamed the REVERSE_DETOUR functions to reduce confusion.  These really had nothing to do
  with detours.  What it really does is lets you call a function at a given offset.  
  So, they are now:
  FUNCTION_AT_ADDRESS(function,offset)
  FUNCTION_AT_VARIABLE_ADDRESS(function,variable)
  FUNCTION_AT_VIRTUAL_ADDRESS(function,offset)
- Fixed small issue in MQ2Data parser
- Fixed /memspell not finding some spells correctly (Heroic Bond for example)
- MQ2 will now fix the string table by removing extraneous spaces from the end of strings,
  since EQ isnt smart enough to do it itself.  This fixes issues such as finding the AA
  "Bestial Alignment", which has two spaces after it in eqstr_us.txt.  
  ${AltAbility[Bestial Alignment]} previously did not work because of this issue.  It works
  now because of this fix.
- Added MQ2Data types
  raid, raidmember   (see reference for members)
- Added MQ2Data Top-Level Objects
  raid Raid: Raid you're in...
- Added/changed MQ2Data members
  string ticks.Time: Time in the form hh:mm:ss (if there are no hours, the form will be mm:ss)
  int skill.MinLevel: Minimum level for your class
  int skill.StartingSkill: Base skill level for your class
  int skill.SkillCapPre50: Skill cap pre-50 for your class
  int skill.SkillCapPost50: Skill cap post-50 for your class
  int character.FreeInventory: Count of free inventory spaces
  int character.FreeInventory[n]: Count of free inventory spaces of at least this size (giant=4)
  int character.LargestFreeInventory: Size of largest free inventory space
- LaxColor is now defaulted to off since most people now realize that it exists.  If you wish
  to turn it back on, LaxColor=1 in MacroQuest.ini.
- Fixed spawn.NearestSpawn issues
- Fixed ${Ini} absolute path issues
- Fixed some other issues that were brought up on the boards

30 Apr 2004 by Lax:
- Added MQ2Data members
  int macro.Params: Number of parameters to current sub

29 Apr 2004 by Lax (even more):
- Added option so that MQ2Data errors and normal errors (but not syntax errors that show
  /usage etc) will dump the macro stack.  This is ON by default.  To turn it off, set
  AllErrorsDumpStack=0 in MAcroQuest.ini section [MacroQuest]
- Added option so that the above errors will end the macro, aka makes them "fatal".  This is
  OFF by default. To set this, set AllErrorsFatal=1 in MacroQuest.ini section [MacroQuest]
- If for some reason you need to clear all GLOBAL SCOPE variables,
  /deletevar * global
  will do the trick.  For example, after you try to run an old macro and then realize the
  global scope changed and /zapvars no longer exists, but you can't make the variables outer
  scope because theyre already in global scope and you dont want to delete them all one by
  one....
- Perfected Multi-dimensional arrays

29 Apr 2004 by Lax (more):
- Fixed Multi-dimensional arrays

29 Apr 2004 by Lax:
- Fixed SPAWNINFO structure.
- NOTICE: Some MQ2Data members are currently MIA.  They may come back soon.  These include:
  character.Hunger
  character.Thirst
  character.GukEarned
  character.MMEarned
  character.RujEarned
  character.TakEarned
  character.MirEarned
  character.LDoNPoints

27 Apr 2004 by Lax (more):
- MQ2DataVars is now default.  Share and enjoy, share and enjoy!
- Fixed timer type member availability
- Added MQ2Data type: altability
- Added MQ2Data Top-Level Objects:
  altability AltAbility[n]: Alt ability by number
  altability AltAbility[name]: Alt ability by name
- Changed/Added MQ2Data Members:
  float spawn.MaxRange: Max distance from this spawn for it to hit you
  float spawn.MaxRangeTo: Max distance from this spawn for you to hit it
  int character.AltAbility[n]: Alt ability rank by number
  int character.AltAbility[name]: Alt ability rank by name
  bool character.AltAbilityReady[n]: Alt ability readiness by number
  bool character.AltAbilityReady[name]: Alt ability readiness by name
  int character.AltAbilityTimer[n]: Alt ability reuse time (seconds) left by number
  int character.AltAbilityTimer[name]: Alt ability reuse time (seconds) left by name
  spell character.CombatAbility[n]: Combat ability by number in your list (not same as others lists!)
  int character.CombatAbility[name]: Combat ability number in your list by name (not same as others lists!)
- Added an option to MQ2Map:  The "TargetMelee" mapfilter when set to 1 will draw a circle 
  representing how close to this spawn you must be to hit it.  Set to anything but 0 or 1 
  will draw a circle representing how close to this spawn you must be for it to hit you.
- Added some flavor for error messages.  Set LaxColor=0 in MacroQuest.ini [MacroQuest] to
  disable.  It's on by default or it wouldn't be as fun.

27 Apr 2004 by Lax:
- spawn.MaxRange now uses the proper melee range algorithm
- Fixed a crash bug in the Ini TLO
- Added proper relative/absolute path detection to /ini
- Fixed window.Checked
- Added MQ2Data members:
  int window.Style: Window style code
  bool window.Enabled: Enabled?
  bool window.Highlighted: Highlighted/mouse over?

26 Apr 2004 by Lax:
- Various error messages have been updated to be more specific.
- Fixed "outer" scope not being cleared by /endmacro.  Removed /zapvars in MQ2DataVars 
  since all it did was clear the outer scope.  It's no longer needed because the old global
  scope is separated into two scopes in MQ2DataVars.
- Fixed FindInvSlotForContents function (used in item.InvSlot.  item.InvSlot will no longer
  give NULL for valid items in your inventory/bank)
- Sub parameters (including those for events) are now allowed to have a type other than 
  string, when MQ2DataVars is enabled, like so:
  Sub MySub(int A, string B, float C)
- Fixed out-of-bounds by 1 crash in MQ2DataVar arrays
- MQ2FPS now allows you to disable the framerate display with /fps off (/fps on to enable again)
- MQ2EQIM feature set adjusted.  Now keeps your list of buddies (per character) and the last
  time they were seen online or on eqim (by any character).  Your friends list is automatically
  added as buddies.  A member was also added to the "buddy" type EQIM adds, time buddy.LastSeen.
- ${Ini} will allow either relative or absolute paths.  Also slightly modified what it gives
  you when you try to get a list of keys and supply a default (previously it would ignore
  the default and give NULL if there was no list).
- Improved parsing of " and ] within MQ2Data indexing.
  ${String["hi"]}: hi
  ${String["hi","hi"]}: hi,hi
  ${String[""hi""]}: "hi"
  ${String[hi"hi"hi]}: hi"hi"hi
  ${String[[MQ2] - Hi]}: [MQ2] - Hi
  ${String["""]}: "
- MQ2BzSrch plugin is now updated for MQ2Data.
  MQ2Data reference for MQ2BzSrch (because it's a plugin, not in main reference)
  -------
  Types added- bazaar, bazaaritem
  TLO's added- bazaar Bazaar: Bazaar search info
  ---
  bazaar 
  Members:
  ...bool Done: Search complete?
  ...int Count: Result count
  ...bazaaritem Item[n]: Result info by index (1-based)
  To String: Same as Done
  ---
  bazaaritem 
  Members:
  ...string Name: Item name
  ...spawn Trader: The guy selling it
  ...int Price: Price the guy is selling it for
  ...int Quantity: Number of this item this guy has
  ...int ItemID: The item's ID number
  ...int Value: Value of the item?
  To String: Same as Name
  -------
  
25 Apr 2004 by Lax (revision C changes):
- Fixed merchant.Item[=name] and corpse.Item[=name]
- Fixed character.PctEndurance
- Fixed problems with tabs in macros, and also with leading and trailing whitespace
- MQ2DataVars is READY.  Keep an eye out for important announcements about this!
- Added MQ2Data types for MQ2DataVars: array, timer

25 Apr 2004 by Lax (even more):
- Hopefully fixed crash caused by fixing the "LastCommand" stuff...
- Added MQ2Data Members:
  int character.MaxEndurance: Max endurance
  int character.PctEndurance: Percent endurance

25 Apr 2004 by Lax (more):
- Fixed spawn.NearestSpawn
- Changed buff.ID so that it gives the song # or buff # instead of the spell's ID

25 Apr 2004 by Lax:
- Fixed once and for all the /itemnotify and /notify crashes
- Fixed the rendering rate defaults (will no longer flicker like a strobe light ;)

23 Apr 2004 by Lax (more):
- Added MQ2Data Type:
  skill (see reference for members)
- Added MQ2Data Top-Level Objects:
  string GroupLeaderName: group leader's name (works even if they are out of zone)
  spawn GroupLeader: group leader (only works if they are in zone)
  skill Skill[n]: Skill by number
  skill Skill[name]: Skill by name
- Added/Changed MQ2Data Members:
  spawn spawn.NearestSpawn[search]: Find the nearest spawn matching this search, to this spawn (most efficient on yourself)
  spawn spawn.NearestSpawn[n,search]: Find the nth nearest spawn matching this search, to this spawn (most efficient on yourself)
  string window.List[n]: Get the first-column text for the nth item in a list box.  Example: ${Window[TradeskillWnd].Child[RecipeList].List[1]}
  int window.List[text]: Find an item in a list box by partial match (use window.List[=text] for exact)  Example: ${Window[TradeskillWnd].Child[RecipeList].List[=Inky Shadow Silk]}
  int string.Count[char]: Count the number of occurrences of a particular character in the string
  bool window.Checked: Checked? (useful for buttons)
  string string.Left[-length]: The left ("all but" length) of the string.. Left[-1] of "Left" will be "Lef"
  string string.Right[-length]: The right ("all but" length) of the string.. Right[-1] of "Left" will be "eft"
  bool character.RangedReady: Ranged attack ready?
  bool character.AltTimerReady: Alternate timer ready? (Bash/Slam/Frenzy/Backstab.  Note that AbilityReady works fine with most of these)
  int macroquest.Running: Running time of current MQ2 session, in milliseconds
- Fixed AbilityReady for the alternate timer abilities (Bash, Slam, Frenzy, Backstab, possibly others)
- Fixed /ctrlkey /shiftkey and /altkey.  They would sometimes "stick" the key down.
- Added a notification to /notify "listselect", used to select the nth item in a list box.
  Example: /notify TradeskillWnd RecipeList listselect 1
  Use 0 to clear your selection.
- ${Group[0]} is now the same as ${Me}.  Group members are still 1-5.
- Added command to MQ2FPS:
  /render <fg|bg> <#|~#>
  Sets the foreground or background rendering rate.  This is how many out of n frames MQ2FPS
  will allow to be drawn.  You keep moving full speed, the client responds to mouse or keys,
  the UI is still drawn... but, the world itself will not be drawn as often.
  Use with ~ to draw n-1 out of n frames, or without to draw 1 out of n frames.
  e.g. /render bg ~3 will draw 2 out of 3 frames.  /render bg 3 will draw 1 out of 3 frames.

23 Apr 2004 by Lax:
- Changed top #turbo to 40, still defaults to 20
- Fixed Ini Top-Level Object again
- Fixed "enviro" slots so that they work for enviro1-10 not just 1-8

22 Apr 2004 by Lax:
- Readme.html has been removed from the zip by request of its author.  It is being worked on
  and will return.
- /selectitem GONE
- /finditem GONE
- /click functionality has been SEVERELY reduced.  It will now function given an x,y,
  and on an item or spawn (target).  Upgrade to /notify for UI interaction.
  /notify <window> <button screen id> <notification>
  example:
  /notify LootWnd DoneButton leftmouseup
  Window names and control ScreenID's are found in the XML files, and are NOT screwed up
  by custom interfaces (unless your UI does not have the button)
- Fixed item slot name discrepancies.  What was previously "primary" and "secondary" is
  "mainhand" and "offhand".  It was one thing in some places, but not in others.  Should
  be all the same now.
- Underscores(_) are again valid in variable names
- Added "STUN" to spawn.State
- Fixed Ini Top-Level Object
- ** Added/changed MQ2Data type members
  string macroquest.Error: Last normal error message (replaces $getlasterror but will NOT have the old values!)
  string macroquest.SyntaxError: Last syntax error message (usage: /blahblah)
  string macroquest.MQ2DataError: Last MQ2Data parsing error message
  spawn spawn.TargetOfTarget: Target of target (May only work in "Me": ${Me.TargetOfTarget.PctHps}, etc)
  int item.BuyPrice: Price to buy this item at this merchant
  int item.SellPrice: Price to sell this item at this merchant
  item merchant.Item[name]: Finds an item by partial name at this merchant (use merchant.Item[=name] for exact)
  item corpse.Item[name]: Finds an item by partial name in this corpse (use corpse.Item[=name] for exact)
  float character.PctGroupLeaderExp: Group leadership exp as a %
  float character.PctRaidLeaderExp: Raid leadership exp as a %- bool character.Stunned: Stunned?
  bool spawn.Sitting: Sitting?
  bool spawn.Standing: Standing?
  bool spawn.Ducking: Ducking?
  bool spawn.Binding: Binding wounds?
  bool spawn.Feigning: Feigning?
  bool spawn.Invited: Invited to group?
  bool class.PetClass: Pet class? (shaman, necromancer, mage, beastlord)
  bool class.PureCaster: Pure caster? (can gate!)
  bool class.CanCast: Can usually cast? (not melee only)
  bool class.DruidType: Druid/Ranger?
  bool class.ShamanType: Shaman/Beastlord?
  bool class.NecromancerType: Necromancer/Shadowknight?
  bool class.ClericType: Cleric/Paladin?
  float math.Sqrt[formula]: The square root of formula
- New MQ2Data type "plugin"
- New TLOs
  plugin Plugin[name]: Finds plugin by name
  plugin Plugin[n]: Plugin by number, starting with 1 and stopping whenever the list runs out of plugins.
- Fixed LastSpawn[n] and LastSpawn[-n], also added them to reference.
- New command: /combine <pack> - hits combine on this container
- New command: /drop - drops item on cursor
- New command: /clearerrors - clears each of the "last errors"

21 Apr 2004 by Lax:
- Fixed if/newif

20 Apr 2004 by Lax:
- /if is now GONE.  /if is now the same as what /newif was.  /newif is aliased to /if.
- /sendkey and /press are now GONE.  Please update to /keypress, which as of 15 Apr 2004 allows
  pressing key combinations as well as the actual command.  Example:  /keypress alt+f
- /filter macros will now hide the output of /endmacro (if successful) and /zapvars (always)
- MQ2Labels updated for MQ2Data
- Fixed time.Year and time.Date
- Fixed charm invslot (number 0)
- Fixed ${If[]} handling of conditions
- Fixed FindItemCount to give the number of individual items rather than stacks
- MQ2EQIM plugin (which notifies you when someone on your EQIM buddy list changes) now keeps
  track of your buddy list and adds a MQ2Data type and Top-Level Objects:
  ** buddy type
  Members:
  ...string Name: Buddy's name (may be fennin.Name or just Name, depending on how you added them)
  ...string Status: "Removed from list",  	"Offline",	"EQIM",	"EQIM (AFK)",	"Unknown Status(4)",	"Playing",	"Playing (AFK)"
  ...int StatusID: Numeric representation of the above (0,1,2,3,4,5,6)
  To String: Same as Name
  ** Top-Level Objects
  buddy Buddy[name]: Info on buddy with this name
  buddy Buddy[n]: Buddy with this index number in the system
  int Buddies: Size of the buddy index (will not necessarily be equal to the number of buddies, but n in Buddy[n] will never exceed this number)
- Added Top-Level Object:
  int FindItemBankCount[name]: Count of items in bank by partial name match.  FindItemBankCount[=name] will find exact
- Changed "character" member "PlatShared" to "PlatinumShared"

19 Apr 2004 by Lax:
- ** MQ2DATA PHASE TWO ** If something is missing from MQ2Data it's because you never opened
  your damn mouth.  If you need something in MQ2Data whether it was previously available or
  not, speak up.  You're on your own if you want to figure out how to enable MQ2Parm at this
  point, good luck (I'm making it difficult on you so you will get your ass in gear)!  The
  readme is not yet updated.
- Fixed alerts being missing from SpawnMatchesSearch.  They worked in some spawn searches but
  not others.
- character.Inventory now uses the same numbering as InvSlot
- Added/changed MQ2Data members
  invslot invslot.Pack: Container that must be opened to access the slot with /itemnotify
  int invslot.Slot: Slot # inside that pack
  string invslot.Name: For inventory slots not inside packs, the slot name
  string spawn.ConColor: GREEN, LIGHT BLUE, BLUE, WHITE, YELLOW, RED
  int character.PetBuff[name]: Finds slot with this spell name
  spell character.PetBuff[n]: The spell in this slot (1-29)
  int character.GroupLeaderExp: Group leadership exp
  int character.GroupLeaderPoints: Group leadership points
  int character.RaidLeaderExp: Raid leadership exp
  int character.RaidLeaderPoints: Raid leadership points
  int character.Platinum: Platinum
  int character.Gold: Gold
  int character.Silver: Silver
  int character.Copper: Copper
  int character.PlatinumBank: Platinum in bank
  int character.GoldBank: Gold in bank
  int character.SilverBank: Silver in bank
  int character.CopperBank: Copper in bank
- New MQ2Data Top-Level Objects
  int FindItemCount[name]: Count of items on character by partial name match.  FindItemCount[=name] will find exact
- MQ2FPS plugin now adds these Top-Level Objects (these are NOT in the reference because they
  are from a plugin not built in):
  float FPS - Current frames per second
  int MaxFPS - Current max frames per second
  bool Foreground - Is this session in the foreground?

17 Apr 2004 by Lax:
- Fixed "window" data type's "To String"
- Fixed all VC6 project files so PDB/MAP files are produced for debugging
- New MQ2Data type
  invslot - Inventory slot (not necessarily "in your inventory", this may be in merchant window, bank, etc)
  see reference for current list of members.
- Added/changed MQ2Data members
  invslot item.InvSlot: Inventory slot for this item
- New MQ2Data Top-Level Objects
  invslot InvSlot[name]: Inventory slot by name
  invslot InvSlot[#]: Inventory slot by number
  item FindItem[name]: Find item on character by partial name match.  FindItem[=name] will find exact
  item FindItemBank[name]: Find item in bank by partial name match.  FindItemBank[=name] will find exact
  item SelectedItem: When using a merchant, etc. this is the selected item
  
15 Apr 2004 by Lax:
- Fixed /destroy crash
- Fixed "random" crash on zoning with MQ2Map loaded, due to a bug in the recently revised ConColor
- Fixed /cast issue casting "Bane" instead of "Bane of Nife" etc
- Fixed spell manager structure
- Fixed /doortarget id #, which would invariably crash
- Fixed and changed /keypress so that it also accepts key combinations, and will not crash no matter how hard you try.
  /keypress with key combinations will have the same effect as /keypress using the command name, it will not
  type the key into the chat window.  If you need to type into a window specifically (chat windows, social edit, etc)
  /keypress <key> chat
  example: /keypress e chat
  Note that you cannot use both hold and chat, and chat is only valid for the key not a command name.
  ** /sendkey and /press will give a warning the first time per session they are used that they are
     now completely obsolete and you should switch to /keypress.  they will be removed soon.
- Fixed and tested "heading" type's "To String"
- /newif will no longer quietly execute the "false" branch when it fails to parse the conditions.  The conditions
  after parsing MQ2Data/MQ2Parm will be displayed in an error message, and the macro will end.
- Other minor issues fixed

14 Apr 2004 by Lax:
- Fixed MQ2KeyBinds
- Fixed MQ2ChatWnd.ini

13 Apr 2004 by Lax:
- Fixed ! in Calculate (worked most of the time, but not in some special cases)
- Fixed heading's "To String" to give the correct heading.  heading.Name/heading.ShortName were fine
- Fixed time.Time12 to be 12 hour (oops)

9 Apr 2004 by Lax:
- Fixed != in Calculate (and therefore in /newif, math.Calc, etc), and implemented ! as
  the unary NOT operator.  This gives 0 if your calculation is non-zero, or 1 if your
  calculation is zero.
- MQ2Data changes:
  -- Swapped Y and X back to being backwards-backwards or backwards-forwards, or whatever they
     originally were
  -- Added "NWU" coordinates (North/West/Up), the three positively oriented directions in EQ.  
     Spawns also have a shortcut for SED (South/East/Down).  All type member names involving 
     XYZ have a NWU complement (none necessary for the "index" bracketed part, of Heading[y,x] 
     for example)
  -- Fixed character.AbilityReady
  -- Fixed item (TO STRING)
  Top Level Objects
  * spawn LastSpawn: The last spawn chronologically.
  * spawn LastSpawn[n]: The nth from last spawn.. LastSpawn[1] is the LastSpawn.. LastSpawn[2] is 2nd from last, LastSpawn[3] is 3rd from last, and so on
  * spawn LastSpawn[-n]: The nth from FIRST spawn.. LastSpawn[-1] is you, LastSpawn[-2] is the second spawn, LastSpawn[-3] is the third spawn, and so on
  Additions/Changes to existing types:
  * heading Heading[y,x]: Heading from player's current position to y,x
  * float math.Distance[y,x,z:y,x,z]: Performs distance calculations in 1, 2 or 3 dimensions.
    Any not given will default to your character's current x y or z.
  * bool item.Stackable: Stackable?
  * bool merchant.Open: Merchant open?
  * float merchant.Markup: The amount used to calculate item values on this merchant 
    (Markup is what your charisma, faction, etc change).  Markup*Cost=Merchant's sell price.
    Cost*(1/Markup)=Your sell price. Markup of 1.05 is highest no matter what, so there might
    not be any actual cap based on charisma.
  * int merchant.Items: Item count on the merchant
  * item merchant.Item[n]: nth item on the merchant  
  * bool corpse.Open: Corpse open?
  * int corpse.Items: Item count on the corpse
  * item corpse.Item[n]: nth item on the corpse
  * item character.Inventory[slotname]: Item in this slot (inventory slots only, but 
    same names as /itemnotify)
  * bool character.SpellReady[name]: Gem with this spell name ready for cast?
  * bool character.SpellReady[slot]: Spell in this gem ready for cast?

8 Apr 2004 by Lax (more)
- MQ2Data changes:
  Top level objects:
  * heading Heading[x,y]: Heading from player's current position to x,y
  Additions/Changes to existing types:
  * int item.Container: The number of slots, if this is a container
  * int item.Items: The number of contained items, if this is a container
  * item item.Item[n]: The item in this slot, if this is a container
- Item links were apparently not working in the MQ2ChatWnd, nobody reported this until now.
  Thanks people who noticed it and never reported it!  Anyway, item links in MQ2ChatWnd are
  simply stripped until I figure out the issue.  Item links in MQ2Chat still work fine.

8 Apr 2004 by Lax
- MQ2Data changes:
  - macro.Defined is now a top level object instead
    bool Defined[name]
  - Fixed all variable parsing when MQ2Parms is not on
- Fixed a major problem with /newif, should now "work as intended"
- Fixed (I think) problem with /face which let the macro continue before facing the target
  completed

7 Apr 2004 by Lax
- Changes to MQ2Data system:
  *** NOTICE: All X and Y coordinates used by the MQ2Data system have been REVERSED.
      Internally, MQ2 stays the same as it has been forever.  However, you will now
      notice that "/echo ${Me.X}, ${Me.Y}, ${Me.Z}" will give the same order as seen
      by typing /loc
  Top level objects:
  * currentzone Zone: Zone information about current zone
  * zone Zone[id]: Zone information for zone with this id
  * zone Zone[shortname]: Zone information for zone with this name
  * time Time: Your local time in real life
  * time GameTime: Game time
  * type Type[name]: Info about the type with this name
  * heading Heading[degrees]: Forms a heading type in the given direction in degrees
  * string Ini[filename,section,key,default]: Reads from an ini file.  section, key, 
    and default do not need to be given.  section and key may be set to -1 to skip them 
    and give a new value.  If section or key are not given, multiple values are read...
  Additions/Changes to existing types:
  * bool string.Equal[text]: Strings equal? Case does not count...
  * bool string.NotEqual[text]: Strings not equal? Case does not count...
  * bool string.EqualCS[text]: Strings equal? Case counts!
  * bool string.NotEqualCS[text]: Strings not equal? Case counts!
  * string string.Arg[n,separator]: Gets nth argument using separator as the separator (single character). If separator is not given, defaults to space
  * zone character.Bound: The zone you are bound in
  * int character.Skill[name]: Skill level of skill with this name
  * int character.Skill[n]: Skill level of skill with this index
  * int character.Ability[name]: Doability button number this skill name is on
  * string character.Ability[slot]: Skill name assigned to this doability button
  * bool character.AbilityReady[name]: Ability with this name ready?
  * bool character.AbilityReady[slot]: Ability on this button ready?
  * spell character.Book[slot]: Spell assigned to this slot in your spellbook
  * int character.Book[name]: Spell slot the spell with this name is assigned to in your spellbook
  * float (TOSTRING): Changed to ###.## instead of .###
  * heading spawn.Heading: (changed to "heading" type)
  * heading spawn.HeadingTo: (changed to "heading" type)
  * heading switch.Heading: (changed to "heading" type)
  * heading switch.DefaultHeading: (changed to "heading" type)
  * heading switch.HeadingTo: (changed to "heading" type)
  * heading ground.Heading: (changed to "heading" type)
  * heading ground.HeadingTo: (changed to "heading" type)
  New types:
  * currentzone
  * time
  * heading
  * type
  *** Special handling is used for casting to "type", such that the new data is equal 
      to the old type, and the new type is "type".
  -- Fixed type casting so that members of the new type may be accessed as expected (this
     was incorrectly ending the parsing at the type cast until now)
- ConColor changed to take 1 parameter
- FindMount tweaked/inlined
- Changed the "RunNextCommand" to remain to TRUE until set to FALSE, so only cases where
  the next command should not be run need to be explicitly set (this should increase
  macro performance in most cases, but some commands may need to be correctly updated)
- /declare will no longer spam you if the variable previously existed.  If the variable
  previously existed, it will be quietly deleted and replaced by the new one.  This might
  cause some people problems but they will learn quickly ;)
- New command /deletevar <name> - Deletes an existing variable.  Gives a message if the
  variable did not exist, but no message if the variable did exist.
- /notify modified to work for clicking off buffs and other things it would not previously
  work for.  However, items must still be clicked using /itemnotify.  /notify now accepts
  all of the same clicks as /itemnotify (leftmouse,leftmouseup,leftmouseheld,etc)

31 Mar 2004 by Lax (more)
- Fixed character member PctExp
- Added character members:
  float PctAAExp: % AA exp..
  bool Moving: Moving? (includes the mount hack so you're not constantly "moving" when sitting on a mount)
- Added spawn members:
  bool Swimming: Swimming?
  bool Underwater: Underwater?
  bool FeetWet: Feet at least wet?
  int Animation: Animation id
  int Holding: Holding id
  float Look: Look angle
- Added "gm" to standard searchspawn, works with anything that uses that including MQ2Map commands,
  /target, ${Spawn[search]}, etc
- Modified the if block parsing in FailIf so that it only looks for } and { as the first and last characters on a line

31 Mar 2004 by Lax
- Fixed /newif so variables/parms/data get parsed
- string.Mid and string.Find are now 1-based instead of 0-based
- Calculate (and stuff that uses it) now supports parentheses, and will treat 
  "NULL" and "FALSE" as 0, and "TRUE" as 1
- Added float math.Distance[x,y,z:x,y,z]: Performs distance calculations in 1, 2 or 3 dimensions.  Any not given will default to your character's current x y or z.

30 Mar 2004 by Lax
- Added a distance-sorted spawn list in MQ2Main
- Added MQ2Data top-level object:
  * spawn NearestSpawn[n]: The nth nearest spawn
  * spawn NearestSpawn[search]: The nearest spawn matching this search (same as Spawn[search])
  * spawn NearestSpawn[n,search]: The nth nearest spawn matching this search

29 Mar 2004 by Lax (even more)
- Added /ctrl /alt and /shift commands:
  /ctrl <command>
  /alt <command>
  /shift <command>
  These execute a command while telling the window manager that a key is pressed.  This can
  be used in conjunction with /itemnotify to pick up a stack or a single item... example:
  pick up a single item from a stack: /ctrl /itemnotify pack1 leftmouseup
  pick up an entire stack: /shift /itemnotify pack1 leftmouseup
  Because they execute a command, they can also be used together, as in 
  /ctrl /alt /shift <command>...
- Fixed character.Buff[slot]
- Fixed character.Gem[name]
- Fixed If top level object crashing on false
- Added MQ2CHAT bind to start typing in the MQ2 Chat Window, also added MQ2CSCHAT bind which
  gets forced to bind as "/" at character select, and does not exist while in game.
- Added /timed command, which executes a command after a specified duration (in deciseconds like pause)
  /timed <deciseconds> <command>
  Example: /timed 10 /echo 1 second has passed
  Note: This does NOT "pause" successive commands.
- Added /newif command, which ONLY does numeric compares -- use MQ2Data string comparison to 
  turn string compares into numeric compares -- and note that this means you do NOT use the "n"
  stuff.  This will replace the current /if command in MQ2Data phase 3.  Until then, you may 
  "/alias /if /newif" if you wish to use newif exclusively.
  /newif <calculations> <command>
  <calculations> gets evaluated down to a single term from however many terms there are (You
  may use && and || freely.) *BE WARNED* that in calculations parentheses are still not
  officially supported.. that's on my TODO list.
  

29 Mar 2004 by Lax (more)
- Added < <= == >= > && & || | to the Calculate function (someone rewrite if please... 
  fail if zero, fall through if non-zero)
- MQ2Data updates:
  * Added top level object: string If[conditions,whentrue,whenfalse]
  * Added type corpse, top level object: corpse Corpse
  * Added top level object: item Cursor
  * Added string members:
    - int Compare[text]: -1 if the string is alphabetically before text, 0 if equal, 1 if after. Case does not count.
    - int CompareCS[text]: -1 if the string is alphabetically before text, 0 if equal, 1 if after. Case counts.
  * Lots of others...
- Fixed MQ2Parm slowness from debug spew if MQ2Data is also in use
 
29 Mar 2004 by Lax
- Phase 1 of MQ2Data system rollout begins! Please start updating macros, custom uis, plugins,  
  etc to use this sytem.
  To use MQ2Data modify these MQ2Main lines
   #define USEMQ2PARMS
   //#define USEMQ2DATATYPES  
  Uncomment the USEMQ2DATATYPES #define to allow MQ2Data parsing.  If you wish to disable
  MQ2Parms parsing, comment the USEMQ2PARMS #define.  You may use both or just one.
  See this thread to see how MQ2Parms will be phased out 
      http://macroquest.sourceforge.net/phpBB2/viewtopic.php?t=6008
  See this thread to see how to use MQ2Data instead 
      http://macroquest.sourceforge.net/phpBB2/viewtopic.php?t=6022
  Specific information for plugins to add types and Top Level Objects will be available soon
- Moved a few functions to MQ2Inlines.h
- Fixed a performance issue in GetSpellByName
- Trying to detour an already detoured address will now fail instead of crashing
- Added some offsets to eqgame.h (mostly CListWnd), removed some offsets that were virtual
  functions and probably not used anyway.  If you are adding basic UI offsets to your plugins
  ask to have them in eqgame.h please (people were doing this with CListWnd offsets).

23 Mar 2004 by Amadeus
- Removed DisplayZem function and calls and $zone(ZEM)  ...rest in peace.

20 Mar 2004 by Lax
** eqgame.ini is no longer used/needed by MQ2!  All offsets have been integrated 
   into eqgame.h.  The client DATE/TIME are in eqgame.h also.
- Fixed /itemnotify
- Renamed the "SpawnListTail" stuff to "LocalPlayer", added "ControlledPlayer".  These are
  both EQPlayer and correspond to .. you.  If you're on a mount, the one thats moving is
  ControlledPlayer. ** Things that use PCHARINFO to get your spawn should be phased out.
- Added /docommand
- Added /dosocial
- Made some minor improvements in MQ2UserVars

16 Mar 2004 by Lax (after patch)
- Changed exe date/time checking to use the date/time strings compiled into the exe

16 Mar 2004 by Amadeus
- Updated the Spell Information Window with code provided by Koad in his Spell Search
  Plugin.

16 Mar 2004 by Lax
- Fixed remaining issues with binds and custom binds

15 Mar 2004 by Lax (more)
- Added remaining, un-named EQ binds to the MQ2 bind system.  Some are still unknown, and
  some I'm surprised exist enabled in the client in the first place, and you should be 
  careful with those...
- Added /dumpbinds command.  Example: "/dumpbinds bill" will dump all current binds to
  Configs\bill.cfg to be loaded later.
- Added "/filter mq [on|off]", which prevents anything at all from being displayed by MQ2
- Added "/squelch <command>", which does the following:
  * Step 1: turns mq filter off
  * Step 2: executes the command
  * Step 3: turns mq filter back to the state it was in before step 1
  In other words, executes a command and prevents any output from the command
  
  ** It is recommended that you do this in your .CFG files that you dont want to see output from
  /squelch /filter mq on
  < do your stuff here>
  /squelch /filter mq off
- I promise this is my last update for a few days at least!

15 Mar 2004 by Lax
- Fixed some bugs with binds and the MQ2CustomBinds plugin
- Modified bind system so that the same key can be bound to an MQ2 bind and an EQ bind and
  both will work
- Added a system to run .CFG files, similar to quake .cfg files I suppose.  The file must
  contain commands the same as you would use them normally.  Each command will be executed
  in order, there are NO macro blocks, events, etc, in a cfg file.
  * CFG files may be present in <release>\Configs\, in <release>\, or potentially in the
    EverQuest directory.  Note that <release> would be the same as wherever your Macroquest.ini is.
  * Added /loadcfg <filename> command.
  * Plugins can use LoadCfgFile(filename)
  * Configs that are automatically loaded:
		AutoExec.CFG - Executed on the first pulse
		CharSelect.CFG - Executed when you are put at character select
		<server>_<character>.CFG - Executed when this character enters the world
		<mapshortname>.CFG - Executed when you zone into this zone
		<pluginname>-AutoExec.CFG - Executed when this plugin is loaded (after its initialization is complete)

		Examples of file names:
		tallon_lordsoth.cfg - character
		oot.cfg, soldungb.cfg, soldunga.cfg, take.cfg - maps
		MQ2Map-AutoExec.CFG, MQ2ChatWnd-AutoExec.CFG - plugins 

14 Mar 2004 by Lax
- Added /ranged [#] command.  Run with no parameters to do a ranged attack on your current
  target, or with a spawn ID to do a ranged attack on that spawn.
- Modified MQ2Spawns, hopefully this will solve the remaining stack corruption problems...
- Introduction of the new MQ2 key binding system
  * New command /bind <list|eqlist|[~]name <combo|clear>>
  * "/bind list" will list all MQ2 binds
  * "/bind eqlist" will list all non-MQ2 binds
  * The following work on both MQ2 and EQ binds the same way
  * "/bind <name> <combo>" will set a bind's normal key combo (example: "/bind forward e")
  * "/bind ~<name> <combo>" will set a bind's alternate key combo (example: "/bind ~forward up")
  * Combos use any combination of "alt", "shift" and "ctrl" plus a key.  Specific keys follow the 
    same rules as the /sendkey and /press 
    Example combos:
    shift+n
    alt+shift+f1
    -- Always separate with +'s or spaces.
  * Note that "clear" combo is to clear the bind, and also note that changing EQ binds will not
    immediately update the display in the options window.  Change the bind list selection in the
    options window to see the updated keys.
  * /keypress works the same way with all MQ2 and non-MQ2 binds
  * API additions include:
     BOOL AddMQ2KeyBind(PCHAR name, fMQExecuteCmd Function);
     BOOL SetMQ2KeyBind(PCHAR name, BOOL Alternate, KeyCombo &Combo);
     BOOL RemoveMQ2KeyBind(PCHAR name);
     BOOL ParseKeyCombo(PCHAR text, KeyCombo &Dest);
     PCHAR DescribeKeyCombo(KeyCombo &Combo, PCHAR szDest);

     typedef VOID    (__cdecl *fMQExecuteCmd)(PCHAR Name,BOOL Down);
     -- Note: This function will be called when the key goes down as well as up.  If you create a
        MQ2 bind function make sure to account for this.  The "Name" parameter is the name of the
        bind
  * /hotkey command is now removed, the new bind system will take over
- MQ2CustomBinds plugin is now live.  This plugin allows you to specify custom commands to execute
  on a key combination.  There may be a command for the keys being pressed (down), and another for them
  being released (up).
  * /custombind <list|add <name>|delete <name>|clear <name><-down|-up>|set <name><-down|-up> <command>>
  * "/custombind list" will list all of your custom binds names and commands (the key combinations must be set using /bind)
  * "/custombind add <name>" will add a new bind name for use here, with /keypress, /bind, etc.
  * "/custombind delete <name>" will remove a custom bind
  * "/custombind clear <name><-down|-up>" will clear a specific command for a custom bind.  If up or down is not specified, defaults to down.
  * "/custombind set <name><-down|up> <command>" will set a specific command for a custom bind.  If up or down is not specified, defaults to down.
  * Example usage (NOTE: MQ2's very first bind command is "RANGED" so you do not need to do this, but for example...)
    /custombind add mybind
    /custombind set mybind /ranged
    /bind bind n
    -- To set the real RANGED bind, do "/bind ranged <key>"
   
13 Mar 2004 by Lax
- Added /multiline <delimiter> <command[delimiter[command[delimiter[...]]]]>
  Executes all commands.  Example: /multiline ; /stand;/rude;/sit
- Wave 3 of MQ2Map updates:
  * Added /maphide command to hide spawns on the map given a search string.  Hidden spawns
    only take effect until the mapped spawns are re-generated (such as changing some map
    filters)
    "/maphide reset" will re-generate the spawn list.
  * Added /mapshow command, to explicitly show spawns on the map given a search string.
    These will only take effect until the mapped spawns are re-generated (same as maphide).
    "/mapshow reset" will re-generate the spawn list.
  * Added /mapclick command and special right click commands (hold a combination of
    shift, control, left alt, right alt to execute a special command when right clicking
    on a spawn).  Defaults include left-alt right-click to highlight and control r-click to
    hide.
  * Added Group filter (requires PC) and NormalLabels filter (shows/hides non-MQ2 labels)  
- Added notice when a new XML file is added to the list while in game.  The notice
  says which file was added and that the user must reload the ui for it to take effect.
- Fixed crash when adding a custom XML file that doesnt exist in the default UI directory
- Fixed $macro crash

12 Mar 2004 by Lax
- MQ2Map overhaul completed
- Fixed /keypress crash bug when you're an idiot and type an invalid command name :)
- Fixed client override problem

11 Mar 2004 by Lax 
- I forgot to update the changes.txt file, so Amadeus is putting this here
  so the masses will know I added/fixed/updated a bunch of shit.

11 Mar 2004 by Amadeus
- Updated tons of shit too
- MQ2 should be fully functional now with the 3/10 patch

11 Mar 2004 by Plazmic
- Complete rewrite of the way Guild ID tags are handled
- __Guild offset now points to the GUILD structure instead of the random offset
  that shows the beginning of the list
- GUILD structure added to eqgame.h
- EQADDR_GUILDLIST should now be pGuildList always
- Added EQSWITCH structure
- Updated DOOR & GROUNDITEM structs to reflect the new EQSWITCH struct

08 Mar 2004 by Lax
- Wave 2 of MQ2Map upgrades:
  /mapnames command added to change the naming scheme used for spawns on the map
  Map filters/options system updated, each option can now have a "requirement"
  When listing filters with /mapfilters, only options that have requirements are displayed
  Concolor filter is now PCConColor and NPCConColor
  Target filter now has 3 separate options - Target, TargetLine, TargetRadius

05 Mar 2004 by Amadeus
- Put in new CXWnd offsets [vzmule]
- Added structs in EQUIStruct.h for the Guildwindow and RaidWindow (work in progress)

05 Mar 2004 by Lax
- MQ2Map upgrade is now live.  It uses the new OnAddSpawn/OnRemoveSpawn API to increase efficiency.
  /highlight <spawn search string> will temporarily highlight these spawns
  /highlight color <#> <#> <#> will set the highlight color
  /highlight reset to reset the currently highlighted spawns
  Right clicking on spawns on the map now targets them
- /keypress command is now live. /keypress <name> <hold> like so:
  /keypress clear_target
  /keypress forward hold
  To release the key after holding, simply use the command again without the hold keyword.
- /itemnotify command is now live.  /itemnotify <slot> <notification>, or /itemnotify in <bag slot> <#> <notification>
  Bag slots are pack1-8, bank1-16 (and sharedbank1-2 and trade1-8 but these are not yet implemented in /itemnotify)
- Added OnAddGroundSpawn/OnRemoveGroundSpawn to plugin callbacks
- Fixed random crash on exit dealing with breakpoints

01 Mar 2004 by Zaphod
- Another bugfix in MQ2DetourAPI.cpp. 

29 Feb 2004 by Zaphod
- More optimization of ParseMacroParameter() and some of the parameter routines it calls.
- Minor bugfix in MQ2DetourAPI.cpp. 

28 Feb 2004 by Lax
- Added API to automatically maintain a list of all initialized windows 
  This will only have the most recent one initialized for each "screen item" name
  Functions are in place to add/remove windows to the list with different names, etc.
- Added /notify and /windows commands
- eSpawnType enum (NONE,PC,MOUNT,PET,NPC,CORPSE,TRIGGER,ITEM) and GetSpawnType function 

28 Feb 2004 by Zaphod
- Major optimization/cleanup of ParseMacroParameter().

22 Feb 2004 by Amadeus
- Updated readme.html [thanks Wassup!]

22 Feb 2004 by Lax
- Updated license notice in each source file for 2004 and made sure each had one
- Added MQ2Spawns.cpp, which gives us hooks when a spawn is added to or removed from a zone.
  This could be used, for example, to increase the efficiency of MQ2Map.
  PLUGIN_API VOID OnAddSpawn(PSPAWNINFO pNewSpawn)
  PLUGIN_API VOID OnRemoveSpawn(PSPAWNINFO pSpawn)
  
19 Feb 2004 by Amadeus
- General Cleanup and offset updates for 02/18/2004 patch
- Added Endurance to CHARINFO and $char(endurance,cur)  [Teh_ish]

17 Feb 2004 by Amadeus
- Added initial EQTRADESKILLWINDOW & EQTRADESKILLRECIPE struct
- Added pet window to the /windowstate command (ie:  /windowstate pet open/close)
- Added initial EQPETINFOWINDOW struct 
- Updated the mq2irc plugin to have the new irc server information
- Added a bunch of new parameters:
  * $pet(buff,"<spellname>")   [returns buff slot number]
  * $pet(buff,#,id)            [returns the spellID for the buff slot # given]
  * $pet(buff,#,name)          [returns the name for the buff slot # given]
  * $pet(level)
  * $pet(id)
  * $pet(x)
  * $pet(y)
  * $pet(z)
  * $pet(name)
  * $pet(class)
  * $pet(race)

16 Feb 2004 by Amadeus
- Fixed EQ_CONTAINERWND_MANAGER  (which fixes $envopen )
- Added "Frenzy" to skills.h [daerck]
- Fixed EQLOOTWINDOW struct (which fixes $corpse(empty) and $corpse(has,xxx)

15 Feb 2004 by Amadeus
- 'Grouped' location fixed in CHARINFO (thereby fixing $char(grouped))
- Fixed WhoFollowing in Actorinfo (thereby fixing $char(following)
- Added IsABoat to Spawninfo
- Went ahead and added the dx9.0 dinput.h to the cvs to be ready for next patch
  * As far as I can tell, the changes between 8.1 and 9.0 for dinput.h are VERY
    minimal.

14 Feb 2004 by Amadeus
- Fixed a LOT of wrong offsets in eqgame.h
- Added four offsets to eqgame.h:
  * pinstTextMessageWnd 
  * pinstCDynamicZoneWnd 
  * pinstCTargetOfTargetWnd
  * pinstCTradeskillWnd 

13 Feb 2004 by Amadeus
- Added CareerFavor and CurrFavor to CharInfo [Macrofiend]
- Added $char(favor,cur) & $char(favor,career) [Macrofiend]

12 Feb 2004 by Amadeus
- ACTORINFO struct fixes :: fixed $char(pet)
- Added a bunch of code by ml2517
   * $char(height), $spawn(#,height), $target(height)
   * $target(maxrange), $spawn(#,maxrange)
   * $distance(y,x[,z][:y,x[,z]])

11 Feb 2004 by Amadeus
- Fixed Attacks offset in eqgame.ini
- Added an emergency placeholder in the ACTORINFO struct to fix $char(casting)
  (This structure will be fixed soon.)

11 Feb 2004 by Zaphod (dohpaZ)
- Added Beserker to the classes and Gates of Discord to the expansions.
- Fixed my name in the readme.html

10 Feb 2004 by Amadeus
- Updated structs and offsets
- Added 'favor' (Tribute Value) to ITEMINFO
- Added code to MQ2ITemDisplay to show item tribute value

09 Feb 2004 by Amadeus
- UPDATED SOURCEFORGE CVS!
- Small additions to the structs from suggestions on the message boards and
  a couple new things to the ItemDisplay plugin.

20 Jan 2004 by dkaa
    According to Pragma:
        1 bug: in the code for $rand(), there needs to be a srand(time(0));
        2 bug: in the code for $gamestate, $servername, and $loginname, the 
            value returned is 1 too high. You need to return length-1, which 
            is 8 for loginname and gamestate, and 9 for servername, this will 
            fix parsing issues.

18 Jan 2004 by Amadeus
- SpellID in _SPELLBUFF is now a DWORD vs. WORD 
- Updated SpellInfo formulas used in the itemdisplay mod
- Added Instrument mod information to the itemdisplay mod (thanks TheColonel)

17 Jan 2004 by Valerian
- Fixed _ITEMINFO struct -- minor correction to the size of one of the unknowns to realign.

11 Jan 2004 by DKAA
- Fixed the $combat to reflect the status of autoattack (Thanks Sharp of Fairlight)

7 Jan 2004 by EqMUle
- added Readme.html updated by Wassup

5 Jan 2004 by EqMUle
- Added [bzrtrader_start] and [pc_trade_yes] to locations.txt. Thanks to Zacaria for theese.

1 Jan 2004 by Lax
- Chat hook is no longer responsible for when zoning is finished or game is entered
- Added $merchant(markup)

31 Dec 2003 by Lax
- ESC no longer hides the MQ2ChatWnd or MQ2IRC windows and they are no longer closable
- Fixed STMLToPlainText
- Made MQ2Labels use STMLToPlainText to convert the tooltip tags (this means you can
  use < and > by using "&lt;" and "&gt;", respectively)

31 Dec 2003 by Amadeus
- Added $spell(xx,spelltype),$spell(xx,targettype),$spell(xx,name),$spell(xx,aerange),
  $spell(xx,pushback),$spell(xx,resisttype),$spell(xx,resistadj),$spell(xx,fizzletime)
- Removed $spawn(#,castingspellid) & $target(castingspellid)  
  [http://macroquest.sourceforge.net/phpBB2/viewtopic.php?p=33124#33124]
- Added Uninterruptable and Autocast to SPELL along with other fixes (thanks SoF & Koad)
- Added more functionality to the Spell Inspect Window.  You will now see the Effect of the 
  spell and the classes that can use it.  You might really find it interesting to 
  Alt-LeftClick on some of your buffs and find out exactly what they are doing to you!  It's
  almost like having an ingame Lucy connection -- and we owe a great deal of this functionality
  to Koad and borrowed code from his spellsearch plugin.
  
  **NOTE:  The formulas for this are still being tweaked.  If you wish to help iron these
           out, please post under Koad's thread on MQ2:Plugins board.  He is the keeper of 
           of the spell effects/slots formula. **


30 Dec 2003 by Lax
- Updated version number since it's not Christmas anymore..
- Fixed commands that werent supposed to be working at char select so they dont crash
- Removed some extraneous offsets from eqgame.h
- Fixed RemoveOurDetours() so it doesnt hang
- Add something very special that everyone will love!
- Fixed a bunch of $target(xxx) crashes when no target

30 DEC 2003 by EqMule
- fixed a couple unsigned/signed warnings when compiling in VC6

29 Dec 2003 by Amadeus
- Added Levitating and Sneaking; Fixed AARank and Linkdead in SPAWNINFO (thanks source)
- Added $char(levitating), $target(levitating), $spawn(#,levitating) -- returns TRUE or FALSE
- Added $char(sneaking), $target(sneaking), $spawn(#,sneaking) -- returns TRUE or FALSE
- Went through all macro routines and made sure that everything uses lower case 
  ie, $target(castingspellid) rather than $target(CastingSpellID).
- Added <Sneak> to the superwho (thanks vzmule/source)

29 Dec 2003 by Lax
- MQ2Auth modified.
    * MQ2Auth now produces MQ2Auth0.h instead of MQ2Auth1.h and MQ2Auth2.h
    * MQ2Auth will import existing MQ2Auth2.h into MQ2Auth0.h if MQ2Auth0.h does not
      already exist but MQ2Auth2.h (in other words, it will import your "keyring" to
      MQ2Auth0.h)
    * MQ2Auth now accepts a command line parameter telling it the path to use
- Merged BOOK, COMMON, CONTAINER structs into ITEMINFO (the individual structs no
  longer exist!)

29 DEC 2003 by EqMule
- fixed /click left item

28 Dec 2003 by Amadeus
- Added PushBack and ResistAdj to Spell struct
- Added functionality to the ItemDisplay Plugin that shows the following information
  about spells when you "examine" a spell from a gem or your spellbook: ID, Duration, 
  RecoveryTime, RecastTime, Range, AERange, PushBack, Resist Type and Resist Adjust.  
  You will notice that if a spell doesn't have any of these values, then that field 
  will not be shown at all.  (**More functionality to come later**)
- Added MQ2Bzrsearch to the VS.net solution file.

27 Dec 2003 by Lax
- Changed around plenty of stuff
- EQUIPMENT struct no longer uses names for its union members...
- SPELLLIST changed to SPELL, SPELLPOINTER changed to SPELLMGR
- Added O(1) access to GetSpawnByID
- Added O(1) access to GetSpellByID
- Most window base classes set up correctly
- MQ2ChatWnd updated to use a custom window, and allows typing in edit box.  Also shows up at char select to annoy you all.
- MQ2IRC updated to allow typing in edit box (goes to channel...)
- Tons of function offsets added for UI stuff, have fun with that
- Added functionality so commands can be set to work in-game only (will be ignored outside of game, at char select for example)

26 Dec 2003 by Amadeus
* Added szBaneDmgType (thanks to TheColonel)
* _CONTENTS tweak (thanks to TheColonel)
* "Price" added to _CONTENTS (thanks to Pragma)
* SPELLLIST update (thanks to Sharp of Fairlight)
* Updated MQ2Ext
* Added $spell(id,xxx) -- **$spell() will now accept either ID# or Name as first parameter**

25 Dec 2003 by Amadeus
* Added CastingSpellID to Actorinfo struct (thanks to Sharp of Fairlight)
* Reworked $char(casting) to use more efficient CastingSpellID
* Added $char(castingspellid), $spawn(#,castingspellid), $target(castingspellid)  
* Fixed $char(held,left), $char(held,right), $char(held,shield)
* Added $char(held,primary), $char(held,offhand) 
* Fixed $target(held,left), $target(held,right), $target(held,shield)
* Added $target(held,primary), $target(held,offhand) 
* Fixed $spawn(#,held,right), $spawn(#,held,left), $spawn(#,held,shield)
* Added $spawn(#,held,primary), $spawn(#,held,offhand)
* Added AERange to SPELLLIST struct (thanks to Sharp of Fairlight)
* More changes to ActorInfo (Timestamp stuff) thanks to Sharp of Fairlight

25 Dec 2003 by EqMule
- fixed /banklist crash
- fixed $char(ismoving) - thanks to ml2517
- added makezip.bat to make zip file creation easier...

24 Dec 2003 by Lax
- Updated offsets with correct ones
- Replaced remaining calls to AddDetour with EasyDetour and EasyClassDetour
- Updated EasyDetour/EasyClassDetour defines to explicitly cast the offset to DWORD
- Updated MQ2IRC with current version from forum
- Modified CHARINFO struct to use Inventory and InventoryArray for inventory member names.
- Fixed $lastcommand
- Fixed $char(hp,cur), $char(hp,max), $char(hp,pct)

24 Dec 2003 by Amadeus
- Fixed CHARINFO (thanks to TheColonel for new stuff)
    * CHARINFO now has:
  	+ HPBonus
	+ ManaBonus
	+ PercentEXPtoAA
	+ GukEarned
	+ MMEarned
 	+ RujEarned
	+ TakEarned
	+ LDoNPoints
- Removed Stamina from all references in parser and struct
+ Added $char(HPBonus), $char(ManaBonus), $char(PercentEXPtoAA), $char(GukEarned),
  $char(MMEarned), $char(RujEarned), $char(TakEarned), $char(LDoNPoints)
+ Updated _COMMON (thanks again to TheColonel)
   	* Added BaneDMG;
   	* Added Lore
   	* Added BaneDMGType
   	* Added InstrumentType
   	* Added InstrumentMod
   	* Added DmgBonusType
   	* Added DmgBonusVal
   	* Fixed Range
+ Added szTheme[]
+ Added szDmgBonusType[]
+ Updated ItemDisplay Plugin to include LDoN stuff (TheColonel)
+ Updated itemtypes.h with "All Instruments" as type 51 (thanks TheColonel)
+ Removed $item(lore) & $cursor(lore)
+ Added $item(LDTheme) & $cursor(LDTheme)
+ Added $item(DmgBonusType) & cursor(DmgBonusType)
+ Fixed $char(Mounted)


21 Dec 2003
+ Added MQ2Mouse2.cpp.  Don't need to compile this, it's the new mouse code.  Incomplete and inop.

21 Dec 2003 by Amadeus
- Fix for MQ2Ext

19 Dec 2003 by EqMule
+updated offsets, structs for todays patch...

15 Dec 2003 by Amadeus
- Fix for $target(sclass)
- Fix for FullClassToShort
* Thanks to Schark for these*

13 Dec 2003 by Amadeus
- Added MQ2Ext to the project

06 Dec 2003 by Lax
- Added benchmark system.
- Modified pulse behavior so that executing macro commands is separate from other pulse stuff
- Modified MQ2FPS to take the above into account (it no longer needs to know about macros)
- Updated MQ2IRC to be current with the version posted in forums
- Added /bench command which with no parameters outputs currently active benchmark stats to chat
  When used with parameters, /bench will benchmark a command.  /bench [command]
  Example: /bench /who all friends

05 Dec 2003 by Mckorr
+Fix for CTD when using /click left|right target when nothing was targetted (motd2k)

05 Dec 2003 by EqMule
+Fixed $searchspawn(pc,loc:x:y,radius:100) using Ohmz code. see
http://macroquest.sourceforge.net/phpBB2/viewtopic.php?t=3394&highlight=searchspawn+loc
for more info
+Fixed /selectitem to look in all 80 merchantslots, previously it would stop at 79
+misc small fixes

03 Dec 2003 by Lax
- Added custom windows system:
** CCustomWnd base class for your windows
** AddXMLFile, RemoveXMLFile to manage custom xml files
** More info / example coming
- Added MQ2IRC plugin to CVS with some changes
- Added MQ2EQIM plugin, which handles buddy list info (custom window soon, also auto loading buddy list)
- Updated MQ2EQBugFix plugin to solve current journal npc window crash (and it shouldnt make it not show anything this time)
- Added OnReloadUI callback, called after /loadskin command is used
- Fixed hangups compiling with VC6
- Added EasyDetour and EasyClassDetour to ease the pain of hooking functions

02 Dec 2003 by Mckorr
- Fixed SHA in short classes, is now SHM.  Added Rogue/ROG (I missed that one before)
- Added $spawn(#,sclass)

27 Nov 2003 by Lax
- / command correctly does EQ /who by default
- MQ2Telnet redone.
- Plugins using DoCommand() will execute it on the next pulse instead of immediately (corrects problems unloading the plugin)
- MQ2FPS shouldn't cause major problems when switching from absolute to calculate mode
- MQ2Template removed from VS6 workspace and .NET solution

25 Nov 2003 by Lax
- MQ2FPS now has a /fps command that can change some other settings.  Selecting "absolute" mode will switch to "cpu limiter" style, while "calculate" mode will switch to "fps limiter" style.  FPS limiter is default.  The same command will allow you to reposition the FPS indicator display.
- MQ2FPS display now shows a * if using absolute mode, and will show /MACRO if a macro is being executed that causes the limiting to be minimal
- Added aliases /g and /gu to the default list
- Macroquest2.exe now pops up a message box if the system failed to load MQ2Main.dll

20 Nov 2003 by EqMule
fix for $merchant(name)

20 Nov 2003 by Lax
*** MacroQuest2.exe is now pre-compiled, you no longer compile this yourself.  MQ2Auth implemented.  Run it before compiling on each machine.

- MacroQuest program will no longer use loadlibrary, it loads our library directly.
- The version number is now stored in MQ2Main.h as the top line, and not in macroquest.ini.  When compiled it becomes a global variable.  Comparing the global variable gszVersion with the #define in MQ2Main.h will cause the tray icon tooltip to suggest recompiling if necessary.
- Removed EQADDR_SLOTLIST, which is now ppInvSlotMgr/pInvSlotMgr
- Fixed MQ2Telnet crashes (for real)
- Added DebugSpewNoFile which does not write to file even if debugspewtofile=1.  This is useful for when we can't put up with the file access times.  All Macro commands and parser api debug spew has been changed to this form.  Note that this debug spew is still useful for when you attach a debugger.

19 Nov 2003 by EqMule
+Added new command /destroy
will destroy whatever you have on your cursor. Use with care.
example: /if "$cursor(name)"~~"rusty" /destroy
In order to get that to work I had to declare EQ_PC (MQ2Globals.h(250):EQLIB_VAR EQ_PC **ppPCData;)

19 Nov 2003 by Lax
- Fixed MQ2Telnet to not crash on unload (probably).  Critical sections were getting deleted twice.
- Fixed aliases to work when given parameters

18 Nov 2003 by EqMule
+fix: mouseto and click by changing ScreenX and ScreenY to ScrX and ScrY)
+Added  EQLIB_API VOID AddParm(PCHAR Name, fMQParm Function);
    EQLIB_API VOID RemoveParm(PCHAR Name);
to MQ2Main.h so that custom plugins will find them...
+updated $merchant(has,xxx) with HanzO's code for it, thank you.
+Updated $selecteditem() with new (count) for easier usage of /sellitem and /buyitem
example: /sellitem $selecteditem(count) self
+misc fixes...
<|MERGE_RESOLUTION|>--- conflicted
+++ resolved
@@ -1,12 +1,10 @@
-<<<<<<< HEAD
-Feb 28, 2024:
-- test: Updated for latest patch
-=======
 Feb 29, 2024:
 - autologin: Fix bug causing the wrong account to be assigned to characters at character select.
 - autologin: Fix bug causing blank password to be assigned to accounts at character select.
 - autologin: Add error message when launching game if everquest path is invalid.
->>>>>>> e1dbdfa1
+
+Feb 28, 2024:
+- test: Updated for latest patch
 
 Feb 26, 2024:
 - autologin: Fix loader losing track of logged in sessions when it is restarted
